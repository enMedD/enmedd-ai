--- conflicted
+++ resolved
@@ -25,23 +25,13 @@
   const logoLocation =
     dynamicSettings?.workspaces && dynamicSettings.workspaces.use_custom_logo
       ? "/api/workspace/logo"
-<<<<<<< HEAD
       : buildClientUrl("/vanguard-ai.ico");
 
   return {
     title: dynamicSettings?.workspaces?.workspace_name || "Vanguard AI",
     description:
       dynamicSettings?.workspaces?.workspace_description ||
-      "We let you find your way through EU export control, military defence standards, ITAR and more - all on your own",
-=======
-      : buildClientUrl("/arnold_ai.ico");
-
-  return {
-    title: dynamicSettings?.workspaces?.workspace_name || "Arnold AI",
-    description:
-      dynamicSettings?.workspaces?.workspace_description ||
       "Empowering Medical Devices with AI",
->>>>>>> f975b1fe
     icons: {
       icon: logoLocation,
     },
@@ -62,31 +52,19 @@
     return (
       <html lang="en" className={`${inter.variable} font-sans`}>
         <Head>
-<<<<<<< HEAD
           <title>Settings Unavailable | Vanguard AI</title>
-=======
-          <title>Settings Unavailable | Arnold AI</title>
->>>>>>> f975b1fe
         </Head>
         <body className="bg-background text-default">
           <div className="flex flex-col items-center justify-center min-h-screen">
             <div className="mb-4 flex items-center max-w-[175px]">
-<<<<<<< HEAD
               <HeaderTitle>Vanguard AI</HeaderTitle>
-=======
-              <HeaderTitle>Arnold AI</HeaderTitle>
->>>>>>> f975b1fe
               <Logo height={40} width={40} />
             </div>
 
             <Card className="p-8 max-w-md">
               <h1 className="text-2xl font-bold mb-4 text-error">Error</h1>
               <p className="text-text-500">
-<<<<<<< HEAD
                 Your Vanguard AI instance was not configured properly and your
-=======
-                Your Arnold AI instance was not configured properly and your
->>>>>>> f975b1fe
                 settings could not be loaded. This could be due to an admin
                 configuration issue or an incomplete setup.
               </p>
