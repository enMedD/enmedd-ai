"use client";

import { useCallback, useEffect, useRef, useState } from "react";
import { Text, Callout } from "@tremor/react";
import { CCPairFullInfo, PaginatedIndexAttempts } from "./types";
import { IndexAttemptStatus } from "@/components/Status";
import { PageSelector } from "@/components/PageSelector";
import { ThreeDotsLoader } from "@/components/Loading";
import { buildCCPairInfoUrl } from "./lib";
import { localizeAndPrettify } from "@/lib/time";
import { getDocsProcessedPerMinute } from "@/lib/indexAttempt";
import { ErrorCallout } from "@/components/ErrorCallout";
import { InfoIcon, SearchIcon } from "@/components/icons/icons";
import Link from "next/link";
import ExceptionTraceModal from "@/components/modals/ExceptionTraceModal";
import { useRouter } from "next/navigation";
import { FiInfo } from "react-icons/fi";
import {
  Table,
  TableBody,
  TableCell,
  TableHeader,
  TableRow,
} from "@/components/ui/table";
import { Card, CardContent } from "@/components/ui/card";
import { CustomTooltip } from "@/components/CustomTooltip";

// This is the number of index attempts to display per page
const NUM_IN_PAGE = 8;
// This is the number of pages to fetch at a time
const BATCH_SIZE = 8;

export function IndexingAttemptsTable({ ccPair }: { ccPair: CCPairFullInfo }) {
  const [indexAttemptTracePopupId, setIndexAttemptTracePopupId] = useState<
    number | null
  >(null);

  const totalPages = Math.ceil(ccPair.number_of_index_attempts / NUM_IN_PAGE);

  const router = useRouter();
  const [page, setPage] = useState(() => {
    if (typeof window !== "undefined") {
      const urlParams = new URLSearchParams(window.location.search);
      return parseInt(urlParams.get("page") || "1", 10);
    }
    return 1;
  });

  const [currentPageData, setCurrentPageData] =
    useState<PaginatedIndexAttempts | null>(null);
  const [currentPageError, setCurrentPageError] = useState<Error | null>(null);
  const [isCurrentPageLoading, setIsCurrentPageLoading] = useState(false);

  // This is a cache of the data for each "batch" which is a set of pages
  const [cachedBatches, setCachedBatches] = useState<{
    [key: number]: PaginatedIndexAttempts[];
  }>({});

  // This is a set of the batches that are currently being fetched
  // we use it to avoid duplicate requests
  const ongoingRequestsRef = useRef<Set<number>>(new Set());

  const batchRetrievalUrlBuilder = useCallback(
    (batchNum: number) => {
      return `${buildCCPairInfoUrl(
        ccPair.id
      )}/index-attempts?page=${batchNum}&page_size=${BATCH_SIZE * NUM_IN_PAGE}`;
    },
    [ccPair.id]
  );

  // This fetches and caches the data for a given batch number
  const fetchBatchData = useCallback(
    async (batchNum: number) => {
      if (ongoingRequestsRef.current.has(batchNum)) return;
      ongoingRequestsRef.current.add(batchNum);

      try {
        const response = await fetch(batchRetrievalUrlBuilder(batchNum + 1));
        if (!response.ok) {
          throw new Error("Failed to fetch data");
        }
        const data = await response.json();

        const newBatchData: PaginatedIndexAttempts[] = [];
        for (let i = 0; i < BATCH_SIZE; i++) {
          const startIndex = i * NUM_IN_PAGE;
          const endIndex = startIndex + NUM_IN_PAGE;
          const pageIndexAttempts = data.index_attempts.slice(
            startIndex,
            endIndex
          );
          newBatchData.push({
            ...data,
            index_attempts: pageIndexAttempts,
          });
        }

        setCachedBatches((prev) => ({
          ...prev,
          [batchNum]: newBatchData,
        }));
      } catch (error) {
        setCurrentPageError(
          error instanceof Error ? error : new Error("An error occurred")
        );
      } finally {
        ongoingRequestsRef.current.delete(batchNum);
      }
    },
    [
      ongoingRequestsRef,
      setCachedBatches,
      setCurrentPageError,
      batchRetrievalUrlBuilder,
    ]
  );

  // This fetches and caches the data for the current batch and the next and previous batches
  useEffect(() => {
    const batchNum = Math.floor((page - 1) / BATCH_SIZE);

    if (!cachedBatches[batchNum]) {
      setIsCurrentPageLoading(true);
      fetchBatchData(batchNum);
    } else {
      setIsCurrentPageLoading(false);
    }

    const nextBatchNum = Math.max(
      Math.min(batchNum + 1, Math.ceil(totalPages / BATCH_SIZE) - 1),
      0
    );
    if (!cachedBatches[nextBatchNum]) {
      fetchBatchData(nextBatchNum);
    }

    const prevBatchNum = Math.max(batchNum - 1, 0);
    if (!cachedBatches[prevBatchNum]) {
      fetchBatchData(prevBatchNum);
    }

    // Always fetch the first batch if it's not cached
    if (!cachedBatches[0]) {
      fetchBatchData(0);
    }
  }, [ccPair.id, page, cachedBatches, totalPages]);

  // This updates the data on the current page
  useEffect(() => {
    const batchNum = Math.floor((page - 1) / BATCH_SIZE);
    const batchPageNum = (page - 1) % BATCH_SIZE;

    if (cachedBatches[batchNum] && cachedBatches[batchNum][batchPageNum]) {
      setCurrentPageData(cachedBatches[batchNum][batchPageNum]);
      setIsCurrentPageLoading(false);
    } else {
      setIsCurrentPageLoading(true);
    }
  }, [page, cachedBatches]);

  // This updates the page number and manages the URL
  const updatePage = (newPage: number) => {
    setPage(newPage);
    router.push(`/admin/connector/${ccPair.id}?page=${newPage}`, {
      scroll: false,
    });
    window.scrollTo({
      top: 0,
      left: 0,
      behavior: "smooth",
    });
  };

  if (isCurrentPageLoading || !currentPageData) {
    return <ThreeDotsLoader />;
  }

  if (currentPageError) {
    return (
      <ErrorCallout
        errorTitle={`Failed to fetch info on Connector with ID ${ccPair.id}`}
        errorMsg={currentPageError?.toString() || "Unknown error"}
      />
    );
  }

  // if no indexing attempts have been scheduled yet, let the user know why
  if (
    Object.keys(cachedBatches).length === 0 ||
    Object.values(cachedBatches).every((batch) =>
      batch.every((page) => page.index_attempts.length === 0)
    )
  ) {
    return (
      <Callout
        className="mt-4"
        title="No indexing attempts scheduled yet"
        icon={FiInfo}
        color="blue"
      >
        Index attempts are scheduled in the background, and may take some time
        to appear. Try refreshing the page in ~30 seconds.
      </Callout>
    );
  }

  // This is the index attempt that the user wants to view the trace for
  const indexAttemptToDisplayTraceFor = currentPageData?.index_attempts?.find(
    (indexAttempt) => indexAttempt.id === indexAttemptTracePopupId
  );

  return (
    <>
      {indexAttemptToDisplayTraceFor &&
        indexAttemptToDisplayTraceFor.full_exception_trace && (
          <ExceptionTraceModal
            onOutsideClick={() => setIndexAttemptTracePopupId(null)}
            exceptionTrace={indexAttemptToDisplayTraceFor.full_exception_trace!}
<<<<<<< HEAD
            isOpen={!!indexAttemptToDisplayTraceFor &&
              !!indexAttemptToDisplayTraceFor.full_exception_trace}
=======
            isOpen={
              !!indexAttemptToDisplayTraceFor &&
              !!indexAttemptToDisplayTraceFor.full_exception_trace
            }
>>>>>>> 68e4e5e4
          />
        )}

      <Card>
        <CardContent className="p-0">
          <Table>
            <TableHeader>
              <TableRow>
                <TableCell>Time Started</TableCell>
                <TableCell>Status</TableCell>
                <TableCell>New Doc Cnt</TableCell>
                <TableCell>
                  <div className="w-fit">
                    <CustomTooltip
                      trigger={
                        <span className="flex items-center cursor-help">
                          Total Doc Cnt
                          <InfoIcon className="w-4 h-4 ml-1" />
                        </span>
                      }
                    >
                      Total number of documents replaced in the index during
                      this indexing attempt
                    </CustomTooltip>
                  </div>
                </TableCell>
                <TableCell>Error Message</TableCell>
              </TableRow>
            </TableHeader>
            <TableBody>
              {currentPageData.index_attempts.map((indexAttempt) => {
                const docsPerMinute =
                  getDocsProcessedPerMinute(indexAttempt)?.toFixed(2);
                return (
                  <TableRow key={indexAttempt.id}>
                    <TableCell>
                      {indexAttempt.time_started
                        ? localizeAndPrettify(indexAttempt.time_started)
                        : "-"}
                    </TableCell>
                    <TableCell>
                      <IndexAttemptStatus
                        status={indexAttempt.status || "not_started"}
                      />
                      {docsPerMinute ? (
                        <div className="mt-1 text-xs">
                          {docsPerMinute} docs / min
                        </div>
                      ) : (
                        indexAttempt.status === "success" && (
                          <div className="mt-1 text-xs">
                            No additional docs processed
                          </div>
                        )
                      )}
                    </TableCell>
                    <TableCell>
                      <div className="flex">
                        <div className="text-right">
                          <div>{indexAttempt.new_docs_indexed}</div>
                          {indexAttempt.docs_removed_from_index > 0 && (
                            <div className="flex px-1 overflow-hidden text-xs italic whitespace-normal w-52 text-wrap">
                              (also removed{" "}
                              {indexAttempt.docs_removed_from_index} docs that
                              were detected as deleted in the source)
                            </div>
                          )}
                        </div>
                      </div>
                    </TableCell>
                    <TableCell>{indexAttempt.total_docs_indexed}</TableCell>
                    <TableCell>
                      <div>
                        {indexAttempt.error_count > 0 && (
                          <Link
                            className="my-auto cursor-pointer"
                            href={`/admin/indexing/${indexAttempt.id}`}
                          >
                            <Text className="flex flex-wrap whitespace-normal text-link">
                              <SearchIcon />
                              &nbsp;View Errors
                            </Text>
                          </Link>
                        )}

                        {indexAttempt.status === "success" && (
                          <Text className="flex flex-wrap whitespace-normal">
                            {"-"}
                          </Text>
                        )}

                        {indexAttempt.status === "failed" &&
                          indexAttempt.error_msg && (
                            <Text className="flex flex-wrap whitespace-normal">
                              {indexAttempt.error_msg}
                            </Text>
                          )}

                        {indexAttempt.full_exception_trace && (
                          <div
                            onClick={() => {
                              setIndexAttemptTracePopupId(indexAttempt.id);
                            }}
                            className="mt-2 cursor-pointer select-none text-link"
                          >
                            View Full Trace
                          </div>
                        )}
                      </div>
                    </TableCell>
                  </TableRow>
                );
              })}
            </TableBody>
          </Table>
        </CardContent>
      </Card>
      {totalPages > 1 && (
        <div className="flex mt-3">
          <div className="mx-auto">
            <PageSelector
              totalPages={totalPages}
              currentPage={page}
              onPageChange={updatePage}
            />
          </div>
        </div>
      )}
    </>
  );
}<|MERGE_RESOLUTION|>--- conflicted
+++ resolved
@@ -217,15 +217,10 @@
           <ExceptionTraceModal
             onOutsideClick={() => setIndexAttemptTracePopupId(null)}
             exceptionTrace={indexAttemptToDisplayTraceFor.full_exception_trace!}
-<<<<<<< HEAD
-            isOpen={!!indexAttemptToDisplayTraceFor &&
-              !!indexAttemptToDisplayTraceFor.full_exception_trace}
-=======
             isOpen={
               !!indexAttemptToDisplayTraceFor &&
               !!indexAttemptToDisplayTraceFor.full_exception_trace
             }
->>>>>>> 68e4e5e4
           />
         )}
 
