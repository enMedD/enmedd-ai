--- conflicted
+++ resolved
@@ -1,22 +1,12 @@
 "use client";
 
-import { PopupSpec } from "@/components/admin/connectors/Popup";
+import { PopupSpec, usePopup } from "@/components/admin/connectors/Popup";
 import { runConnector } from "@/lib/connector";
-<<<<<<< HEAD
-=======
-import { Button, Divider, Text } from "@tremor/react";
->>>>>>> c65f2690
 import { mutate } from "swr";
 import { buildCCPairInfoUrl } from "./lib";
 import { useState } from "react";
 import { Modal } from "@/components/Modal";
-import {
-  Tooltip,
-  TooltipContent,
-  TooltipProvider,
-  TooltipTrigger,
-} from "@/components/ui/tooltip";
-import { Button } from "@/components/ui/button";
+import { Button } from "@tremor/react";
 import { useToast } from "@/hooks/use-toast";
 import { Divider } from "@/components/Divider";
 
@@ -112,7 +102,7 @@
   isDeleting: boolean;
 }) {
   const [reIndexPopupVisible, setReIndexPopupVisible] = useState(false);
-
+  const { popup, setPopup } = usePopup();
   return (
     <>
       {reIndexPopupVisible && (
@@ -123,27 +113,6 @@
           hide={() => setReIndexPopupVisible(false)}
         />
       )}
-<<<<<<< HEAD
-      <TooltipProvider>
-        <Tooltip>
-          <TooltipTrigger asChild>
-            <Button
-              onClick={() => {
-                setReIndexPopupVisible(true);
-              }}
-              disabled={isDisabled}
-            >
-              Run Indexing
-            </Button>
-          </TooltipTrigger>
-          {isDisabled ? (
-            <TooltipContent>
-              Connector must be active in order to run indexing
-            </TooltipContent>
-          ) : undefined}
-        </Tooltip>
-      </TooltipProvider>
-=======
       {popup}
       <Button
         className="ml-auto"
@@ -163,7 +132,6 @@
       >
         Index
       </Button>
->>>>>>> c65f2690
     </>
   );
 }