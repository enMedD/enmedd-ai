--- conflicted
+++ resolved
@@ -23,9 +23,6 @@
 import { Badge } from "@/components/ui/badge";
 import { CustomTooltip } from "@/components/CustomTooltip";
 import { useToast } from "@/hooks/use-toast";
-<<<<<<< HEAD
-import { Select, SelectContent, SelectItem, SelectTrigger, SelectValue } from "@/components/ui/select";
-=======
 import {
   Select,
   SelectContent,
@@ -33,7 +30,6 @@
   SelectTrigger,
   SelectValue,
 } from "@/components/ui/select";
->>>>>>> 68e4e5e4
 import { CustomModal } from "@/components/CustomModal";
 import { Combobox } from "@/components/Combobox";
 
@@ -87,11 +83,7 @@
   handleEdit: (promptId: number) => void;
   isPublic: boolean;
 }) => {
-<<<<<<< HEAD
-  const { toast } = useToast()
-=======
   const { toast } = useToast();
->>>>>>> 68e4e5e4
   const [query, setQuery] = useState("");
   const [currentPage, setCurrentPage] = useState(1);
   const [selectedStatus, setSelectedStatus] = useState<string[]>([]);
@@ -151,21 +143,12 @@
 
   const handleStatusSelect = (newSelectedStatus: string[]) => {
     setSelectedStatus(newSelectedStatus);
-<<<<<<< HEAD
-  }
+  };
 
   const statusOptions = [
     { value: "Active", label: "Active" },
     { value: "Inactive", label: "Inactive" },
   ];
-=======
-  };
->>>>>>> 68e4e5e4
-
-  const statusOptions = [
-    { value: "Active", label: "Active" },
-    { value: "Inactive", label: "Inactive" },
-  ];
 
   const [confirmDeletionId, setConfirmDeletionId] = useState<number | null>(
     null
@@ -175,32 +158,6 @@
     <div className="justify-center py-4">
       {confirmDeletionId != null && (
         <CustomModal
-<<<<<<< HEAD
-        onClose={() => setConfirmDeletionId(null)}
-      title='Are you sure you want to delete this prompt? You will not be able to recover this prompt.'
-      trigger={null}
-      open={confirmDeletionId != null}
-
-        >
-            <div className="flex justify-between mt-6">
-              <button
-                className="rounded py-1.5 px-2 bg-background-800 text-text-200"
-                onClick={async () => {
-                  await handleDelete(confirmDeletionId);
-                  setConfirmDeletionId(null);
-                }}
-              >
-                Yes
-              </button>
-              <button
-                onClick={() => setConfirmDeletionId(null)}
-                className="rounded py-1.5 px-2 bg-background-150 text-text-800"
-              >
-                {" "}
-                No
-              </button>
-            </div>
-=======
           onClose={() => setConfirmDeletionId(null)}
           title="Are you sure you want to delete this prompt? You will not be able to recover this prompt."
           trigger={null}
@@ -222,33 +179,10 @@
               Yes
             </Button>
           </div>
->>>>>>> 68e4e5e4
         </CustomModal>
       )}
 
       <div className="w-full md:w-[500px] xl:w-[625px]">
-<<<<<<< HEAD
-      <div className="relative">
-        <MagnifyingGlass className="absolute -translate-y-1/2 left-4 top-1/2" />
-        <Input
-          placeholder="Find prompts..."
-          value={query}
-          onChange={(event) => {
-            setQuery(event.target.value);
-            setCurrentPage(1);
-          }}
-          className="pl-10"
-        />
-      </div>
-      <div className="my-4">
-<Combobox
-        items={statusOptions}
-        onSelect={handleStatusSelect}
-        placeholder="All Statuses"
-        label="All Statuses"
-      />
-      </div>
-=======
         <div className="relative">
           <MagnifyingGlass className="absolute -translate-y-1/2 left-4 top-1/2" />
           <Input
@@ -269,7 +203,6 @@
             label="All Statuses"
           />
         </div>
->>>>>>> 68e4e5e4
       </div>
       <div className="mx-auto overflow-x-auto">
         <Card>
@@ -288,13 +221,9 @@
                     .filter((prompt) => !(!isPublic && prompt.is_public))
                     .map((item) => (
                       <TableRow key={item.id}>
-<<<<<<< HEAD
-                        <TableCell><p className="w-full truncate">{item.prompt}</p></TableCell>
-=======
                         <TableCell>
                           <p className="w-full truncate">{item.prompt}</p>
                         </TableCell>
->>>>>>> 68e4e5e4
                         <TableCell className="max-w-xs overflow-hidden break-words text-ellipsis">
                           {item.content}
                         </TableCell>
