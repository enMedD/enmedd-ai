"use client";

import { ThreeDotsLoader } from "@/components/Loading";
import { AdminPageTitle } from "@/components/admin/Title";
import { errorHandlingFetcher } from "@/lib/fetcher";
import { Button, Card, Text, Title } from "@tremor/react";
import { FiPackage } from "react-icons/fi";
import useSWR, { mutate } from "swr";
import { ModelOption, ModelSelector } from "./ModelSelector";
import { useState } from "react";
import { ModelSelectionConfirmaionModal } from "./ModelSelectionConfirmation";
import { ReindexingProgressTable } from "./ReindexingProgressTable";
import { Modal } from "@/components/Modal";
import {
  AVAILABLE_MODELS,
  EmbeddingModelDescriptor,
  INVALID_OLD_MODEL,
  fillOutEmeddingModelDescriptor,
} from "./embeddingModels";
import { ErrorCallout } from "@/components/ErrorCallout";
import { Connector, ConnectorIndexingStatus } from "@/lib/types";
import Link from "next/link";
import { CustomModelForm } from "./CustomModelForm";

function Main() {
  const [tentativeNewEmbeddingModel, setTentativeNewEmbeddingModel] =
    useState<EmbeddingModelDescriptor | null>(null);
  const [isCancelling, setIsCancelling] = useState<boolean>(false);
  const [showAddConnectorPopup, setShowAddConnectorPopup] =
    useState<boolean>(false);

  const {
    data: currentEmeddingModel,
    isLoading: isLoadingCurrentModel,
    error: currentEmeddingModelError,
  } = useSWR<EmbeddingModelDescriptor>(
    "/api/secondary-index/get-current-embedding-model",
    errorHandlingFetcher,
    { refreshInterval: 5000 } // 5 seconds
  );
  const {
    data: futureEmbeddingModel,
    isLoading: isLoadingFutureModel,
    error: futureEmeddingModelError,
  } = useSWR<EmbeddingModelDescriptor | null>(
    "/api/secondary-index/get-secondary-embedding-model",
    errorHandlingFetcher,
    { refreshInterval: 5000 } // 5 seconds
  );
  const {
    data: ongoingReIndexingStatus,
    isLoading: isLoadingOngoingReIndexingStatus,
  } = useSWR<ConnectorIndexingStatus<any, any>[]>(
    "/api/manage/admin/connector/indexing-status?secondary_index=true",
    errorHandlingFetcher,
    { refreshInterval: 5000 } // 5 seconds
  );
  const { data: connectors } = useSWR<Connector<any>[]>(
    "/api/manage/connector",
    errorHandlingFetcher,
    { refreshInterval: 5000 } // 5 seconds
  );

  const onSelect = async (model: EmbeddingModelDescriptor) => {
    if (currentEmeddingModel?.model_name === INVALID_OLD_MODEL) {
      await onConfirm(model);
    } else {
      setTentativeNewEmbeddingModel(model);
    }
  };

  const onConfirm = async (model: EmbeddingModelDescriptor) => {
    const response = await fetch(
      "/api/secondary-index/set-new-embedding-model",
      {
        method: "POST",
        body: JSON.stringify(model),
        headers: {
          "Content-Type": "application/json",
        },
      }
    );
    if (response.ok) {
      setTentativeNewEmbeddingModel(null);
      mutate("/api/secondary-index/get-secondary-embedding-model");
      if (!connectors || !connectors.length) {
        setShowAddConnectorPopup(true);
      }
    } else {
      alert(`Failed to update embedding model - ${await response.text()}`);
    }
  };

  const onCancel = async () => {
    const response = await fetch("/api/secondary-index/cancel-new-embedding", {
      method: "POST",
    });
    if (response.ok) {
      setTentativeNewEmbeddingModel(null);
      mutate("/api/secondary-index/get-secondary-embedding-model");
    } else {
      alert(
        `Failed to cancel embedding model update - ${await response.text()}`
      );
    }

    setIsCancelling(false);
  };

  if (isLoadingCurrentModel || isLoadingFutureModel) {
    return <ThreeDotsLoader />;
  }

  if (
    currentEmeddingModelError ||
    !currentEmeddingModel ||
    futureEmeddingModelError
  ) {
    return <ErrorCallout errorTitle="Failed to fetch embedding model status" />;
  }

  const currentModelName = currentEmeddingModel.model_name;
  const currentModel =
    AVAILABLE_MODELS.find((model) => model.model_name === currentModelName) ||
    fillOutEmeddingModelDescriptor(currentEmeddingModel);

  const newModelSelection = futureEmbeddingModel
    ? AVAILABLE_MODELS.find(
        (model) => model.model_name === futureEmbeddingModel.model_name
      ) || fillOutEmeddingModelDescriptor(futureEmbeddingModel)
    : null;

  return (
    <div>
      {tentativeNewEmbeddingModel && (
        <ModelSelectionConfirmaionModal
          selectedModel={tentativeNewEmbeddingModel}
          isCustom={
            AVAILABLE_MODELS.find(
              (model) =>
                model.model_name === tentativeNewEmbeddingModel.model_name
            ) === undefined
          }
          onConfirm={() => onConfirm(tentativeNewEmbeddingModel)}
          onCancel={() => setTentativeNewEmbeddingModel(null)}
        />
      )}

      {showAddConnectorPopup && (
        <Modal>
          <div>
            <div>
              <b className="text-base">Embeding model successfully selected</b>{" "}
              🙌
              <br />
              <br />
              To complete the initial setup, let&apos;s add a connector!
              <br />
              <br />
              Connectors are the way that VanguardAI gets data from your
              organization&apos;s various data sources. Once setup, we&apos;ll
<<<<<<< HEAD
              automatically sync data from your apps and docs into VanguardAI, so
              you can search all through all of them in one place.
=======
              automatically sync data from your apps and docs into enMedD CHP,
              so you can search all through all of them in one place.
>>>>>>> d6dd0be4
            </div>
            <div className="flex">
              <Link className="mx-auto mt-2 w-fit" href="/admin/add-connector">
                <Button className="mx-auto mt-3" size="xs">
                  Add Connector
                </Button>
              </Link>
            </div>
          </div>
        </Modal>
      )}

      {isCancelling && (
        <Modal
          onOutsideClick={() => setIsCancelling(false)}
          title="Cancel Embedding Model Switch"
        >
          <div>
            <div>
              Are you sure you want to cancel?
              <br />
              <br />
              Cancelling will revert to the previous model and all progress will
              be lost.
            </div>
            <div className="flex">
              <Button onClick={onCancel} className="mx-auto mt-3" color="green">
                Confirm
              </Button>
            </div>
          </div>
        </Modal>
      )}

      <Text>
        Embedding models are used to generate embeddings for your documents,
        which then power VanguardAI&apos;s search.
      </Text>

      {currentModel ? (
        <>
          <Title className="mt-8 mb-2">Current Embedding Model</Title>

          <Text>
            <ModelOption model={currentModel} />
          </Text>
        </>
      ) : (
        newModelSelection &&
        (!connectors || !connectors.length) && (
          <>
            <Title className="mt-8 mb-2">Current Embedding Model</Title>

            <Text>
              <ModelOption model={newModelSelection} />
            </Text>
          </>
        )
      )}

      {!showAddConnectorPopup &&
        (!newModelSelection ? (
          <div>
            {currentModel ? (
              <>
                <Title className="mt-8">Switch your Embedding Model</Title>

                <Text className="mb-4">
                  If the current model is not working for you, you can update
                  your model choice below. Note that this will require a
                  complete re-indexing of all your documents across every
                  connected source. We will take care of this in the background,
                  but depending on the size of your corpus, this could take
                  hours, day, or even weeks. You can monitor the progress of the
                  re-indexing on this page.
                </Text>
              </>
            ) : (
              <>
                <Title className="mt-8 mb-4">Choose your Embedding Model</Title>
              </>
            )}

            <Text className="mb-4">
              Below are a curated selection of quality models that we recommend
              you choose from.
            </Text>

            <ModelSelector
              modelOptions={AVAILABLE_MODELS.filter(
                (modelOption) => modelOption.model_name !== currentModelName
              )}
              setSelectedModel={onSelect}
            />

            <Text className="mt-6">
              Alternatively, (if you know what you&apos;re doing) you can
              specify a{" "}
              <a
                target="_blank"
                href="https://www.sbert.net/"
                className="text-link"
              >
                SentenceTransformers
              </a>
              -compatible model of your choice below. The rough list of
              supported models can be found{" "}
              <a
                target="_blank"
                href="https://huggingface.co/models?library=sentence-transformers&sort=trending"
                className="text-link"
              >
                here
              </a>
              .
              <br />
<<<<<<< HEAD
              <b>NOTE:</b> not all models listed will work with VanguardAI, since
              some have unique interfaces or special requirements. If in doubt,
              reach out to the VanguardAI team.
=======
              <b>NOTE:</b> not all models listed will work with enMedD CHP,
              since some have unique interfaces or special requirements. If in
              doubt, reach out to the enMedD CHP team.
>>>>>>> d6dd0be4
            </Text>

            <div className="flex w-full">
              <Card className="mx-auto mt-4 2xl:w-4/6">
                <CustomModelForm onSubmit={onSelect} />
              </Card>
            </div>
          </div>
        ) : (
          connectors &&
          connectors.length > 0 && (
            <div>
              <Title className="mt-8">Current Upgrade Status</Title>
              <div className="mt-4">
                <div className="mb-2 text-sm italic">
                  Currently in the process of switching to:
                </div>
                <ModelOption model={newModelSelection} />

                <Button
                  color="red"
                  size="xs"
                  className="mt-4"
                  onClick={() => setIsCancelling(true)}
                >
                  Cancel
                </Button>

                <Text className="my-4">
                  The table below shows the re-indexing progress of all existing
                  connectors. Once all connectors have been re-indexed
                  successfully, the new model will be used for all search
                  queries. Until then, we will use the old model so that no
                  downtime is necessary during this transition.
                </Text>

                {isLoadingOngoingReIndexingStatus ? (
                  <ThreeDotsLoader />
                ) : ongoingReIndexingStatus ? (
                  <ReindexingProgressTable
                    reindexingProgress={ongoingReIndexingStatus}
                  />
                ) : (
                  <ErrorCallout errorTitle="Failed to fetch re-indexing progress" />
                )}
              </div>
            </div>
          )
        ))}
    </div>
  );
}

function Page() {
  return (
    <div className="container mx-auto">
      <AdminPageTitle
        title="Embedding"
        icon={<FiPackage size={32} className="my-auto" />}
      />

      <Main />
    </div>
  );
}

export default Page;<|MERGE_RESOLUTION|>--- conflicted
+++ resolved
@@ -159,13 +159,8 @@
               <br />
               Connectors are the way that VanguardAI gets data from your
               organization&apos;s various data sources. Once setup, we&apos;ll
-<<<<<<< HEAD
               automatically sync data from your apps and docs into VanguardAI, so
               you can search all through all of them in one place.
-=======
-              automatically sync data from your apps and docs into enMedD CHP,
-              so you can search all through all of them in one place.
->>>>>>> d6dd0be4
             </div>
             <div className="flex">
               <Link className="mx-auto mt-2 w-fit" href="/admin/add-connector">
@@ -282,15 +277,9 @@
               </a>
               .
               <br />
-<<<<<<< HEAD
               <b>NOTE:</b> not all models listed will work with VanguardAI, since
               some have unique interfaces or special requirements. If in doubt,
               reach out to the VanguardAI team.
-=======
-              <b>NOTE:</b> not all models listed will work with enMedD CHP,
-              since some have unique interfaces or special requirements. If in
-              doubt, reach out to the enMedD CHP team.
->>>>>>> d6dd0be4
             </Text>
 
             <div className="flex w-full">
