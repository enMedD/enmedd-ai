"use client";

import { ThreeDotsLoader } from "@/components/Loading";
import { AdminPageTitle } from "@/components/admin/Title";
import { errorHandlingFetcher } from "@/lib/fetcher";
import { Text, Title } from "@tremor/react";
import { FiPackage } from "react-icons/fi";
import useSWR, { mutate } from "swr";
import { ModelOption, ModelSelector } from "./ModelSelector";
import { useState } from "react";
import { ModelSelectionConfirmaionModal } from "./ModelSelectionConfirmation";
import { ReindexingProgressTable } from "./ReindexingProgressTable";
import { Modal } from "@/components/Modal";
import { Button } from "@/components/ui/button";
import {
  AVAILABLE_MODELS,
  EmbeddingModelDescriptor,
  INVALID_OLD_MODEL,
  fillOutEmeddingModelDescriptor,
} from "./embeddingModels";
import { ErrorCallout } from "@/components/ErrorCallout";
import { Connector, ConnectorIndexingStatus } from "@/lib/types";
import Link from "next/link";
import { CustomModelForm } from "./CustomModelForm";
import { Card, CardContent } from "@/components/ui/card";
import { CustomModal } from "@/components/CustomModal";

function Main() {
  const [tentativeNewEmbeddingModel, setTentativeNewEmbeddingModel] =
    useState<EmbeddingModelDescriptor | null>(null);
  const [isCancelling, setIsCancelling] = useState<boolean>(false);
  const [showAddConnectorPopup, setShowAddConnectorPopup] =
    useState<boolean>(false);

  const {
    data: currentEmeddingModel,
    isLoading: isLoadingCurrentModel,
    error: currentEmeddingModelError,
  } = useSWR<EmbeddingModelDescriptor>(
    "/api/secondary-index/get-current-embedding-model",
    errorHandlingFetcher,
    { refreshInterval: 5000 } // 5 seconds
  );
  const {
    data: futureEmbeddingModel,
    isLoading: isLoadingFutureModel,
    error: futureEmeddingModelError,
  } = useSWR<EmbeddingModelDescriptor | null>(
    "/api/secondary-index/get-secondary-embedding-model",
    errorHandlingFetcher,
    { refreshInterval: 5000 } // 5 seconds
  );
  const {
    data: ongoingReIndexingStatus,
    isLoading: isLoadingOngoingReIndexingStatus,
  } = useSWR<ConnectorIndexingStatus<any, any>[]>(
    "/api/manage/admin/connector/indexing-status?secondary_index=true",
    errorHandlingFetcher,
    { refreshInterval: 5000 } // 5 seconds
  );
  const { data: connectors } = useSWR<Connector<any>[]>(
    "/api/manage/connector",
    errorHandlingFetcher,
    { refreshInterval: 5000 } // 5 seconds
  );

  const onSelect = async (model: EmbeddingModelDescriptor) => {
    if (currentEmeddingModel?.model_name === INVALID_OLD_MODEL) {
      await onConfirm(model);
    } else {
      setTentativeNewEmbeddingModel(model);
    }
  };

  const onConfirm = async (model: EmbeddingModelDescriptor) => {
    const response = await fetch(
      "/api/secondary-index/set-new-embedding-model",
      {
        method: "POST",
        body: JSON.stringify(model),
        headers: {
          "Content-Type": "application/json",
        },
      }
    );
    if (response.ok) {
      setTentativeNewEmbeddingModel(null);
      mutate("/api/secondary-index/get-secondary-embedding-model");
      if (!connectors || !connectors.length) {
        setShowAddConnectorPopup(true);
      }
    } else {
      alert(`Failed to update embedding model - ${await response.text()}`);
    }
  };

  const onCancel = async () => {
    const response = await fetch("/api/secondary-index/cancel-new-embedding", {
      method: "POST",
    });
    if (response.ok) {
      setTentativeNewEmbeddingModel(null);
      mutate("/api/secondary-index/get-secondary-embedding-model");
    } else {
      alert(
        `Failed to cancel embedding model update - ${await response.text()}`
      );
    }

    setIsCancelling(false);
  };

  if (isLoadingCurrentModel || isLoadingFutureModel) {
    return <ThreeDotsLoader />;
  }

  if (
    currentEmeddingModelError ||
    !currentEmeddingModel ||
    futureEmeddingModelError
  ) {
    return <ErrorCallout errorTitle="Failed to fetch embedding model status" />;
  }

  const currentModelName = currentEmeddingModel.model_name;
  const currentModel =
    AVAILABLE_MODELS.find((model) => model.model_name === currentModelName) ||
    fillOutEmeddingModelDescriptor(currentEmeddingModel);

  const newModelSelection = futureEmbeddingModel
    ? AVAILABLE_MODELS.find(
        (model) => model.model_name === futureEmbeddingModel.model_name
      ) || fillOutEmeddingModelDescriptor(futureEmbeddingModel)
    : null;

  return (
    <div>
      {showAddConnectorPopup && (
        <Modal>
          <div>
            <div>
              <b className="text-base">Embeding model successfully selected</b>{" "}
              🙌
              <br />
              <br />
              To complete the initial setup, let&apos;s add a connector!
              <br />
              <br />
              Connectors are the way that enMedD AI gets data from your
              organization&apos;s various data sources. Once setup, we&apos;ll
              automatically sync data from your apps and docs into enMedD AI, so
              you can search all through all of them in one place.
            </div>
            <div className="flex">
              <Link className="mx-auto mt-2 w-fit" href="/admin/data-sources">
                <Button className="mx-auto mt-3">Add Connector</Button>
              </Link>
            </div>
          </div>
        </Modal>
      )}

      <p>
        Embedding models are used to generate embeddings for your documents,
        which then power enMedD AI&apos;s search.
      </p>

      {currentModel ? (
        <>
<<<<<<< HEAD
          <h3 className="mt-8 pb-4">Current Embedding Model</h3>
=======
          <h3 className="mt-8 font-semibold text-lg pb-4">
            Current Embedding Model
          </h3>
>>>>>>> 95283dda

          <p>
            <ModelOption model={currentModel} />
          </p>
        </>
      ) : (
        newModelSelection &&
        (!connectors || !connectors.length) && (
          <>
<<<<<<< HEAD
            <h3 className="mt-8 pb-4">Current Embedding Model</h3>
=======
            <h3 className="mt-8 font-semibold text-lg pb-4">
              Current Embedding Model
            </h3>
>>>>>>> 95283dda

            <p>
              <ModelOption model={newModelSelection} />
            </p>
          </>
        )
      )}

      {!showAddConnectorPopup &&
        (!newModelSelection ? (
          <div>
            {currentModel ? (
              <>
<<<<<<< HEAD
                <h3 className="mt-8 pb-4">Switch your Embedding Model</h3>
=======
                <h3 className="mt-8 font-semibold text-lg pb-4">
                  Switch your Embedding Model
                </h3>
>>>>>>> 95283dda

                <p className="pb-4 text-sm">
                  If the current model is not working for you, you can update
                  your model choice below. Note that this will require a
                  complete re-indexing of all your documents across every
                  connected source. We will take care of this in the background,
                  but depending on the size of your corpus, this could take
                  hours, day, or even weeks. You can monitor the progress of the
                  re-indexing on this page.
                </p>
              </>
            ) : (
              <>
<<<<<<< HEAD
                <h3 className="mt-8 pb-4">Choose your Embedding Model</h3>
=======
                <h3 className="mt-8 font-semibold text-lg pb-4">
                  Choose your Embedding Model
                </h3>
>>>>>>> 95283dda
              </>
            )}

            <p className="mb-4 text-sm">
              Below are a curated selection of quality models that we recommend
              you choose from.
            </p>

            <ModelSelector
              modelOptions={AVAILABLE_MODELS.filter(
                (modelOption) => modelOption.model_name !== currentModelName
              )}
              setSelectedModel={onSelect}
            />

            {tentativeNewEmbeddingModel && (
              <ModelSelectionConfirmaionModal
                selectedModel={tentativeNewEmbeddingModel}
                isCustom={
                  AVAILABLE_MODELS.find(
                    (model) =>
                      model.model_name === tentativeNewEmbeddingModel.model_name
                  ) === undefined
                }
                onConfirm={() => onConfirm(tentativeNewEmbeddingModel)}
                onCancel={() => setTentativeNewEmbeddingModel(null)}
              />
            )}

            <p className="mt-6 text-sm">
              Alternatively, (if you know what you&apos;re doing) you can
              specify a{" "}
              <a
                target="_blank"
                href="https://www.sbert.net/"
                className="text-link"
              >
                SentenceTransformers
              </a>
              -compatible model of your choice below. The rough list of
              supported models can be found{" "}
              <a
                target="_blank"
                href="https://huggingface.co/models?library=sentence-transformers&sort=trending"
                className="text-link"
              >
                here
              </a>
              .
              <br />
              <b>NOTE:</b> not all models listed will work with enMedD AI, since
              some have unique interfaces or special requirements. If in doubt,
              reach out to the enMedD AI team.
            </p>

            <div className="flex w-full">
              <Card className="mx-auto mt-4 2xl:w-4/6">
                <CardContent>
                  <CustomModelForm onSubmit={onSelect} />
                </CardContent>
              </Card>
            </div>
          </div>
        ) : (
          connectors &&
          connectors.length > 0 && (
            <div>
              <h3 className="mt-8">Current Upgrade Status</h3>
              <div className="mt-4">
                <div className="mb-2 text-sm italic">
                  Currently in the process of switching to:
                </div>
                <ModelOption model={newModelSelection} />

                <CustomModal
                  trigger={
                    <Button
                      className="mt-6"
                      onClick={() => setIsCancelling(true)}
                    >
                      Cancel
                    </Button>
                  }
                  onClose={() => setIsCancelling(false)}
                  open={isCancelling}
                  title="Cancel Embedding Model Switch"
                >
                  <div>
                    <div>
                      <p>Are you sure you want to cancel?</p>
                      <p>
                        Cancelling will revert to the previous model and all
                        progress will be lost.
                      </p>
                    </div>
                    <div className="flex pt-6">
                      <Button onClick={onCancel} className="mx-auto">
                        Confirm
                      </Button>
                    </div>
                  </div>
                </CustomModal>

                <p className="my-4 text-sm">
                  The table below shows the re-indexing progress of all existing
                  connectors. Once all connectors have been re-indexed
                  successfully, the new model will be used for all search
                  queries. Until then, we will use the old model so that no
                  downtime is necessary during this transition.
                </p>

                {isLoadingOngoingReIndexingStatus ? (
                  <ThreeDotsLoader />
                ) : ongoingReIndexingStatus ? (
                  <ReindexingProgressTable
                    reindexingProgress={ongoingReIndexingStatus}
                  />
                ) : (
                  <ErrorCallout errorTitle="Failed to fetch re-indexing progress" />
                )}
              </div>
            </div>
          )
        ))}
    </div>
  );
}

function Page() {
  return (
    <div className="py-24 md:py-32 lg:pt-16">
      <AdminPageTitle
        title="Embedding"
        icon={<FiPackage size={32} className="my-auto" />}
      />

      <Main />
    </div>
  );
}

export default Page;<|MERGE_RESOLUTION|>--- conflicted
+++ resolved
@@ -167,14 +167,7 @@
 
       {currentModel ? (
         <>
-<<<<<<< HEAD
           <h3 className="mt-8 pb-4">Current Embedding Model</h3>
-=======
-          <h3 className="mt-8 font-semibold text-lg pb-4">
-            Current Embedding Model
-          </h3>
->>>>>>> 95283dda
-
           <p>
             <ModelOption model={currentModel} />
           </p>
@@ -183,14 +176,7 @@
         newModelSelection &&
         (!connectors || !connectors.length) && (
           <>
-<<<<<<< HEAD
             <h3 className="mt-8 pb-4">Current Embedding Model</h3>
-=======
-            <h3 className="mt-8 font-semibold text-lg pb-4">
-              Current Embedding Model
-            </h3>
->>>>>>> 95283dda
-
             <p>
               <ModelOption model={newModelSelection} />
             </p>
@@ -203,14 +189,7 @@
           <div>
             {currentModel ? (
               <>
-<<<<<<< HEAD
                 <h3 className="mt-8 pb-4">Switch your Embedding Model</h3>
-=======
-                <h3 className="mt-8 font-semibold text-lg pb-4">
-                  Switch your Embedding Model
-                </h3>
->>>>>>> 95283dda
-
                 <p className="pb-4 text-sm">
                   If the current model is not working for you, you can update
                   your model choice below. Note that this will require a
@@ -223,13 +202,7 @@
               </>
             ) : (
               <>
-<<<<<<< HEAD
                 <h3 className="mt-8 pb-4">Choose your Embedding Model</h3>
-=======
-                <h3 className="mt-8 font-semibold text-lg pb-4">
-                  Choose your Embedding Model
-                </h3>
->>>>>>> 95283dda
               </>
             )}
 
