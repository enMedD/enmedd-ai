"use client";

import { useState, useEffect, useCallback } from "react";
import { useRouter } from "next/navigation";
import { MethodSpec, ToolSnapshot } from "@/lib/tools/interfaces";
import { InputForm } from "@/components/admin/connectors/Field";
import {
  createCustomTool,
  updateCustomTool,
  validateToolDefinition,
} from "@/lib/tools/edit";
import debounce from "lodash/debounce";
import { Button } from "@/components/ui/button";
import { useToast } from "@/hooks/use-toast";
import {
  Table,
  TableBody,
  TableCell,
  TableHead,
  TableHeader,
  TableRow,
} from "@/components/ui/table";
import { Card, CardContent } from "@/components/ui/card";
import { AdvancedOptionsToggle } from "@/components/AdvancedOptionsToggle";
import Link from "next/link";
<<<<<<< HEAD
import { Input } from "@/components/ui/input";
=======
import { z } from "zod";
import {
  useFieldArray,
  useForm,
  UseFormReturn,
  UseFormSetValue,
} from "react-hook-form";
import { zodResolver } from "@hookform/resolvers/zod";
import { Form } from "@/components/ui/form";
>>>>>>> 280e47df
import { Plus } from "lucide-react";

function parseJsonWithTrailingCommas(jsonString: string) {
  // Regular expression to remove trailing commas before } or ]
  let cleanedJsonString = jsonString.replace(/,\s*([}\]])/g, "$1");
  // Replace True with true, False with false, and None with null
  cleanedJsonString = cleanedJsonString
    .replace(/\bTrue\b/g, "true")
    .replace(/\bFalse\b/g, "false")
    .replace(/\bNone\b/g, "null");
  // Now parse the cleaned JSON string
  return JSON.parse(cleanedJsonString);
}

function prettifyDefinition(definition: any) {
  return JSON.stringify(definition, null, 2);
}

function ToolForm({
  existingTool,
  values,
  setFieldValue,
  definitionErrorState,
  methodSpecsState,
  form,
  teamspaceId,
}: {
  existingTool?: ToolSnapshot;
  values: ToolFormValues;
  setFieldValue: UseFormSetValue<FormValues>;
  definitionErrorState: [
    string | null,
    React.Dispatch<React.SetStateAction<string | null>>,
  ];
  methodSpecsState: [
    MethodSpec[] | null,
    React.Dispatch<React.SetStateAction<MethodSpec[] | null>>,
  ];
  form: UseFormReturn<FormValues>;
  teamspaceId?: string | string[];
}) {
  const [definitionError, setDefinitionError] = definitionErrorState;
  const [methodSpecs, setMethodSpecs] = methodSpecsState;
  const [showAdvancedOptions, setShowAdvancedOptions] = useState(false);
  const router = useRouter();
  const { toast } = useToast();

  const debouncedValidateDefinition = useCallback(
    (definition: string) => {
      const validateDefinition = async () => {
        try {
          const parsedDefinition = parseJsonWithTrailingCommas(definition);
          const response = await validateToolDefinition({
            definition: parsedDefinition,
          });
          if (response.error) {
            setMethodSpecs(null);
            setDefinitionError(response.error);
          } else {
            setMethodSpecs(response.data);
            setDefinitionError(null);
          }
        } catch (error) {
          console.log(error);
          setMethodSpecs(null);
          setDefinitionError("Invalid JSON format");
        }
      };

      debounce(validateDefinition, 300)();
    },
    [setMethodSpecs, setDefinitionError]
  );

  useEffect(() => {
    if (values.definition) {
      debouncedValidateDefinition(values.definition);
    }
  }, [values.definition, debouncedValidateDefinition]);

  const onSubmit = async (values: FormValues) => {
    let definition: any;
    try {
      definition = parseJsonWithTrailingCommas(values.definition);
    } catch (error) {
      setDefinitionError("Invalid JSON in tool definition");
      return;
    }

    const name = definition?.info?.title;
    const description = definition?.info?.description;
    const toolData = {
      name: name,
      description: description || "",
      definition: definition,
      custom_headers: values.customHeaders,
    };
    let response;
    if (existingTool) {
      response = await updateCustomTool(existingTool.id, toolData);
    } else {
      response = await createCustomTool(toolData);
    }
    if (response.error) {
      toast({
        title: "Tool Creation Failed",
        description: `Unable to create the tool: ${response.error}`,
        variant: "destructive",
      });
      return;
    }
    router.push(
      teamspaceId
        ? `/t/${teamspaceId}/admin/tools?u=${Date.now()}`
        : `/admin/tools?u=${Date.now()}`
    );
  };

  const { fields, append, remove } = useFieldArray({
    control: form.control,
    name: "customHeaders",
  });

  return (
    <form onSubmit={form.handleSubmit(onSubmit)} className="space-y-4">
      <div className="relative w-full">
        <InputForm
          formControl={form.control}
          name="definition"
          label="Definition"
          description="Specify an OpenAPI schema that defines the APIs you want to make available as part of this tool."
          placeholder="Enter your OpenAPI schema here"
          className="min-h-96 max-h-[1000px] text-sm"
          isTextarea
        />
        <Button
          type="button"
          className="absolute bottom-8 right-4"
          onClick={() => {
            const definition = values.definition;
            if (definition) {
              try {
                const formatted = prettifyDefinition(
                  parseJsonWithTrailingCommas(definition)
                );
                setFieldValue("definition", formatted);
                toast({
                  title: "Definition formatted",
                  description:
                    "The definition has been successfully formatted.",
                  variant: "success",
                });
              } catch (error) {
                toast({
                  title: "Invalid JSON format",
                  description: "Please check the JSON syntax and try again.",
                  variant: "destructive",
                });
              }
            }
          }}
          variant="outline"
        >
          Format
        </Button>
      </div>
      {definitionError && (
        <div className="text-sm text-error">{definitionError}</div>
      )}
      <div className="p-4 mt-4 text-sm border border-blue-200 rounded-md bg-blue-50">
        <Link
          href="#"
          className="flex items-center text-link hover:underline"
          target="_blank"
          rel="noopener noreferrer"
        >
          <svg
            xmlns="http://www.w3.org/2000/svg"
            className="w-5 h-5 mr-2"
            viewBox="0 0 20 20"
            fill="currentColor"
          >
            <path
              fillRule="evenodd"
              d="M18 10a8 8 0 11-16 0 8 8 0 0116 0zm-7-4a1 1 0 11-2 0 1 1 0 012 0zM9 9a1 1 0 000 2v3a1 1 0 001 1h1a1 1 0 100-2v-3a1 1 0 00-1-1H9z"
              clipRule="evenodd"
            />
          </svg>
          Learn more about tool calling in our documentation
        </Link>
      </div>

      {methodSpecs && methodSpecs.length > 0 && (
        <div className="pt-4">
          <h3 className="pb-2">Available methods</h3>
          <Card>
            <CardContent className="p-0">
              <Table>
                <TableHeader>
                  <TableRow>
                    <TableHead>Name</TableHead>
                    <TableHead>Summary</TableHead>
                    <TableHead>Method</TableHead>
                    <TableHead>Path</TableHead>
                  </TableRow>
                </TableHeader>
                <TableBody>
                  {methodSpecs?.map((method: MethodSpec, index: number) => (
                    <TableRow key={index}>
                      <TableCell>{method.name}</TableCell>
                      <TableCell>{method.summary}</TableCell>
                      <TableCell>{method.method.toUpperCase()}</TableCell>
                      <TableCell>{method.path}</TableCell>
                    </TableRow>
                  ))}
                </TableBody>
              </Table>
            </CardContent>
          </Card>
        </div>
      )}

      <AdvancedOptionsToggle
        showAdvancedOptions={showAdvancedOptions}
        setShowAdvancedOptions={setShowAdvancedOptions}
      />
      {showAdvancedOptions && (
        <div className="pt-4">
<<<<<<< HEAD
          <FieldArray
            name="customHeaders"
            render={(arrayHelpers: ArrayHelpers) => (
              <div>
                <div className="flex justify-between pb-4">
                  <div>
                    <h3 className="text-sm font-semibold leading-none peer-disabled:cursor-not-allowed pb-1">
                      Custom Headers
                    </h3>
                    <p className="text-sm text-muted-foreground">
                      Specify custom headers for each request to this
                      tool&apos;s API.
                    </p>
                  </div>

                  <Button
                    onClick={() => arrayHelpers.push({ key: "", value: "" })}
                    variant="outline"
                  >
                    <Plus size={16} /> Add New Header
                  </Button>
                </div>

                <div className="space-y-4">
                  {values.customHeaders && values.customHeaders.length > 0 && (
                    <div className="space-y-3">
                      {values.customHeaders.map(
                        (
                          header: { key: string; value: string },
                          index: number
                        ) => (
                          <div
                            key={index}
                            className="flex items-center p-3 space-x-2 rounded-lg shadow-sm bg-background-weak"
                          >
                            <Field name={`customHeaders.${index}.key`}>
                              {({ field }: { field: any }) => (
                                <Input
                                  {...field}
                                  placeholder="Header Key"
                                  className="flex-1"
                                />
                              )}
                            </Field>
                            <Field name={`customHeaders.${index}.value`}>
                              {({ field }: { field: any }) => (
                                <Input
                                  {...field}
                                  placeholder="Header Value"
                                  className="flex-1"
                                />
                              )}
                            </Field>
                            <Button
                              type="button"
                              onClick={() => arrayHelpers.remove(index)}
                              variant="destructive"
                            >
                              Remove
                            </Button>
                          </div>
                        )
                      )}
                    </div>
                  )}
                </div>
=======
          <div>
            <div className="flex justify-between pb-4">
              <div>
                <h3 className="text-sm font-semibold leading-none peer-disabled:cursor-not-allowed pb-1">
                  Custom Headers
                </h3>
                <p className="text-sm text-muted-foreground">
                  Specify custom headers for each request to this tool&apos;s
                  API.
                </p>
>>>>>>> 280e47df
              </div>

              <Button
                onClick={() => append({ key: "", value: "" })}
                variant="outline"
                type="button"
              >
                <Plus size={16} /> Add New Header
              </Button>
            </div>

            <div className="space-y-4">
              {fields && fields.length > 0 && (
                <div className="space-y-3">
                  {fields.map((header, index) => (
                    <div
                      key={header.id}
                      className="flex items-start p-3 space-x-2 rounded-lg shadow-sm bg-background-weak w-full"
                    >
                      <InputForm
                        formControl={form.control}
                        name={`customHeaders.${index}.key`}
                        placeholder="Header Key"
                        fullWidth
                      />

                      <InputForm
                        formControl={form.control}
                        name={`customHeaders.${index}.value`}
                        placeholder="Header Value"
                        fullWidth
                      />
                      <Button
                        type="button"
                        onClick={() => remove(index)}
                        variant="destructive"
                      >
                        Remove
                      </Button>
                    </div>
                  ))}
                </div>
              )}
            </div>
          </div>
        </div>
      )}

      <div className="flex pt-8">
        <Button
          className="mx-auto"
          type="submit"
          disabled={form.formState.isSubmitting || !!definitionError}
        >
          {existingTool ? "Update Tool" : "Create Tool"}
        </Button>
      </div>
    </form>
  );
}

interface ToolFormValues {
  definition: string;
  customHeaders: { key: string; value: string }[];
}

const formSchema = z.object({
  definition: z.string().min(1, { message: "Tool definition is required" }),
  customHeaders: z
    .array(
      z.object({
        key: z.string().min(1, { message: "Header key is required" }),
        value: z.string().min(1, { message: "Header value is required" }),
      })
    )
    .default([]),
});

type FormValues = z.infer<typeof formSchema>;

export function ToolEditor({
  tool,
  teamspaceId,
}: {
  tool?: ToolSnapshot;
  teamspaceId?: string | string[];
}) {
  const [definitionError, setDefinitionError] = useState<string | null>(null);
  const [methodSpecs, setMethodSpecs] = useState<MethodSpec[] | null>(null);

  const prettifiedDefinition = tool?.definition
    ? prettifyDefinition(tool.definition)
    : "";

  const form = useForm<FormValues>({
    resolver: zodResolver(formSchema),
    defaultValues: {
      definition: prettifiedDefinition,
      customHeaders: tool?.custom_headers?.map((header) => ({
        key: header.key,
        value: header.value,
      })) ?? [{ key: "test", value: "value" }],
    },
  });

  const values = form.getValues();

  return (
    <Form {...form}>
      <ToolForm
        existingTool={tool}
        values={values}
        setFieldValue={form.setValue}
        definitionErrorState={[definitionError, setDefinitionError]}
        methodSpecsState={[methodSpecs, setMethodSpecs]}
        form={form}
        teamspaceId={teamspaceId}
      />
    </Form>
  );
}<|MERGE_RESOLUTION|>--- conflicted
+++ resolved
@@ -23,9 +23,6 @@
 import { Card, CardContent } from "@/components/ui/card";
 import { AdvancedOptionsToggle } from "@/components/AdvancedOptionsToggle";
 import Link from "next/link";
-<<<<<<< HEAD
-import { Input } from "@/components/ui/input";
-=======
 import { z } from "zod";
 import {
   useFieldArray,
@@ -35,7 +32,6 @@
 } from "react-hook-form";
 import { zodResolver } from "@hookform/resolvers/zod";
 import { Form } from "@/components/ui/form";
->>>>>>> 280e47df
 import { Plus } from "lucide-react";
 
 function parseJsonWithTrailingCommas(jsonString: string) {
@@ -264,74 +260,6 @@
       />
       {showAdvancedOptions && (
         <div className="pt-4">
-<<<<<<< HEAD
-          <FieldArray
-            name="customHeaders"
-            render={(arrayHelpers: ArrayHelpers) => (
-              <div>
-                <div className="flex justify-between pb-4">
-                  <div>
-                    <h3 className="text-sm font-semibold leading-none peer-disabled:cursor-not-allowed pb-1">
-                      Custom Headers
-                    </h3>
-                    <p className="text-sm text-muted-foreground">
-                      Specify custom headers for each request to this
-                      tool&apos;s API.
-                    </p>
-                  </div>
-
-                  <Button
-                    onClick={() => arrayHelpers.push({ key: "", value: "" })}
-                    variant="outline"
-                  >
-                    <Plus size={16} /> Add New Header
-                  </Button>
-                </div>
-
-                <div className="space-y-4">
-                  {values.customHeaders && values.customHeaders.length > 0 && (
-                    <div className="space-y-3">
-                      {values.customHeaders.map(
-                        (
-                          header: { key: string; value: string },
-                          index: number
-                        ) => (
-                          <div
-                            key={index}
-                            className="flex items-center p-3 space-x-2 rounded-lg shadow-sm bg-background-weak"
-                          >
-                            <Field name={`customHeaders.${index}.key`}>
-                              {({ field }: { field: any }) => (
-                                <Input
-                                  {...field}
-                                  placeholder="Header Key"
-                                  className="flex-1"
-                                />
-                              )}
-                            </Field>
-                            <Field name={`customHeaders.${index}.value`}>
-                              {({ field }: { field: any }) => (
-                                <Input
-                                  {...field}
-                                  placeholder="Header Value"
-                                  className="flex-1"
-                                />
-                              )}
-                            </Field>
-                            <Button
-                              type="button"
-                              onClick={() => arrayHelpers.remove(index)}
-                              variant="destructive"
-                            >
-                              Remove
-                            </Button>
-                          </div>
-                        )
-                      )}
-                    </div>
-                  )}
-                </div>
-=======
           <div>
             <div className="flex justify-between pb-4">
               <div>
@@ -342,7 +270,6 @@
                   Specify custom headers for each request to this tool&apos;s
                   API.
                 </p>
->>>>>>> 280e47df
               </div>
 
               <Button
