"use client";

import { generateRandomIconShape, createSVG } from "@/lib/assistantIconUtils";

import { CCPairBasicInfo, DocumentSet, User } from "@/lib/types";
import { Divider, Italic } from "@tremor/react";
import { IsPublicGroupSelector } from "@/components/IsPublicGroupSelector";
import {
  ArrayHelpers,
  ErrorMessage,
  Field,
  FieldArray,
  Form,
  Formik,
  FormikProps,
} from "formik";

import {
  BooleanFormField,
  Label,
  SelectorFormField,
  TextFormField,
} from "@/components/admin/connectors/Field";
import { usePopup } from "@/components/admin/connectors/Popup";
import { getDisplayNameForModel } from "@/lib/hooks";
import { DocumentSetSelectable } from "@/components/documentSet/DocumentSetSelectable";
import { Option } from "@/components/Dropdown";
import { addAssistantToList } from "@/lib/assistants/updateAssistantPreferences";
import { checkLLMSupportsImageOutput, destructureValue } from "@/lib/llm/utils";
import { ToolSnapshot } from "@/lib/tools/interfaces";
import { checkUserIsNoAuthUser } from "@/lib/user";

import Link from "next/link";
import { useRouter } from "next/navigation";
import { useEffect, useState } from "react";
import { FiInfo, FiPlus, FiX } from "react-icons/fi";
import * as Yup from "yup";
import { FullLLMProvider } from "../configuration/llm/interfaces";
import CollapsibleSection from "./CollapsibleSection";
import { SuccessfulAssistantUpdateRedirectType } from "./enums";
import { Assistant, StarterMessage } from "./interfaces";
import {
  buildFinalPrompt,
  createAssistant,
  providersContainImageGeneratingSupport,
  updateAssistant,
} from "./lib";
import { Popover } from "@/components/popover/Popover";
import {
  CameraIcon,
  NewChatIcon,
  SwapIcon,
  TrashIcon,
} from "@/components/icons/icons";
import { AdvancedOptionsToggle } from "@/components/AdvancedOptionsToggle";
import { buildImgUrl } from "@/app/chat/files/images/utils";
import { LlmList } from "@/components/llm/LLMList";
import { Plus } from "lucide-react";
import { useToast } from "@/hooks/use-toast";
import { Button } from "@/components/ui/button";
import { CustomTooltip } from "@/components/CustomTooltip";
import { TooltipContent, TooltipProvider, TooltipTrigger ,Tooltip} from "@/components/ui/tooltip";
import { Card, CardContent } from "@/components/ui/card";
<<<<<<< HEAD
=======
import { Input } from "@/components/ui/input";
import { Textarea } from "@/components/ui/textarea";
>>>>>>> 68e4e5e4

function findSearchTool(tools: ToolSnapshot[]) {
  return tools.find((tool) => tool.in_code_tool_id === "SearchTool");
}

function findImageGenerationTool(tools: ToolSnapshot[]) {
  return tools.find((tool) => tool.in_code_tool_id === "ImageGenerationTool");
}

function findInternetSearchTool(tools: ToolSnapshot[]) {
  return tools.find((tool) => tool.in_code_tool_id === "InternetSearchTool");
}

function SubLabel({ children }: { children: string | JSX.Element }) {
  return <span className="mb-2 text-sm text-subtle">{children}</span>;
}

export function AssistantEditor({
  existingAssistant,
  ccPairs,
  documentSets,
  user,
  defaultPublic,
  redirectType,
  llmProviders,
  tools,
  shouldAddAssistantToUserPreferences,
  admin,
}: {
  existingAssistant?: Assistant | null;
  ccPairs: CCPairBasicInfo[];
  documentSets: DocumentSet[];
  user: User | null;
  defaultPublic: boolean;
  redirectType: SuccessfulAssistantUpdateRedirectType;
  llmProviders: FullLLMProvider[];
  tools: ToolSnapshot[];
  shouldAddAssistantToUserPreferences?: boolean;
  admin?: boolean;
}) {
  const router = useRouter();
  const { toast } = useToast();

  const colorOptions = [
    "#FF6FBF",
    "#6FB1FF",
    "#B76FFF",
    "#FFB56F",
    "#6FFF8D",
    "#FF6F6F",
    "#6FFFFF",
  ];

  const [showAdvancedOptions, setShowAdvancedOptions] = useState(false);

  // state to persist across formik reformatting
  const [defautIconColor, _setDeafultIconColor] = useState(
    colorOptions[Math.floor(Math.random() * colorOptions.length)]
  );

  const [defaultIconShape, setDefaultIconShape] = useState<any>(null);

  useEffect(() => {
    if (defaultIconShape === null) {
      setDefaultIconShape(generateRandomIconShape().encodedGrid);
    }
  }, []);

  const [isIconDropdownOpen, setIsIconDropdownOpen] = useState(false);

  const [finalPrompt, setFinalPrompt] = useState<string | null>("");
  const [finalPromptError, setFinalPromptError] = useState<string>("");
  const [removeAssistantImage, setRemoveAssistantImage] = useState(false);

  const triggerFinalPromptUpdate = async (
    systemPrompt: string,
    taskPrompt: string,
    retrievalDisabled: boolean
  ) => {
    const response = await buildFinalPrompt(
      systemPrompt,
      taskPrompt,
      retrievalDisabled
    );
    if (response.ok) {
      setFinalPrompt((await response.json()).final_prompt_template);
    }
  };

  const isUpdate =
    existingAssistant !== undefined && existingAssistant !== null;
  const existingPrompt = existingAssistant?.prompts[0] ?? null;

  useEffect(() => {
    if (isUpdate && existingPrompt) {
      triggerFinalPromptUpdate(
        existingPrompt.system_prompt,
        existingPrompt.task_prompt,
        existingAssistant.num_chunks === 0
      );
    }
  }, []);

  const defaultProvider = llmProviders.find(
    (llmProvider) => llmProvider.is_default_provider
  );
  const defaultProviderName = defaultProvider?.provider;
  const defaultModelName = defaultProvider?.default_model_name;
  const providerDisplayNameToProviderName = new Map<string, string>();
  llmProviders.forEach((llmProvider) => {
    providerDisplayNameToProviderName.set(
      llmProvider.name,
      llmProvider.provider
    );
  });

  const modelOptionsByProvider = new Map<string, Option<string>[]>();
  llmProviders.forEach((llmProvider) => {
    const providerOptions = llmProvider.model_names.map((modelName) => {
      return {
        name: getDisplayNameForModel(modelName),
        value: modelName,
      };
    });
    modelOptionsByProvider.set(llmProvider.name, providerOptions);
  });

  const providerSupportingImageGenerationExists =
    providersContainImageGeneratingSupport(llmProviders);

  const assistantCurrentToolIds =
    existingAssistant?.tools.map((tool) => tool.id) || [];
  const searchTool = findSearchTool(tools);
  const imageGenerationTool = providerSupportingImageGenerationExists
    ? findImageGenerationTool(tools)
    : undefined;
  const internetSearchTool = findInternetSearchTool(tools);

  const customTools = tools.filter(
    (tool) =>
      tool.in_code_tool_id !== searchTool?.in_code_tool_id &&
      tool.in_code_tool_id !== imageGenerationTool?.in_code_tool_id &&
      tool.in_code_tool_id !== internetSearchTool?.in_code_tool_id
  );

  const availableTools = [
    ...customTools,
    ...(searchTool ? [searchTool] : []),
    ...(imageGenerationTool ? [imageGenerationTool] : []),
    ...(internetSearchTool ? [internetSearchTool] : []),
  ];
  const enabledToolsMap: { [key: number]: boolean } = {};
  availableTools.forEach((tool) => {
    enabledToolsMap[tool.id] = assistantCurrentToolIds.includes(tool.id);
  });

  const initialValues = {
    name: existingAssistant?.name ?? "",
    description: existingAssistant?.description ?? "",
    system_prompt: existingPrompt?.system_prompt ?? "",
    task_prompt: existingPrompt?.task_prompt ?? "",
    is_public: existingAssistant?.is_public ?? defaultPublic,
    document_set_ids:
      existingAssistant?.document_sets?.map((documentSet) => documentSet.id) ??
      ([] as number[]),
    num_chunks: existingAssistant?.num_chunks ?? null,
    search_start_date: existingAssistant?.search_start_date
      ? existingAssistant?.search_start_date.toString().split("T")[0]
      : null,
    include_citations: existingAssistant?.prompts[0]?.include_citations ?? true,
    llm_relevance_filter: existingAssistant?.llm_relevance_filter ?? false,
    llm_model_provider_override:
      existingAssistant?.llm_model_provider_override ?? null,
    llm_model_version_override:
      existingAssistant?.llm_model_version_override ?? null,
    starter_messages: existingAssistant?.starter_messages ?? [],
    enabled_tools_map: enabledToolsMap,
    icon_color: existingAssistant?.icon_color ?? defautIconColor,
    icon_shape: existingAssistant?.icon_shape ?? defaultIconShape,
    uploaded_image: null,

    // EE Only
    groups: existingAssistant?.groups ?? [],
  };

  const [isRequestSuccessful, setIsRequestSuccessful] = useState(false);

  return (
    <div>
      <Formik
        enableReinitialize={true}
        initialValues={initialValues}
        validationSchema={Yup.object()
          .shape({
            name: Yup.string().required(
              "Must provide a name for the Assistant"
            ),
            description: Yup.string().required(
              "Must provide a description for the Assistant"
            ),
            system_prompt: Yup.string(),
            task_prompt: Yup.string(),
            is_public: Yup.boolean().required(),
            document_set_ids: Yup.array().of(Yup.number()),
            num_chunks: Yup.number().nullable(),
            include_citations: Yup.boolean().required(),
            llm_relevance_filter: Yup.boolean().required(),
            llm_model_version_override: Yup.string().nullable(),
            llm_model_provider_override: Yup.string().nullable(),
            starter_messages: Yup.array().of(
              Yup.object().shape({
                name: Yup.string().required(
                  "Each starter message must have a name"
                ),
                description: Yup.string().required(
                  "Each starter message must have a description"
                ),
                message: Yup.string().required(
                  "Each starter message must have a message"
                ),
              })
            ),
            search_start_date: Yup.date().nullable(),
            icon_color: Yup.string(),
            icon_shape: Yup.number(),
            uploaded_image: Yup.mixed().nullable(),
            // EE Only
            groups: Yup.array().of(Yup.number()),
          })
          .test(
            "system-prompt-or-task-prompt",
            "Must provide either Instructions or Reminders (Advanced)",
            function (values) {
              const systemPromptSpecified =
                values.system_prompt && values.system_prompt.trim().length > 0;
              const taskPromptSpecified =
                values.task_prompt && values.task_prompt.trim().length > 0;

              if (systemPromptSpecified || taskPromptSpecified) {
                return true;
              }

              return this.createError({
                path: "system_prompt",
                message:
                  "Must provide either Instructions or Reminders (Advanced)",
              });
            }
          )}
        onSubmit={async (values, formikHelpers) => {
          if (finalPromptError) {
            toast({
              title: "Submission Blocked",
              description:
                "Please resolve the errors in the form before submitting.",
              variant: "destructive",
            });
            return;
          }

          if (
            values.llm_model_provider_override &&
            !values.llm_model_version_override
          ) {
            toast({
              title: "Model Selection Required",
              description:
                "Please select a model when choosing a non-default LLM provider.",
              variant: "destructive",
            });
            return;
          }

          formikHelpers.setSubmitting(true);
          let enabledTools = Object.keys(values.enabled_tools_map)
            .map((toolId) => Number(toolId))
            .filter((toolId) => values.enabled_tools_map[toolId]);
          const searchToolEnabled = searchTool
            ? enabledTools.includes(searchTool.id)
            : false;
          const imageGenerationToolEnabled = imageGenerationTool
            ? enabledTools.includes(imageGenerationTool.id)
            : false;

          if (imageGenerationToolEnabled) {
            if (
              !checkLLMSupportsImageOutput(
                providerDisplayNameToProviderName.get(
                  values.llm_model_provider_override || ""
                ) ||
                  defaultProviderName ||
                  "",
                values.llm_model_version_override || defaultModelName || ""
              )
            ) {
              enabledTools = enabledTools.filter(
                (toolId) => toolId !== imageGenerationTool!.id
              );
            }
          }

          // if disable_retrieval is set, set num_chunks to 0
          // to tell the backend to not fetch any documents
          const numChunks = searchToolEnabled ? values.num_chunks || 10 : 0;

          // don't set teamspace if marked as public
          const groups = values.is_public ? [] : values.groups;

          let promptResponse;
          let assistantResponse;
          if (isUpdate) {
            [promptResponse, assistantResponse] = await updateAssistant({
              id: existingAssistant.id,
              existingPromptId: existingPrompt?.id,
              ...values,
              search_start_date: values.search_start_date
                ? new Date(values.search_start_date)
                : null,
              num_chunks: numChunks,
              users:
                user && !checkUserIsNoAuthUser(user.id) ? [user.id] : undefined,
              groups,
              tool_ids: enabledTools,
              remove_image: removeAssistantImage,
            });
          } else {
            [promptResponse, assistantResponse] = await createAssistant({
              ...values,
              is_default_assistant: admin!,
              num_chunks: numChunks,
              search_start_date: values.search_start_date
                ? new Date(values.search_start_date)
                : null,
              users:
                user && !checkUserIsNoAuthUser(user.id) ? [user.id] : undefined,
              groups,
              tool_ids: enabledTools,
            });
          }

          let error = null;
          if (!promptResponse.ok) {
            error = await promptResponse.text();
          }
          if (!assistantResponse) {
            error = "Failed to create Assistant - no response received";
          } else if (!assistantResponse.ok) {
            error = await assistantResponse.text();
          }

          if (error || !assistantResponse) {
            toast({
              title: "Assistant Creation Failed",
              description: `Failed to create Assistant - ${error}`,
              variant: "destructive",
            });
            formikHelpers.setSubmitting(false);
          } else {
            const assistant = await assistantResponse.json();
            const assistantId = assistant.id;
            if (
              shouldAddAssistantToUserPreferences &&
              user?.preferences?.chosen_assistants
            ) {
              const success = await addAssistantToList(assistantId);
              if (success) {
                toast({
                  title: "Assistant Added",
                  description: `"${assistant.name}" has been added to your list.`,
                  variant: "success",
                });

                router.refresh();
              } else {
                toast({
                  title: "Failed to Add Assistant",
                  description: `"${assistant.name}" could not be added to your list.`,
                  variant: "destructive",
                });
              }
            }
            router.push(
              redirectType === SuccessfulAssistantUpdateRedirectType.ADMIN
                ? `/admin/assistants?u=${Date.now()}`
                : `/chat?assistantId=${assistantId}`
            );
            setIsRequestSuccessful(true);
          }
        }}
      >
        {({
          isSubmitting,
          values,
          setFieldValue,
          ...formikProps
        }: FormikProps<any>) => {
          function toggleToolInValues(toolId: number) {
            const updatedEnabledToolsMap = {
              ...values.enabled_tools_map,
              [toolId]: !values.enabled_tools_map[toolId],
            };
            setFieldValue("enabled_tools_map", updatedEnabledToolsMap);
          }

          function searchToolEnabled() {
            return searchTool && values.enabled_tools_map[searchTool.id]
              ? true
              : false;
          }

          const currentLLMSupportsImageOutput = checkLLMSupportsImageOutput(
            providerDisplayNameToProviderName.get(
              values.llm_model_provider_override || ""
            ) ||
              defaultProviderName ||
              "",
            values.llm_model_version_override || defaultModelName || ""
          );

          return (
            <Form className="w-full text-text-950">
              <div className="flex justify-center w-full gap-x-2">
                <Popover
                  open={isIconDropdownOpen}
                  onOpenChange={setIsIconDropdownOpen}
                  content={
                    <div
                      className="flex p-1 border border-2 border-dashed rounded-full cursor-pointer border-border"
                      style={{
                        borderStyle: "dashed",
                        borderWidth: "1.5px",
                        borderSpacing: "4px",
                      }}
                      onClick={() => setIsIconDropdownOpen(!isIconDropdownOpen)}
                    >
                      {values.uploaded_image ? (
                        <img
                          src={URL.createObjectURL(values.uploaded_image)}
                          alt="Uploaded assistant icon"
                          className="object-cover w-12 h-12 rounded-full"
                        />
                      ) : existingAssistant?.uploaded_image_id &&
                        !removeAssistantImage ? (
                        <img
                          src={buildImgUrl(
                            existingAssistant?.uploaded_image_id
                          )}
                          alt="Uploaded assistant icon"
                          className="object-cover w-12 h-12 rounded-full"
                        />
                      ) : (
                        createSVG(
                          {
                            encodedGrid: values.icon_shape,
                            filledSquares: 0,
                          },
                          values.icon_color,
                          undefined,
                          true
                        )
                      )}
                    </div>
                  }
                  popover={
                    <div className="bg-white text-text-800 flex flex-col gap-y-1 w-[300px] border border-border rounded-lg shadow-lg p-2">
                      <label className="flex items-center block w-full px-4 py-2 text-left rounded cursor-pointer gap-x-2 hover:bg-background-100">
                        <CameraIcon />
                        Upload {values.uploaded_image && " New "} Photo
                        <input
                          type="file"
                          accept="image/*"
                          className="hidden"
                          onChange={(e) => {
                            const file = e.target.files?.[0];
                            if (file) {
                              setFieldValue("uploaded_image", file);
                              setIsIconDropdownOpen(false);
                            }
                          }}
                        />
                      </label>

                      {values.uploaded_image && (
                        <Button
                          onClick={() => {
                            setFieldValue("uploaded_image", null);
                            setRemoveAssistantImage(false);
                          }}
                          variant="destructive"
                        >
                          <TrashIcon />
                          {removeAssistantImage
                            ? "Revert to Previous "
                            : "Remove "}
                          Image
                        </Button>
                      )}

                      {!values.uploaded_image &&
                        (!existingAssistant?.uploaded_image_id ||
                          removeAssistantImage) && (
                          <Button
                            onClick={(e) => {
                              e.stopPropagation();
                              const newShape = generateRandomIconShape();
                              const randomColor =
                                colorOptions[
                                  Math.floor(
                                    Math.random() * colorOptions.length
                                  )
                                ];
                              setFieldValue("icon_shape", newShape.encodedGrid);
                              setFieldValue("icon_color", randomColor);
                            }}
                          >
                            <NewChatIcon />
                            Generate New Icon
                          </Button>
                        )}

                      {existingAssistant?.uploaded_image_id &&
                        removeAssistantImage &&
                        !values.uploaded_image && (
                          <Button
                            onClick={(e) => {
                              e.stopPropagation();
                              setRemoveAssistantImage(false);
                              setFieldValue("uploaded_image", null);
                            }}
                          >
                            <SwapIcon />
                            Revert to Previous Image
                          </Button>
                        )}

                      {existingAssistant?.uploaded_image_id &&
                        !removeAssistantImage &&
                        !values.uploaded_image && (
                          <Button
                            onClick={(e) => {
                              e.stopPropagation();
                              setRemoveAssistantImage(true);
                            }}
                            variant="destructive"
                          >
                            <TrashIcon />
                            Remove Image
                          </Button>
                        )}
                    </div>
                  }
                  align="start"
                  side="bottom"
                />

                <CustomTooltip trigger={<FiInfo size={12} />}>
                  This icon will visually represent your Assistant
                </CustomTooltip>
              </div>

              <TextFormField
                name="name"
                tooltip="Used to identify the Assistant in the UI."
                label="Name"
                placeholder="e.g. 'Email Assistant'"
              />

              <TextFormField
                tooltip="Used for identifying assistants and their use cases."
                name="description"
                label="Description"
                placeholder="e.g. 'Use this Assistant to help draft professional emails'"
              />

              <TextFormField
                tooltip="Gives your assistant a prime directive"
                name="system_prompt"
                label="Instructions"
                isTextArea={true}
                placeholder="e.g. 'You are a professional email writing assistant that always uses a polite enthusiastic tone, emphasizes action items, and leaves blanks for the human to fill in when you have unknowns'"
                onChange={(e) => {
                  setFieldValue("system_prompt", e.target.value);
                  triggerFinalPromptUpdate(
                    e.target.value,
                    values.task_prompt,
                    searchToolEnabled()
                  );
                }}
                defaultHeight="h-40"
                error={finalPromptError}
              />

              <div>
                <div className="flex items-center gap-x-2 pt-6">
                  <div className="block text-base font-medium">
                    Default AI Model{" "}
                  </div>
                  <CustomTooltip trigger={<FiInfo size={12} />}>
                    Select a Large Language Model (Generative AI model) to power
                    this Assistant
                  </CustomTooltip>
                </div>
                <p className="my-1 text-sm text-subtle">
                  Your assistant will use the user&apos;s set default unless
                  otherwise specified below.
                  {admin &&
                    user?.preferences.default_model &&
                    `  Your current (user-specific) default model is ${getDisplayNameForModel(destructureValue(user?.preferences?.default_model!).modelName)}`}
                </p>
                {admin ? (
                  <div className="flex mb-2 items-starts">
                    <div className="w-96">
                      <SelectorFormField
                        defaultValue={`User default`}
                        name="llm_model_provider_override"
                        options={llmProviders.map((llmProvider) => ({
                          name: llmProvider.name,
                          value: llmProvider.name,
                          icon: llmProvider.icon,
                        }))}
                        includeDefault={true}
                        onSelect={(selected) => {
                          if (selected !== values.llm_model_provider_override) {
                            setFieldValue("llm_model_version_override", null);
                          }
                          setFieldValue(
                            "llm_model_provider_override",
                            selected
                          );
                        }}
                      />
                    </div>

                    {values.llm_model_provider_override && (
                      <div className="ml-4 w-96">
                        <SelectorFormField
                          name="llm_model_version_override"
                          options={
                            modelOptionsByProvider.get(
                              values.llm_model_provider_override
                            ) || []
                          }
                          maxHeight="max-h-72"
                        />
                      </div>
                    )}
                  </div>
                ) : (
                  <div className="max-w-sm">
                    <LlmList
                      scrollable
                      userDefault={
                        user?.preferences?.default_model!
                          ? destructureValue(user?.preferences?.default_model!)
                              .modelName
                          : null
                      }
                      llmProviders={llmProviders}
                      currentLlm={values.llm_model_version_override}
                      onSelect={(value: string | null) => {
                        if (value !== null) {
                          const { modelName, provider, name } =
                            destructureValue(value);
                          setFieldValue(
                            "llm_model_version_override",
                            modelName
                          );
                          setFieldValue("llm_model_provider_override", name);
                        } else {
                          setFieldValue("llm_model_version_override", null);
                          setFieldValue("llm_model_provider_override", null);
                        }
                      }}
                    />
                  </div>
                )}
              </div>
              <div>
                <div className="flex items-center gap-x-2 pt-6">
                  <div className="block text-base font-medium">
                    Capabilities{" "}
                  </div>
                  <CustomTooltip trigger={<FiInfo size={12} />}>
                    You can give your assistant advanced capabilities like image
                    generation
                  </CustomTooltip>
                  <div className="block text-sm font-description text-subtle">
                    Advanced
                  </div>
                </div>

                <div className="flex flex-col pt-6 ml-1 gap-y-4">
                  {imageGenerationTool && (
                    <TooltipProvider delayDuration={50}>
                      <Tooltip>
                        <TooltipTrigger asChild>
                          <div
                            className={`w-fit ${
                              !currentLLMSupportsImageOutput
                                ? "opacity-70 cursor-not-allowed"
                                : ""
                            }`}
                          >
                            <BooleanFormField
                              name={`enabled_tools_map.${imageGenerationTool.id}`}
                              label="Image Generation Tool"
                              onChange={() => {
                                toggleToolInValues(imageGenerationTool.id);
                              }}
                              disabled={!currentLLMSupportsImageOutput}
                            />
                          </div>
                        </TooltipTrigger>
                        {!currentLLMSupportsImageOutput && (
                          <TooltipContent side="top" align="center" className={`!z-modal bg-primary border-none text-inverted`}>
                            <p>
                              To use Image Generation, select GPT-4o or another
                              image compatible model as the default model for
                              this Assistant.
                            </p>
                          </TooltipContent>
                        )}
                      </Tooltip>
                    </TooltipProvider>
                  )}

                  {searchTool && (
 <TooltipProvider>
 <Tooltip>
   <TooltipTrigger asChild>
   <div
                            className={`w-fit ${
                              ccPairs.length === 0
                                ? "opacity-70 cursor-not-allowed"
                                : ""
                            }`}
                          >
                            <BooleanFormField
                              name={`enabled_tools_map.${searchTool.id}`}
                              label="Search Tool"
                              onChange={() => {
                                setFieldValue("num_chunks", null);
                                toggleToolInValues(searchTool.id);
                              }}
                              disabled={ccPairs.length === 0}
                            />
                          </div>
   </TooltipTrigger>
   {ccPairs.length === 0 && (
   <TooltipContent className={`!z-modal bg-primary border-none text-inverted`}>
     <p>To use the Search Tool, you need to have at least
     one Connector-Credential pair configured.</p>
   </TooltipContent>
    )}
 </Tooltip>
</TooltipProvider>
                  )}  



                  {ccPairs.length > 0 && searchTool && (
                    <>
                      {searchToolEnabled() && (
                        <CollapsibleSection prompt="Configure Search">
                          <div>
                            {ccPairs.length > 0 && (
                              <>
                                <Label small>Document Sets</Label>
                                <div>
                                  <SubLabel>
                                    <>
                                      Select which{" "}
                                      {!user || user.role === "admin" ? (
                                        <Link
                                          href="/admin/documents/sets"
                                          className="text-blue-500"
                                          target="_blank"
                                        >
                                          Document Sets
                                        </Link>
                                      ) : (
                                        "Document Sets"
                                      )}{" "}
                                      this Assistant should search through. If
                                      none are specified, the Assistant will
                                      search through all available documents in
                                      order to try and respond to queries.
                                    </>
                                  </SubLabel>
                                </div>

                                {documentSets.length > 0 ? (
                                  <FieldArray
                                    name="document_set_ids"
                                    render={(arrayHelpers: ArrayHelpers) => (
                                      <div>
                                        <div className="flex flex-wrap gap-2 mt-2 mb-3 text-sm">
                                          {documentSets.map((documentSet) => {
                                            const ind =
                                              values.document_set_ids.indexOf(
                                                documentSet.id
                                              );
                                            let isSelected = ind !== -1;
                                            return (
                                              <DocumentSetSelectable
                                                key={documentSet.id}
                                                documentSet={documentSet}
                                                isSelected={isSelected}
                                                onSelect={() => {
                                                  if (isSelected) {
                                                    arrayHelpers.remove(ind);
                                                  } else {
                                                    arrayHelpers.push(
                                                      documentSet.id
                                                    );
                                                  }
                                                }}
                                              />
                                            );
                                          })}
                                        </div>
                                      </div>
                                    )}
                                  />
                                ) : (
                                  <i className="text-sm">
                                    No Document Sets available.{" "}
                                    {user?.role !== "admin" && (
                                      <>
                                        If this functionality would be useful,
                                        reach out to the administrators of
                                        enMedD AI for assistance.
                                      </>
                                    )}
                                  </i>
                                )}

                                <div className="flex flex-col mt-4 gap-y-4">
                                  <TextFormField
                                    name="num_chunks"
                                    label="Number of Context Documents"
                                    tooltip="How many of the top matching document sections to feed the LLM for context when generating a response"
                                    placeholder="Defaults to 10"
                                    onChange={(e) => {
                                      const value = e.target.value;
                                      if (
                                        value === "" ||
                                        /^[0-9]+$/.test(value)
                                      ) {
                                        setFieldValue("num_chunks", value);
                                      }
                                    }}
                                  />

                                  <TextFormField
                                    width="max-w-xl"
                                    type="date"
                                    subtext="Documents prior to this date will not be referenced by the search tool"
                                    optional
                                    label="Search Start Date"
                                    value={values.search_start_date}
                                    name="search_start_date"
                                  />

                                  <BooleanFormField
                                    alignTop
                                    name="llm_relevance_filter"
                                    label="Apply LLM Relevance Filter"
                                    subtext={
                                      "If enabled, the LLM will filter out chunks that are not relevant to the user query."
                                    }
                                  />

                                  <BooleanFormField
                                    alignTop
                                    name="include_citations"
                                    label="Include Citations"
                                    subtext={`
                                      If set, the response will include bracket citations ([1], [2], etc.) 
                                      for each document used by the LLM to help inform the response. This is 
                                      the same technique used by the default Assistants. In general, we recommend 
                                      to leave this enabled in order to increase trust in the LLM answer.`}
                                  />
                                </div>
                              </>
                            )}
                          </div>
                        </CollapsibleSection>
                      )}
                    </>
                  )}

                  {internetSearchTool && (
                    <BooleanFormField
                      name={`enabled_tools_map.${internetSearchTool.id}`}
                      label={internetSearchTool.display_name}
                      onChange={() => {
                        toggleToolInValues(internetSearchTool.id);
                      }}
                    />
                  )}

                  {customTools.length > 0 && (
                    <>
                      {customTools.map((tool) => (
                        <BooleanFormField
                          alignTop={tool.description != null}
                          key={tool.id}
                          name={`enabled_tools_map.${tool.id}`}
                          label={tool.name}
                          subtext={tool.description}
                          onChange={() => {
                            toggleToolInValues(tool.id);
                          }}
                        />
                      ))}
                    </>
                  )}
                </div>
              </div>
              <Divider />
              <AdvancedOptionsToggle
                showAdvancedOptions={showAdvancedOptions}
                setShowAdvancedOptions={setShowAdvancedOptions}
              />

              {showAdvancedOptions && (
                <>
                  {llmProviders.length > 0 && (
                    <>
                      <TextFormField
                        name="task_prompt"
                        label="Reminders (Optional)"
                        isTextArea={true}
                        placeholder="e.g. 'Remember to reference all of the points mentioned in my message to you and focus on identifying action items that can move things forward'"
                        onChange={(e) => {
                          setFieldValue("task_prompt", e.target.value);
                          triggerFinalPromptUpdate(
                            values.system_prompt,
                            e.target.value,
                            searchToolEnabled()
                          );
                        }}
                        defaultHeight='h-40'
                        explanationText="Learn about prompting in our docs!"
                        explanationLink="https://docs.danswer.dev/guides/assistants"
                      />
                    </>
                  )}

                  <div className="flex flex-col mb-6">
                    <div className="flex items-center gap-x-2">
                      <div className="block text-base font-medium">
                        Starter Messages (Optional){" "}
                      </div>
                    </div>
                    <FieldArray
                      name="starter_messages"
                      render={(
                        arrayHelpers: ArrayHelpers<StarterMessage[]>
                      ) => (
                        <div>
                          {values.starter_messages &&
                            values.starter_messages.length > 0 &&
                            values.starter_messages.map(
                              (
                                starterMessage: StarterMessage,
                                index: number
                              ) => {
                                return (
                                  <div
                                    key={index}
                                    className={index === 0 ? "mt-2" : "mt-6"}
                                  >
                                    <div className="flex">
                                      <Card className="mr-4">
                                        <CardContent>
                                        <div>
                                          <Label small>Name</Label>
                                          <SubLabel>
                                            Shows up as the &quot;title&quot;
                                            for this Starter Message. For
                                            example, &quot;Write an email&quot;.
                                          </SubLabel>
                                          <Input
                                            name={`starter_messages[${index}].name`}
                                            autoComplete="off"
                                          />
                                          <ErrorMessage
                                            name={`starter_messages[${index}].name`}
                                            component="div"
                                            className="mt-1 text-sm text-error"
                                          />
                                        </div>

                                        <div className="mt-3">
                                          <Label small>Description</Label>
                                          <SubLabel>
                                            A description which tells the user
                                            what they might want to use this
                                            Starter Message for. For example
                                            &quot;to a client about a new
                                            feature&quot;
                                          </SubLabel>
                                          <Input
                                            name={`starter_messages.${index}.description`}
                                            autoComplete="off"
                                          />
                                          <ErrorMessage
                                            name={`starter_messages[${index}].description`}
                                            component="div"
                                            className="mt-1 text-sm text-error"
                                          />
                                        </div>

                                        <div className="mt-3">
                                          <Label small>Message</Label>
                                          <SubLabel>
                                            The actual message to be sent as the
                                            initial user message if a user
                                            selects this starter prompt. For
                                            example, &quot;Write me an email to
                                            a client about a new billing feature
                                            we just released.&quot;
                                          </SubLabel>
                                          <Textarea
                                            name={`starter_messages[${index}].message`}
                                            autoComplete="off"
                                            className="min-h-40"
                                          />
                                          <ErrorMessage
                                            name={`starter_messages[${index}].message`}
                                            component="div"
                                            className="mt-1 text-sm text-error"
                                          />
                                        </div>
                                        </CardContent>
                                      </Card>
                                      <div className="my-auto">
                                        <CustomTooltip trigger={<Button variant='ghost' size='icon'>
                                          <FiX
                                          onClick={() =>
                                            arrayHelpers.remove(index)
                                          }
                                        />
                                        </Button>}>
                                          Remove
                                        </CustomTooltip>
                                      </div>
                                    </div>
                                  </div>
                                );
                              }
                            )}

                          <Button
                            onClick={() => {
                              arrayHelpers.push({
                                name: "",
                                description: "",
                                message: "",
                              });
                            }}
                            className="mt-3"
                            type="button"
                          >
                            <Plus size={16} /> Add New
                          </Button>
                        </div>
                      )}
                    />
                  </div>

                  <IsPublicGroupSelector
                    formikProps={{
                      values,
                      isSubmitting,
                      setFieldValue,
                      ...formikProps,
                    }}
                    objectName="assistant"
                    enforceGroupSelection={false}
                  />
                </>
              )}

              <div className="flex pt-6">
                <Button
                  className="mx-auto"
                  type="submit"
                  disabled={isSubmitting}
                >
                  {isUpdate ? "Update" : "Create"}
                </Button>
              </div>
            </Form>
          );
        }}
      </Formik>
    </div>
  );
}<|MERGE_RESOLUTION|>--- conflicted
+++ resolved
@@ -61,11 +61,8 @@
 import { CustomTooltip } from "@/components/CustomTooltip";
 import { TooltipContent, TooltipProvider, TooltipTrigger ,Tooltip} from "@/components/ui/tooltip";
 import { Card, CardContent } from "@/components/ui/card";
-<<<<<<< HEAD
-=======
 import { Input } from "@/components/ui/input";
 import { Textarea } from "@/components/ui/textarea";
->>>>>>> 68e4e5e4
 
 function findSearchTool(tools: ToolSnapshot[]) {
   return tools.find((tool) => tool.in_code_tool_id === "SearchTool");
