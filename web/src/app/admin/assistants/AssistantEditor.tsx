--- conflicted
+++ resolved
@@ -995,41 +995,6 @@
                                                       id !== documentSet.id
                                                   )
                                                 );
-<<<<<<< HEAD
-                                              let isSelected = ind !== -1;
-                                              return (
-                                                <DocumentSetSelectable
-                                                  key={documentSet.id}
-                                                  documentSet={documentSet}
-                                                  isSelected={isSelected}
-                                                  onSelect={() => {
-                                                    if (isSelected) {
-                                                      arrayHelpers.remove(ind);
-                                                    } else {
-                                                      arrayHelpers.push(
-                                                        documentSet.id
-                                                      );
-                                                    }
-                                                  }}
-                                                />
-                                              );
-                                            })}
-                                        </div>
-                                      </div>
-                                    )}
-                                  />
-                                ) : (
-                                  <i className="text-sm">
-                                    No Public Document Sets available.{" "}
-                                    {user?.role !== "admin" && (
-                                      <>
-                                        If this functionality would be useful,
-                                        reach out to the administrators of
-                                        Vanguard AI for assistance.
-                                      </>
-                                    )}
-                                  </i>
-=======
                                               } else {
                                                 field.onChange([
                                                   ...field.value,
@@ -1041,7 +1006,6 @@
                                         );
                                       })}
                                   </div>
->>>>>>> b409e8fa
                                 )}
                               />
                             ) : (
@@ -1050,7 +1014,7 @@
                                 {user?.role !== "admin" && (
                                   <>
                                     If this functionality would be useful, reach
-                                    out to the administrators of Arnold AI for
+                                    out to the administrators of Vanguard AI for
                                     assistance.
                                   </>
                                 )}
