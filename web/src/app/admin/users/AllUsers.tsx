import { useState } from "react";
import {
  Table,
  TableBody,
  TableCell,
  TableHead,
  TableHeader,
  TableRow,
} from "@/components/ui/table";
import { Card, CardContent } from "@/components/ui/card";
import { Input } from "@/components/ui/input";
import useSWR from "swr";
import { errorHandlingFetcher } from "@/lib/fetcher";
import { LoadingAnimation } from "@/components/Loading";
import { ErrorCallout } from "@/components/ErrorCallout";
import { Trash, } from "lucide-react";
import {
  Select,
  SelectContent,
  SelectItem,
  SelectTrigger,
  SelectValue,
} from "@/components/ui/select";
import userMutationFetcher from "@/lib/admin/users/userMutationFetcher";
import useSWRMutation from "swr/mutation";
import { useToast } from "@/hooks/use-toast";
import { AddUserButton } from "./AddUserButton";
import { User, UserStatus } from "@/lib/types";
import { Button } from "@/components/ui/button";
import { UserProfile } from "@/components/UserProfile";
import { useUser } from "@/components/user/UserProvider";
import { useUsers } from "@/lib/hooks";
<<<<<<< HEAD
import { CustomTooltip } from "@/components/CustomTooltip";
import { CustomModal } from "@/components/CustomModal";
=======
>>>>>>> c5b28302

const ValidDomainsDisplay = ({ validDomains }: { validDomains: string[] }) => {
  if (!validDomains.length) {
    return (
      <div className="text-sm pt-2 pb-4 space-y-2">
        No invited users. Anyone can sign up with a valid email address. To
        restrict access you can:
        <div className="flex flex-wrap mt-1">
          (1) Invite users above. Once a user has been invited, only emails that
          have explicitly been invited will be able to sign-up.
        </div>
        <div className="mt-1">
          (2) Set the{" "}
          <b className="font-mono w-fit h-fit">VALID_EMAIL_DOMAINS</b>{" "}
          environment variable to a comma separated list of email domains. This
          will restrict access to users with email addresses from these domains.
        </div>
      </div>
    );
  }

  return (
    <div className="text-sm pt-2 pb-4 space-y-2">
      <p>
        Anyone with an email address with any of the following domains can sign
        up: <i>{validDomains.join(", ")}</i>.
      </p>
      <p>
        To further restrict access you can invite users. Once a user has been
        invited, only emails that have explicitly been invited will be able to
        sign-up.
      </p>
    </div>
  );
};

export const DeactivaterButton = ({
  user,
  deactivate,
  mutate,
  role,
}: {
  user: User;
  deactivate: boolean;
  mutate: () => void;
  role: string;
}) => {
  const { toast } = useToast();
  const { trigger, isMutating } = useSWRMutation(
    deactivate
      ? "/api/manage/admin/deactivate-user"
      : "/api/manage/admin/activate-user",
    userMutationFetcher,
    {
      onSuccess: () => {
        mutate();
        toast({
          title: "User Status Updated",
          description: `User has been successfully ${deactivate ? "deactivated" : "activated"}.`,
          variant: "success",
        });
      },
      onError: (errorMsg) =>
        toast({
          title: "Operation Failed",
          description: `Unable to ${deactivate ? "deactivate" : "activate"} user: ${errorMsg}`,
          variant: "destructive",
        }),
    }
  );
  return (
    <Button
      onClick={() => trigger({ user_email: user.email })}
      disabled={isMutating}
      variant={deactivate ? "destructive" : "default"}
    >
      {deactivate ? "Deactivate" : "Activate"}
    </Button>
  );
};

export const AllUsers = ({
  q,
  teamspaceId,
}: {
  q: string;
  teamspaceId?: string | string[];
}) => {
  const { toast } = useToast();
  const [invitedPage, setInvitedPage] = useState(1);
  const [acceptedPage, setAcceptedPage] = useState(1);
  const [searchQuery, setSearchQuery] = useState("");
<<<<<<< HEAD
  const [isDeleteModalOpen, setIsDeleteModalOpen] = useState(false);
  const [userToDelete, setUserToDelete] = useState<string | null>(null);
=======
>>>>>>> c5b28302
  const { user } = useUser();
  const { data, isLoading, error, refreshUsers } = useUsers(
    q,
    acceptedPage,
    invitedPage,
    teamspaceId
  );

  const { trigger: promoteTrigger } = useSWRMutation(
    teamspaceId
      ? `/api/manage/admin/teamspace/user-role/${teamspaceId}`
      : "/api/manage/promote-user-to-admin",
    userMutationFetcher,
    {
      onSuccess: () => {
        refreshUsers();
        toast({
          title: "User Promotion Successful",
          description: "The user has been successfully promoted to admin.",
          variant: "success",
        });
      },
      onError: (errorMsg) => {
        toast({
          title: "Promotion Failed",
          description: `Failed to promote the user: ${errorMsg}`,
          variant: "destructive",
        });
      },
    }
  );

  const { trigger: demoteTrigger } = useSWRMutation(
    teamspaceId
      ? `/api/manage/admin/teamspace/user-role/${teamspaceId}`
      : "/api/manage/demote-admin-to-basic",
    userMutationFetcher,
    {
      onSuccess: () => {
        refreshUsers();
        toast({
          title: "Demotion Successful",
          description:
            "The user has been successfully demoted to a basic user.",
          variant: "success",
        });
      },
      onError: (errorMsg) => {
        toast({
          title: "Demotion Failed",
          description: `Unable to demote the user: ${errorMsg}`,
          variant: "destructive",
        });
      },
    }
  );

  const deleteUser = async () => {
    console.log("FFF");
    if (!teamspaceId || !userToDelete) return;

    try {
      const response = await fetch(
        `/api/manage/admin/teamspace/user-remove/${teamspaceId}`,
        {
          method: "DELETE",
          headers: {
            "Content-Type": "application/json",
          },
          body: JSON.stringify([userToDelete]),
        }
      );

      if (!response.ok) {
        const errorData = await response.json();
        throw new Error(errorData.detail || "Failed to delete user");
      }

      refreshUsers();
      setIsDeleteModalOpen(false);
      toast({
        title: "User Removed",
        description:
          "The user has been successfully removed from the teamspace.",
        variant: "success",
      });
    } catch (error) {
      if (error instanceof Error) {
        toast({
          title: "Error",
          description: `Failed to remove the user: ${error.message}`,
          variant: "destructive",
        });
      } else {
        toast({
          title: "Error",
          description: "An unknown error occurred while removing the user.",
          variant: "destructive",
        });
      }
    }
  };

  const {
    data: validDomains,
    isLoading: isLoadingDomains,
    error: domainsError,
  } = useSWR<string[]>("/api/manage/admin/valid-domains", errorHandlingFetcher);

  if (isLoading) {
    return <LoadingAnimation text="Loading" />;
  }

  if (domainsError || !validDomains) {
    return (
      <ErrorCallout
        errorTitle="Error loading valid domains"
        errorMsg={domainsError?.info?.detail}
      />
    );
  }

  if (error || !data) {
    return (
      <ErrorCallout
        errorTitle="Error loading users"
        errorMsg={error?.info?.detail}
      />
    );
  }

  const { accepted } = data;

  const handleRoleChange = async (userEmail: string, newRole: string) => {
    if (newRole === "admin") {
      await promoteTrigger({ user_email: userEmail, new_role: "admin" });
    } else {
      await demoteTrigger({ user_email: userEmail, new_role: "basic" });
    }
  };

  const filteredUsers = accepted
<<<<<<< HEAD
    .filter(
      (user) =>
        user.full_name!.toLowerCase().includes(searchQuery.toLowerCase()) ||
        user.email.toLowerCase().includes(searchQuery.toLowerCase())
    )
    .sort((a) => (a.id === user?.id ? -1 : 1));

  return (
    <>
      {isDeleteModalOpen && (
        <CustomModal
          trigger={null}
          title="Are you sure you want to remove this user?"
          onClose={() => setIsDeleteModalOpen(false)}
          open={isDeleteModalOpen}
          description="You are about to remove this user on the teamspace."
        >
          <div className="flex justify-end w-full gap-2 pt-6 border-t">
            <Button onClick={() => setIsDeleteModalOpen(false)} variant="ghost">
              Cancel
            </Button>
            <Button onClick={deleteUser} variant="destructive">
              Confirm
            </Button>
          </div>
        </CustomModal>
      )}

      <div className="flex gap-10 w-full flex-col xl:gap-20 xl:flex-row">
        <div className="xl:w-2/5">
          <h2 className="text-lg md:text-2xl text-strong font-bold">Users</h2>
          <ValidDomainsDisplay validDomains={validDomains} />
          <AddUserButton
            teamspaceId={teamspaceId}
            refreshUsers={refreshUsers}
          />
        </div>
        <div className="flex-1">
          {filteredUsers.length > 0 ? (
            <>
              <Input
                placeholder="Search user..."
                value={searchQuery}
                onChange={(e) => setSearchQuery(e.target.value)}
              />
              <Card className="mt-4">
                <CardContent className="p-0">
                  <Table>
                    <TableHeader>
                      <TableRow>
                        <TableHead>User</TableHead>
                        <TableHead>Role</TableHead>
                        <TableHead></TableHead>
                      </TableRow>
                    </TableHeader>
                    <TableBody>
                      {filteredUsers.map((user) => (
                        <TableRow key={user.id}>
                          <TableCell>
                            <div className="flex gap-4">
                              <UserProfile user={user} />
                              <div className="flex flex-col">
                                <span className="truncate max-w-44 font-medium">
                                  {user.full_name}
                                </span>
                                <span className="text-sm text-subtle truncate max-w-44">
                                  {user.email}
                                </span>
                              </div>
=======
  .filter(
    (user) =>
      user.full_name!.toLowerCase().includes(searchQuery.toLowerCase()) ||
      user.email.toLowerCase().includes(searchQuery.toLowerCase())
  )
  .sort((a) => (a.id === user?.id ? -1 : 1));

  return (
    <div className="flex gap-10 w-full flex-col xl:gap-20 xl:flex-row">
      <div className="xl:w-2/5">
        <h2 className="text-lg md:text-2xl text-strong font-bold">Users</h2>
        <ValidDomainsDisplay validDomains={validDomains} />
        <AddUserButton teamspaceId={teamspaceId} refreshUsers={refreshUsers} />
      </div>
      <div className="flex-1">
        {filteredUsers.length > 0 ? (
          <>
            <Input
              placeholder="Search user..."
              value={searchQuery}
              onChange={(e) => setSearchQuery(e.target.value)}
            />
            <Card className="mt-4">
              <CardContent className="p-0">
                <Table>
                  <TableHeader>
                    <TableRow>
                      <TableHead>User</TableHead>
                      <TableHead>Role</TableHead>
                      {!teamspaceId && <TableHead></TableHead>}
                    </TableRow>
                  </TableHeader>
                  <TableBody>
                    {filteredUsers.map((user) => (
                      <TableRow key={user.id}>
                        <TableCell>
                          <div className="flex gap-4">
                            <UserProfile user={user} />
                            <div className="flex flex-col">
                              <span className="truncate max-w-44 font-medium">
                                {user.full_name}
                              </span>
                              <span className="text-sm text-subtle truncate max-w-44">
                                {user.email}
                              </span>
                            </div>
                          </div>
                        </TableCell>
                        <TableCell>
                          <Select
                            onValueChange={(value) =>
                              handleRoleChange(user.email, value)
                            }
                            value={user.role}
                          >
                            <SelectTrigger className="w-32">
                              <SelectValue>
                                {user.role === "admin" ? "Admin" : "User"}
                              </SelectValue>
                            </SelectTrigger>
                            <SelectContent>
                              <SelectItem value="user">User</SelectItem>
                              <SelectItem value="admin">Admin</SelectItem>
                            </SelectContent>
                          </Select>
                        </TableCell>
                        {!teamspaceId && (
                          <TableCell>
                            <div className="flex justify-end">
                              <DeactivaterButton
                                user={user}
                                deactivate={user.status === UserStatus.live}
                                mutate={refreshUsers}
                                role={user.role}
                              />
>>>>>>> c5b28302
                            </div>
                          </TableCell>
                          <TableCell>
                            <Select
                              onValueChange={(value) =>
                                handleRoleChange(user.email, value)
                              }
                              value={user.role}
                            >
                              <SelectTrigger className="w-32">
                                <SelectValue>
                                  {user.role === "admin" ? "Admin" : "User"}
                                </SelectValue>
                              </SelectTrigger>
                              <SelectContent>
                                <SelectItem value="user">User</SelectItem>
                                <SelectItem value="admin">Admin</SelectItem>
                              </SelectContent>
                            </Select>
                          </TableCell>
                          {!teamspaceId ? (
                            <TableCell>
                              <div className="flex justify-end">
                                <DeactivaterButton
                                  user={user}
                                  deactivate={user.status === UserStatus.live}
                                  mutate={refreshUsers}
                                  role={user.role}
                                />
                              </div>
                            </TableCell>
                          ) : (
                            <TableCell>
                              <CustomTooltip
                                trigger={
                                  <Button
                                    variant="ghost"
                                    size="icon"
                                    onClick={() => {
                                      setIsDeleteModalOpen(true);
                                      setUserToDelete(user.email);
                                    }}
                                  >
                                    <Trash size={16} />
                                  </Button>
                                }
                                variant="destructive"
                              >
                                Remove
                              </CustomTooltip>
                            </TableCell>
                          )}
                        </TableRow>
                      ))}
                    </TableBody>
                  </Table>
                </CardContent>
              </Card>
            </>
          ) : (
            "No users."
          )}
        </div>
      </div>
    </>
  );
};<|MERGE_RESOLUTION|>--- conflicted
+++ resolved
@@ -30,11 +30,9 @@
 import { UserProfile } from "@/components/UserProfile";
 import { useUser } from "@/components/user/UserProvider";
 import { useUsers } from "@/lib/hooks";
-<<<<<<< HEAD
 import { CustomTooltip } from "@/components/CustomTooltip";
 import { CustomModal } from "@/components/CustomModal";
-=======
->>>>>>> c5b28302
+
 
 const ValidDomainsDisplay = ({ validDomains }: { validDomains: string[] }) => {
   if (!validDomains.length) {
@@ -127,11 +125,8 @@
   const [invitedPage, setInvitedPage] = useState(1);
   const [acceptedPage, setAcceptedPage] = useState(1);
   const [searchQuery, setSearchQuery] = useState("");
-<<<<<<< HEAD
   const [isDeleteModalOpen, setIsDeleteModalOpen] = useState(false);
   const [userToDelete, setUserToDelete] = useState<string | null>(null);
-=======
->>>>>>> c5b28302
   const { user } = useUser();
   const { data, isLoading, error, refreshUsers } = useUsers(
     q,
@@ -274,7 +269,6 @@
   };
 
   const filteredUsers = accepted
-<<<<<<< HEAD
     .filter(
       (user) =>
         user.full_name!.toLowerCase().includes(searchQuery.toLowerCase()) ||
@@ -344,83 +338,6 @@
                                   {user.email}
                                 </span>
                               </div>
-=======
-  .filter(
-    (user) =>
-      user.full_name!.toLowerCase().includes(searchQuery.toLowerCase()) ||
-      user.email.toLowerCase().includes(searchQuery.toLowerCase())
-  )
-  .sort((a) => (a.id === user?.id ? -1 : 1));
-
-  return (
-    <div className="flex gap-10 w-full flex-col xl:gap-20 xl:flex-row">
-      <div className="xl:w-2/5">
-        <h2 className="text-lg md:text-2xl text-strong font-bold">Users</h2>
-        <ValidDomainsDisplay validDomains={validDomains} />
-        <AddUserButton teamspaceId={teamspaceId} refreshUsers={refreshUsers} />
-      </div>
-      <div className="flex-1">
-        {filteredUsers.length > 0 ? (
-          <>
-            <Input
-              placeholder="Search user..."
-              value={searchQuery}
-              onChange={(e) => setSearchQuery(e.target.value)}
-            />
-            <Card className="mt-4">
-              <CardContent className="p-0">
-                <Table>
-                  <TableHeader>
-                    <TableRow>
-                      <TableHead>User</TableHead>
-                      <TableHead>Role</TableHead>
-                      {!teamspaceId && <TableHead></TableHead>}
-                    </TableRow>
-                  </TableHeader>
-                  <TableBody>
-                    {filteredUsers.map((user) => (
-                      <TableRow key={user.id}>
-                        <TableCell>
-                          <div className="flex gap-4">
-                            <UserProfile user={user} />
-                            <div className="flex flex-col">
-                              <span className="truncate max-w-44 font-medium">
-                                {user.full_name}
-                              </span>
-                              <span className="text-sm text-subtle truncate max-w-44">
-                                {user.email}
-                              </span>
-                            </div>
-                          </div>
-                        </TableCell>
-                        <TableCell>
-                          <Select
-                            onValueChange={(value) =>
-                              handleRoleChange(user.email, value)
-                            }
-                            value={user.role}
-                          >
-                            <SelectTrigger className="w-32">
-                              <SelectValue>
-                                {user.role === "admin" ? "Admin" : "User"}
-                              </SelectValue>
-                            </SelectTrigger>
-                            <SelectContent>
-                              <SelectItem value="user">User</SelectItem>
-                              <SelectItem value="admin">Admin</SelectItem>
-                            </SelectContent>
-                          </Select>
-                        </TableCell>
-                        {!teamspaceId && (
-                          <TableCell>
-                            <div className="flex justify-end">
-                              <DeactivaterButton
-                                user={user}
-                                deactivate={user.status === UserStatus.live}
-                                mutate={refreshUsers}
-                                role={user.role}
-                              />
->>>>>>> c5b28302
                             </div>
                           </TableCell>
                           <TableCell>
