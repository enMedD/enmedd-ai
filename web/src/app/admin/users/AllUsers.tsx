--- conflicted
+++ resolved
@@ -349,12 +349,8 @@
                 <Table className="">
                   <TableHeader>
                     <TableRow>
-<<<<<<< HEAD
                       <TableHead>User ({filteredUsers.length})</TableHead>
-=======
-                      <TableHead>User</TableHead>
                       <TableHead>Company</TableHead>
->>>>>>> bd602826
                       <TableHead>Role</TableHead>
                       <TableHead></TableHead>
                     </TableRow>
