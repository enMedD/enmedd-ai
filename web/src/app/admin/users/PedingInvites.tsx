"use client";

import { useState } from "react";
import {
  Table,
  TableBody,
  TableCell,
  TableHead,
  TableHeader,
  TableRow,
} from "@/components/ui/table";
import { Card, CardContent } from "@/components/ui/card";
import { Input } from "@/components/ui/input";
import useSWR from "swr";
import { UsersResponse } from "@/lib/users/interfaces";
import { errorHandlingFetcher } from "@/lib/fetcher";
import { Loading } from "@/components/Loading";
import { ErrorCallout } from "@/components/ErrorCallout";
import { UserIcon } from "lucide-react";
import { User } from "@/lib/types";
import { Button } from "@/components/ui/button";
import { CustomModal } from "@/components/CustomModal";
import { useToast } from "@/hooks/use-toast";
import useSWRMutation from "swr/mutation";
import userMutationFetcher from "@/lib/admin/users/userMutationFetcher";
<<<<<<< HEAD
import { CustomPagination } from "./Pagination";
=======
import { USERS_SUCCESS_MESSAGES } from "@/constants/toast/success";
import { USERS_ERROR_MESSAGES } from "@/constants/toast/error";
>>>>>>> b01f7b90

const RemoveUserButton = ({
  user,
  onSuccess,
  onError,
  teamspaceId,
}: {
  user: User;
  onSuccess: () => void;
  onError: () => void;
  teamspaceId?: string | string[];
}) => {
  const { trigger } = useSWRMutation(
    teamspaceId
      ? `/api/manage/admin/remove-invited-user?teamspace_id=${teamspaceId}`
      : "/api/manage/admin/remove-invited-user",
    userMutationFetcher,
    { onSuccess, onError }
  );
  return (
    <Button
      variant="destructive"
      onClick={() => trigger({ user_email: user.email })}
    >
      Uninvite User
    </Button>
  );
};

export const PendingInvites = ({
  teamspaceId,
  isLoadingDomains,
}: {
  teamspaceId?: string | string[];
  isLoadingDomains: boolean;
}) => {
  const { toast } = useToast();
  const [q, setQ] = useState("");
  const [currentPage, setCurrentPage] = useState(1);
  const usersPerPage = 10;
  const [selectedUser, setSelectedUser] = useState<User | null>(null);
  const [isCancelModalVisible, setIsCancelModalVisible] = useState(false);
  const { data, isLoading, mutate, error } = useSWR<UsersResponse>(
    teamspaceId
      ? `/api/manage/users?q=${q}&accepted_page=0&invited_page=0&teamspace_id=${teamspaceId}`
      : `/api/manage/users?q=${q}&accepted_page=0&invited_page=0`,
    errorHandlingFetcher
  );

  if (error) {
    return (
      <ErrorCallout
        errorTitle="Error loading users"
        errorMsg={error?.info?.detail}
      />
    );
  }

  if (isLoadingDomains) {
    return <Loading />;
  }

  const finalInvited = data?.invited.filter(
    (user) => !data.accepted.map((u) => u.email).includes(user.email)
  );

  const filteredUsers = finalInvited?.filter((user) =>
    user.email.toLowerCase().includes(q.toLowerCase())
  );

  const totalPages = Math.ceil((filteredUsers?.length || 0) / usersPerPage);
  const displayedUsers = filteredUsers?.slice(
    (currentPage - 1) * usersPerPage,
    currentPage * usersPerPage
  );

  const handlePageChange = (page: number) => {
    setCurrentPage(page);
  };

  const onRemovalSuccess = () => {
    toast({
      title: USERS_SUCCESS_MESSAGES.REMOVE_INVITED.title,
      description: USERS_SUCCESS_MESSAGES.REMOVE_INVITED.description,
      variant: "success",
    });
    mutate();
    setIsCancelModalVisible(false);
  };

  const onRemovalError = () => {
    toast({
      title: USERS_ERROR_MESSAGES.REMOVE_INVITED.title,
      description: USERS_ERROR_MESSAGES.REMOVE_INVITED.description,
      variant: "destructive",
    });
    setIsCancelModalVisible(false);
  };

  return (
    <>
      {isCancelModalVisible && (
        <CustomModal
          trigger={null}
          title="Revoke Invite"
          description="Revoking an invite will no longer allow this person to become a member of your space. You can always invite them again if you change your mind."
          onClose={() => {
            setIsCancelModalVisible(false);
            setSelectedUser(null);
          }}
          open={isCancelModalVisible}
        >
          <div className="flex gap-2 justify-end">
            <Button onClick={() => setIsCancelModalVisible(false)}>
              Keep Invite
            </Button>
            {selectedUser && (
              <RemoveUserButton
                user={selectedUser}
                onSuccess={onRemovalSuccess}
                onError={onRemovalError}
                teamspaceId={teamspaceId}
              />
            )}
          </div>
        </CustomModal>
      )}

      <div className="flex gap-10 w-full flex-col xl:gap-20 xl:flex-row">
        <div className="xl:w-1/3">
          <h2 className="text-lg md:text-2xl text-strong font-bold">
            Pending Invites
          </h2>
          <p className="text-sm mt-2">Invitations awaiting a response.</p>
        </div>

        <div className="flex-1 space-y-4 overflow-x-auto p-1">
          <Input
            placeholder="Search user..."
            value={q}
            onChange={(e) => setQ(e.target.value)}
          />

          {isLoading ? (
            <Loading />
          ) : displayedUsers && displayedUsers.length > 0 ? (
            <div>
              <Card className="mt-4">
                <CardContent className="p-0">
                  <Table>
                    <TableHeader>
                      <TableRow>
                        <TableHead>User</TableHead>
                        <TableHead></TableHead>
                      </TableRow>
                    </TableHeader>
                    <TableBody>
                      {displayedUsers.map((user) => (
                        <TableRow key={user.id}>
                          <TableCell>
                            <div className="flex items-center gap-4">
                              <div className="border rounded-full w-10 h-10 flex items-center justify-center">
                                <UserIcon />
                              </div>
                              <span className="text-sm text-subtle truncate">
                                {user.email}
                              </span>
                            </div>
                          </TableCell>
                          <TableCell>
                            <div className="flex gap-2 justify-end">
                              <Button
                                onClick={() => {
                                  setIsCancelModalVisible(true);
                                  setSelectedUser(user);
                                }}
                                variant="destructive"
                              >
                                Cancel Invite
                              </Button>
                            </div>
                          </TableCell>
                        </TableRow>
                      ))}
                    </TableBody>
                  </Table>
                </CardContent>
              </Card>

              {filteredUsers && filteredUsers.length > 10 && (
                <div className="flex justify-center mt-4">
                  <CustomPagination
                    totalItems={filteredUsers?.length || 0}
                    itemsPerPage={usersPerPage}
                    onPageChange={handlePageChange}
                  />
                </div>
              )}
            </div>
          ) : filteredUsers && filteredUsers.length === 0 && q !== "" ? (
            <p>No user found.</p>
          ) : filteredUsers && filteredUsers.length === 0 ? (
            <p>No invited user.</p>
          ) : null}
        </div>
      </div>
    </>
  );
};<|MERGE_RESOLUTION|>--- conflicted
+++ resolved
@@ -23,12 +23,9 @@
 import { useToast } from "@/hooks/use-toast";
 import useSWRMutation from "swr/mutation";
 import userMutationFetcher from "@/lib/admin/users/userMutationFetcher";
-<<<<<<< HEAD
-import { CustomPagination } from "./Pagination";
-=======
 import { USERS_SUCCESS_MESSAGES } from "@/constants/toast/success";
 import { USERS_ERROR_MESSAGES } from "@/constants/toast/error";
->>>>>>> b01f7b90
+import { CustomPagination } from "./Pagination";
 
 const RemoveUserButton = ({
   user,
