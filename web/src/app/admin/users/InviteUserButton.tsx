"use client";

import BulkAdd from "@/components/admin/users/BulkAdd";
import { CustomModal } from "@/components/CustomModal";
import { Button } from "@/components/ui/button";
import { Label } from "@/components/ui/label";
import { useToast } from "@/hooks/use-toast";
import { Plus } from "lucide-react";
import { useState } from "react";
import { mutate } from "swr";

export const InviteUserButton = ({
  teamspaceId,
  refreshUsers,
  isTeamspaceModal,
}: {
  teamspaceId?: string | string[];
  refreshUsers?: () => void;
  isTeamspaceModal?: boolean;
}) => {
  const [isModalOpen, setIsModalOpen] = useState(false);
  const { toast } = useToast();
  const onSuccess = () => {
    mutate(
      (key) =>
        typeof key === "string" &&
        key.startsWith(
          teamspaceId
            ? `/api/manage/users?teamspace_id=${teamspaceId}`
            : "/api/manage/users"
        )
    );
    if (refreshUsers) {
      refreshUsers();
    }
    setIsModalOpen(false);
    toast({
      title: "Users Invited",
      description: "The users have been successfully invited.",
      variant: "success",
    });
  };
  const onFailure = async (res: Response) => {
    const error = (await res.json()).detail;
    toast({
      title: "Invitation Failed",
      description: `Unable to invite users: ${error}`,
      variant: "destructive",
    });
  };

  return (
    <CustomModal
      title={
        isTeamspaceModal ? "Invite to Your Teamspace" : "Bulk Invite Users"
      }
      onClose={() => setIsModalOpen(false)}
      open={isModalOpen}
      trigger={
<<<<<<< HEAD
        <Button
          onClick={() => setIsModalOpen(true)}
          variant={teamspaceId ? "outline" : "default"}
        >
          {isTeamspaceModal && <Plus size={16} />}
=======
        <Button onClick={() => setIsModalOpen(true)}>
          <Plus size={16} />
>>>>>>> 280e47df
          Invite Users
        </Button>
      }
      description="Your invite link has been created. Share this link to join your teamspace."
      className={isTeamspaceModal ? "!max-w-[700px]" : ""}
    >
      <div className="flex flex-col gap-y-3">
        <Label>
          Invite the email addresses to import, separated by whitespaces.
        </Label>
        <BulkAdd
          onSuccess={onSuccess}
          onFailure={onFailure}
          onClose={() => setIsModalOpen(false)}
          teamspaceId={teamspaceId}
        />
      </div>
    </CustomModal>
  );
};<|MERGE_RESOLUTION|>--- conflicted
+++ resolved
@@ -57,16 +57,8 @@
       onClose={() => setIsModalOpen(false)}
       open={isModalOpen}
       trigger={
-<<<<<<< HEAD
-        <Button
-          onClick={() => setIsModalOpen(true)}
-          variant={teamspaceId ? "outline" : "default"}
-        >
-          {isTeamspaceModal && <Plus size={16} />}
-=======
         <Button onClick={() => setIsModalOpen(true)}>
           <Plus size={16} />
->>>>>>> 280e47df
           Invite Users
         </Button>
       }
