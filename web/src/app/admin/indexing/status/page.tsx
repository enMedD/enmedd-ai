"use client";

import useSWR from "swr";

import { LoadingAnimation } from "@/components/Loading";
import { NotebookIcon } from "@/components/icons/icons";
import { errorHandlingFetcher } from "@/lib/fetcher";
import { ConnectorIndexingStatus } from "@/lib/types";
import { CCPairIndexingStatusTable } from "./CCPairIndexingStatusTable";
import { AdminPageTitle } from "@/components/admin/Title";
import Link from "next/link";
<<<<<<< HEAD
import { Text } from "@tremor/react";
import { Button } from "@/components/ui/button";
=======
import { Button, Text } from "@tremor/react";
import { useConnectorCredentialIndexingStatus } from "@/lib/hooks";
>>>>>>> c65f2690

function Main() {
  const {
    data: indexAttemptData,
    isLoading: indexAttemptIsLoading,
    error: indexAttemptError,
  } = useConnectorCredentialIndexingStatus();
  const {
    data: editableIndexAttemptData,
    isLoading: editableIndexAttemptIsLoading,
    error: editableIndexAttemptError,
  } = useConnectorCredentialIndexingStatus(undefined, true);

  if (indexAttemptIsLoading || editableIndexAttemptIsLoading) {
    return <LoadingAnimation text="" />;
  }

  if (
    indexAttemptError ||
    !indexAttemptData ||
    editableIndexAttemptError ||
    !editableIndexAttemptData
  ) {
    return (
      <div className="text-error">
        {indexAttemptError?.info?.detail ||
          editableIndexAttemptError?.info?.detail ||
          "Error loading indexing history."}
      </div>
    );
  }

  if (indexAttemptData.length === 0) {
    return (
      <p>
        It looks like you don&apos;t have any connectors setup yet. Visit the{" "}
        <Link className="text-link" href="/admin/data-sources">
          Add Data Sources
        </Link>{" "}
        page to get started!
      </p>
    );
  }

  // sort by source name
  indexAttemptData.sort((a, b) => {
    if (a.connector.source < b.connector.source) {
      return -1;
    } else if (a.connector.source > b.connector.source) {
      return 1;
    } else {
      return 0;
    }
  });

  return (
    <CCPairIndexingStatusTable
      ccPairsIndexingStatuses={indexAttemptData}
      editableCcPairsIndexingStatuses={editableIndexAttemptData}
    />
  );
}

export default function Status() {
  return (
    <div className="h-full w-full overflow-y-auto">
      <div className="container">
        <AdminPageTitle
          icon={<NotebookIcon size={32} />}
          title="Existing Data Sources"
          farRightElement={
            <Link href="/admin/data-sources">
              <Button>Add Data Sources</Button>
            </Link>
          }
        />
        <Main />
      </div>
    </div>
  );
}<|MERGE_RESOLUTION|>--- conflicted
+++ resolved
@@ -1,21 +1,12 @@
 "use client";
-
-import useSWR from "swr";
 
 import { LoadingAnimation } from "@/components/Loading";
 import { NotebookIcon } from "@/components/icons/icons";
-import { errorHandlingFetcher } from "@/lib/fetcher";
-import { ConnectorIndexingStatus } from "@/lib/types";
 import { CCPairIndexingStatusTable } from "./CCPairIndexingStatusTable";
 import { AdminPageTitle } from "@/components/admin/Title";
 import Link from "next/link";
-<<<<<<< HEAD
-import { Text } from "@tremor/react";
-import { Button } from "@/components/ui/button";
-=======
-import { Button, Text } from "@tremor/react";
+import { Button } from "@tremor/react";
 import { useConnectorCredentialIndexingStatus } from "@/lib/hooks";
->>>>>>> c65f2690
 
 function Main() {
   const {
