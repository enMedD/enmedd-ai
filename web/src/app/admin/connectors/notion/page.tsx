"use client";

import * as Yup from "yup";
import { NotionIcon, TrashIcon } from "@/components/icons/icons";
import { TextFormField } from "@/components/admin/connectors/Field";
import { HealthCheckBanner } from "@/components/health/healthcheck";
import { CredentialForm } from "@/components/admin/connectors/CredentialForm";
import {
  NotionCredentialJson,
  NotionConfig,
  Credential,
  ConnectorIndexingStatus,
} from "@/lib/types";
import useSWR, { useSWRConfig } from "swr";
import { errorHandlingFetcher } from "@/lib/fetcher";
import { ErrorCallout } from "@/components/ErrorCallout";
import { LoadingAnimation } from "@/components/Loading";
import { adminDeleteCredential, linkCredential } from "@/lib/credential";
import { ConnectorForm } from "@/components/admin/connectors/ConnectorForm";
import { ConnectorsTable } from "@/components/admin/connectors/table/ConnectorsTable";
import { usePopup } from "@/components/admin/connectors/Popup";
import { usePublicCredentials } from "@/lib/hooks";
import { AdminPageTitle } from "@/components/admin/Title";
import { Divider, Text, Title, Button } from "@tremor/react";
import { Card, CardContent } from "@/components/ui/card";

const Main = () => {
  const { popup, setPopup } = usePopup();

  const { mutate } = useSWRConfig();
  const {
    data: connectorIndexingStatuses,
    isLoading: isConnectorIndexingStatusesLoading,
    error: connectorIndexingStatusesError,
  } = useSWR<ConnectorIndexingStatus<any, any>[]>(
    "/api/manage/admin/connector/indexing-status",
    errorHandlingFetcher
  );
  const {
    data: credentialsData,
    isLoading: isCredentialsLoading,
    error: credentialsError,
    refreshCredentials,
  } = usePublicCredentials();

  if (
    (!connectorIndexingStatuses && isConnectorIndexingStatusesLoading) ||
    (!credentialsData && isCredentialsLoading)
  ) {
    return <LoadingAnimation text="Loading" />;
  }

  if (connectorIndexingStatusesError || !connectorIndexingStatuses) {
    return (
      <ErrorCallout
        errorTitle="Something went wrong :("
        errorMsg={connectorIndexingStatusesError?.info?.detail}
      />
    );
  }

  if (credentialsError || !credentialsData) {
    return (
      <ErrorCallout
        errorTitle="Something went wrong :("
        errorMsg={credentialsError?.info?.detail}
      />
    );
  }

  const notionConnectorIndexingStatuses: ConnectorIndexingStatus<
    NotionConfig,
    NotionCredentialJson
  >[] = connectorIndexingStatuses.filter(
    (connectorIndexingStatus) =>
      connectorIndexingStatus.connector.source === "notion"
  );
  const notionCredential: Credential<NotionCredentialJson> | undefined =
    credentialsData.find(
      (credential) => credential.credential_json?.notion_integration_token
    );

  return (
    <>
      {popup}
      <Title className="mt-6 mb-2 ml-auto mr-auto">
        Step 1: Provide your authorization details
      </Title>

      {notionCredential ? (
        <>
          <div className="flex mb-1 text-sm">
            <p className="my-auto">Existing Integration Token: </p>
            <p className="max-w-md my-auto ml-1 italic">
              {notionCredential.credential_json?.notion_integration_token}
            </p>
            <Button
              className="p-1 ml-1 rounded-full hover:bg-gray-700"
              onClick={async () => {
                if (notionConnectorIndexingStatuses.length > 0) {
                  setPopup({
                    type: "error",
                    message:
                      "Must delete all connectors before deleting credentials",
                  });
                  return;
                }
                await adminDeleteCredential(notionCredential.id);
                refreshCredentials();
              }}
              variant="light"
            >
              <TrashIcon />
            </Button>
          </div>
        </>
      ) : (
        <>
          <Text>
            To get started you&apos;ll need to create an internal integration in
            Notion for enMedD AI. Follow the instructions in the&nbsp;
            <a
              href="https://developers.notion.com/docs/create-a-notion-integration"
              target="_blank"
            >
              Notion Developer Documentation
            </a>
            &nbsp; on the Notion website, to create a new integration. Once
            you&apos;ve created an integration, copy the integration secret
            token and paste it below. Follow the remaining instructions on the
            Notion docs to allow enMedD AI to read Notion Databases and Pages
            using the new integration.
          </Text>
          <Card className="mt-2 mb-4">
            <CardContent>
              <CredentialForm<NotionCredentialJson>
                formBody={
                  <TextFormField
                    name="notion_integration_token"
                    label="Integration Token:"
                    type="password"
                  />
                }
                validationSchema={Yup.object().shape({
                  notion_integration_token: Yup.string().required(
<<<<<<< HEAD
                    "Please enter the Notion Integration token for the enMedD CHP integration."
=======
                    "Please enter the Notion Integration token for the enMedD AI integration."
>>>>>>> 5a3ef73c
                  ),
                })}
                initialValues={{
                  notion_integration_token: "",
                }}
                onSubmit={(isSuccess) => {
                  if (isSuccess) {
                    refreshCredentials();
                    mutate("/api/manage/admin/connector/indexing-status");
                  }
                }}
              />
            </CardContent>
          </Card>
        </>
      )}

      <Title className="mt-6 mb-2 ml-auto mr-auto">
        Step 2: Manage Connectors
      </Title>
      {notionConnectorIndexingStatuses.length > 0 && (
        <>
          <Text className="mb-2">
            The latest page updates are fetched from Notion every 10 minutes.
          </Text>
          <div className="mb-2">
            <ConnectorsTable<NotionConfig, NotionCredentialJson>
              connectorIndexingStatuses={notionConnectorIndexingStatuses}
              specialColumns={[
                {
                  header: "Root Page ID",
                  key: "root_page_id",
                  getValue: (ccPairStatus) =>
                    ccPairStatus.connector.connector_specific_config
                      .root_page_id || "-",
                },
              ]}
              liveCredential={notionCredential}
              getCredential={(credential) => {
                return (
                  <div>
                    <p>{credential.credential_json.notion_integration_token}</p>
                  </div>
                );
              }}
              onCredentialLink={async (connectorId) => {
                if (notionCredential) {
                  await linkCredential(connectorId, notionCredential.id);
                  mutate("/api/manage/admin/connector/indexing-status");
                }
              }}
              onUpdate={() =>
                mutate("/api/manage/admin/connector/indexing-status")
              }
            />
          </div>
          <Divider />
        </>
      )}

      {notionCredential && (
        <>
          <Card className="mt-4">
            <CardContent>
              <h2 className="mb-1 font-bold">Create New Connection</h2>
              <p className="mb-4 text-sm">
                Press connect below to start the connection to Notion.
              </p>
              <ConnectorForm<NotionConfig>
                nameBuilder={(values) =>
                  values.root_page_id
                    ? `NotionConnector-${values.root_page_id}`
                    : "NotionConnector"
                }
                ccPairNameBuilder={(values) =>
                  values.root_page_id
                    ? `Notion-${values.root_page_id}`
                    : "Notion"
                }
                source="notion"
                inputType="poll"
                formBody={
                  <>
                    <TextFormField
                      name="root_page_id"
                      label="[Optional] Root Page ID"
                      subtext={
                        "If specified, will only index the specified page + all of its child pages. " +
                        "If left blank, will index all pages the integration has been given access to."
                      }
                      autoCompleteDisabled={true}
                    />
                  </>
                }
                validationSchema={Yup.object().shape({
                  root_page_id: Yup.string(),
                })}
                initialValues={{
                  root_page_id: "",
                }}
                refreshFreq={10 * 60} // 10 minutes
                credentialId={notionCredential.id}
              />
            </CardContent>
          </Card>
        </>
      )}

      {!notionCredential && (
        <>
          <Text className="mb-4">
            Please provide your integration details in Step 1 first! Once done
            with that, you&apos;ll be able to start the connection then see
            indexing status.
          </Text>
        </>
      )}
    </>
  );
};

export default function Page() {
  return (
    <div className="container mx-auto">
      <div>
        <HealthCheckBanner />
      </div>

      <AdminPageTitle icon={<NotionIcon size={32} />} title="Notion" />

      <Main />
    </div>
  );
}<|MERGE_RESOLUTION|>--- conflicted
+++ resolved
@@ -143,11 +143,7 @@
                 }
                 validationSchema={Yup.object().shape({
                   notion_integration_token: Yup.string().required(
-<<<<<<< HEAD
-                    "Please enter the Notion Integration token for the enMedD CHP integration."
-=======
                     "Please enter the Notion Integration token for the enMedD AI integration."
->>>>>>> 5a3ef73c
                   ),
                 })}
                 initialValues={{
