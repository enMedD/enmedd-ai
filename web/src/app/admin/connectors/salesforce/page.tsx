--- conflicted
+++ resolved
@@ -242,17 +242,10 @@
                       {" "}
                       here{" "}
                     </a>
-<<<<<<< HEAD
-                    for an example of how enMedD CHP uses the objects. <br />
-                    <br />
-                    If unsure, don&apos;t specify any objects and enMedD CHP
-                    will default to indexing by &apos;Account&apos;.
-=======
                     for an example of how enMedD AI uses the objects. <br />
                     <br />
                     If unsure, don&apos;t specify any objects and enMedD AI will
                     default to indexing by &apos;Account&apos;.
->>>>>>> 5a3ef73c
                     <br />
                     <br />
                     Hint: Use the singular form of the object name (e.g.,
