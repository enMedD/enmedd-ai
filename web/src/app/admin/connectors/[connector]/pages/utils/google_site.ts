import { createConnector, runConnector } from "@/lib/connector";
import { linkCredential } from "@/lib/credential";
import { GoogleSitesConfig } from "@/lib/connectors/connectors";
import { useToast } from "@/hooks/use-toast";

export const submitGoogleSite = async (
  selectedFiles: File[],
  base_url: any,
  refreshFreq: number,
  pruneFreq: number,
  indexingStart: Date,
  is_public: boolean,
  name?: string
) => {
  const { toast } = useToast();
  const uploadCreateAndTriggerConnector = async () => {
    const formData = new FormData();

    selectedFiles.forEach((file) => {
      formData.append("files", file);
    });

    const response = await fetch("/api/manage/admin/connector/file/upload", {
      method: "POST",
      body: formData,
    });
    const responseJson = await response.json();
    if (!response.ok) {
      toast({
        title: "Error",
        description: `Unable to upload files - ${responseJson.detail}`,
        variant: "destructive",
      });
      return false;
    }

    const filePaths = responseJson.file_paths as string[];
    const [connectorErrorMsg, connector] =
      await createConnector<GoogleSitesConfig>({
        name: name ? name : `GoogleSitesConnector-${base_url}`,
        source: "google_sites",
        input_type: "load_state",
        connector_specific_config: {
          base_url: base_url,
          zip_path: filePaths[0],
        },
        is_public: is_public,
        refresh_freq: refreshFreq,
        prune_freq: pruneFreq,
        indexing_start: indexingStart,
      });
    if (connectorErrorMsg || !connector) {
      toast({
        title: "Error",
        description: `Unable to create connector - ${connectorErrorMsg}`,
        variant: "destructive",
      });
      return false;
    }

    const credentialResponse = await linkCredential(connector.id, 0, base_url);
    if (!credentialResponse.ok) {
      const credentialResponseJson = await credentialResponse.json();
      toast({
        title: "Error",
        description: `Unable to link connector to credential - ${credentialResponseJson.detail}`,
        variant: "destructive",
      });
      return false;
    }

    const runConnectorErrorMsg = await runConnector(connector.id, [0]);
    if (runConnectorErrorMsg) {
      toast({
        title: "Error",
        description: `Unable to run connector - ${runConnectorErrorMsg}`,
        variant: "destructive",
      });
      return false;
    }
<<<<<<< HEAD
    setPopup({
      type: "success",
      message: "Successfully created Google Site connector",
=======
    toast({
      title: "Success",
      description: "Successfully created Google Site connector!",
      variant: "success",
>>>>>>> 94e7e0a1
    });
    return true;
  };

  try {
    const response = await uploadCreateAndTriggerConnector();
    return response;
  } catch (e) {
    return false;
  }
};<|MERGE_RESOLUTION|>--- conflicted
+++ resolved
@@ -78,16 +78,10 @@
       });
       return false;
     }
-<<<<<<< HEAD
-    setPopup({
-      type: "success",
-      message: "Successfully created Google Site connector",
-=======
     toast({
       title: "Success",
       description: "Successfully created Google Site connector!",
       variant: "success",
->>>>>>> 94e7e0a1
     });
     return true;
   };
