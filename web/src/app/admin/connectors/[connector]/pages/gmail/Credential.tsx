--- conflicted
+++ resolved
@@ -423,82 +423,13 @@
         </p>
 
         <Card>
-<<<<<<< HEAD
-          <Formik
-            initialValues={{
-              gmail_delegated_user: "",
-            }}
-            validationSchema={Yup.object().shape({
-              gmail_delegated_user: Yup.string().optional(),
-            })}
-            onSubmit={async (values, formikHelpers) => {
-              formikHelpers.setSubmitting(true);
-
-              const response = await fetch(
-                "/api/manage/admin/connector/gmail/service-account-credential",
-                {
-                  method: "PUT",
-                  headers: {
-                    "Content-Type": "application/json",
-                  },
-                  body: JSON.stringify({
-                    gmail_delegated_user: values.gmail_delegated_user,
-                  }),
-                }
-              );
-
-              if (response.ok) {
-                toast({
-                  title: "Success",
-                  description:
-                    "Successfully created service account credential",
-                  variant: "success",
-                });
-              } else {
-                const errorMsg = await response.text();
-                toast({
-                  title: "Error",
-                  description: `Failed to create service account credential - ${errorMsg}`,
-                  variant: "destructive",
-                });
-              }
-
-              refreshCredentials();
-            }}
-          >
-            {({ isSubmitting }) => (
-              <Form>
-                <TextFormField
-                  name="gmail_delegated_user"
-                  label="[Optional] User email to impersonate:"
-                  subtext="If left blank, Vanguard AI will use the service account itself."
-                  optional
-                />
-                <div className="flex">
-                  <Button
-                    variant="success"
-                    type="submit"
-                    disabled={isSubmitting}
-                    className={
-                      "bg-slate-500 hover:bg-slate-700 text-white " +
-                      "font-bold py-2 px-4 rounded focus:outline-none " +
-                      "focus:shadow-outline w-full max-w-sm mx-auto"
-                    }
-                  >
-                    Submit
-                  </Button>
-                </div>
-              </Form>
-            )}
-          </Formik>
-=======
           <Form {...form}>
             <form onSubmit={form.handleSubmit(onSubmit)} className="space-y-4">
               <InputForm
                 formControl={form.control}
                 name="gmail_delegated_user"
                 label="[Optional] User email to impersonate:"
-                description="If left blank, Arnold AI will use the service account itself."
+                description="If left blank, Vanguard AI will use the service account itself."
               />
               <div className="flex">
                 <Button
@@ -511,7 +442,6 @@
               </div>
             </form>
           </Form>
->>>>>>> 280e47df
         </Card>
       </div>
     );
