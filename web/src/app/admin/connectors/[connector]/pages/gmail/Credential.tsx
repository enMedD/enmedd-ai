--- conflicted
+++ resolved
@@ -349,16 +349,10 @@
             }
             
             await adminDeleteCredential(existingCredential.id);
-<<<<<<< HEAD
-            setPopup({
-              message: "Successfully revoked access to Gmail",
-              type: "success",
-=======
             toast({
               title: "Success",
               description: "Successfully revoked access to Gmail!",
               variant: "success",
->>>>>>> 94e7e0a1
             });
             refreshCredentials();
           }}
