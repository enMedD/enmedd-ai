--- conflicted
+++ resolved
@@ -156,18 +156,14 @@
           />
         </>
       ) : (
-<<<<<<< HEAD
-        <Callout title="No LLM providers configured yet" color="yellow">
-          Please set one up below in order to start using Vanguard AI
-        </Callout>
-=======
         <Card className="md:w-96 flex border rounded shadow-sm border-border md:w-96">
           <CardContent className="p-3">
             <h3>No LLM providers configured yet</h3>
-            <p className="text-subtle text-sm pt-2">Please set one up below in order to start using enMedD AI</p>
+            <p className="text-subtle text-sm pt-2">
+              Please set one up below in order to start using Vanguard AI
+            </p>
           </CardContent>
         </Card>
->>>>>>> b0dc7e20
       )}
 
       <h3 className="pb-1.5 pt-6">Add LLM Provider</h3>
