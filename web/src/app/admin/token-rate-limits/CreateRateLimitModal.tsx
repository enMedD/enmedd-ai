"use client";

import { Button } from "@/components/ui/button";
<<<<<<< HEAD
import { Input } from "@/components/ui/input";
import {
  Form,
  FormField,
  FormItem,
  FormLabel,
  FormControl,
  FormMessage,
} from "@/components/ui/form";
import {
  Select,
  SelectItem,
  SelectContent,
  SelectTrigger,
  SelectValue,
} from "@/components/ui/select";
import { useToast } from "@/hooks/use-toast";
import { Scope } from "./types";
import { Teamspace } from "@/lib/types";
import { useForm } from "react-hook-form";
import { z } from "zod";
import { zodResolver } from "@hookform/resolvers/zod";
import { useEffect, useState } from "react";
import { Combobox } from "@/components/Combobox";
=======
import { Form } from "@/components/ui/form";
import { Scope } from "./types";
import { useForm } from "react-hook-form";
import { z } from "zod";
import { zodResolver } from "@hookform/resolvers/zod";
import { InputForm, SelectForm } from "@/components/admin/connectors/Field";
import { useTeamspaces } from "@/lib/hooks";
import { useEffect } from "react";
>>>>>>> 280e47df

interface CreateRateLimitModalProps {
  onSubmit: (
    target_scope: Scope,
    period_hours: number,
    token_budget: number,
    team_id: number
  ) => void;
  forSpecificScope?: Scope;
  forSpecificTeamspace?: number;
  isOpen: boolean;
  setIsOpen: React.Dispatch<React.SetStateAction<boolean>>;
  onClose: () => void;
}

const schema = z.object({
  target_scope: z.nativeEnum(Scope),
  teamspace_id: z.number().optional(),
  period_hours: z
    .number()
    .min(1, { message: "Time Window must be at least 1 hour" }),
  token_budget: z
    .number()
    .min(1, { message: "Token Budget must be at least 1" }),
});

type FormValues = z.infer<typeof schema>;

export const CreateRateLimitModal = ({
  onSubmit,
  forSpecificScope,
  forSpecificTeamspace,
  isOpen,
  setIsOpen,
  onClose,
}: CreateRateLimitModalProps) => {
<<<<<<< HEAD
  const { toast } = useToast();
  const [modalTeamspaces, setModalTeamspaces] = useState<Teamspace[]>([]);
  const [shouldFetchTeamspaces, setShouldFetchTeamspaces] = useState(
    forSpecificScope === Scope.TEAMSPACE
  );

  useEffect(() => {
    const fetchTeamspaces = async () => {
      try {
        const response = await fetch("/api/manage/admin/teamspace");
        const data = await response.json();
        setModalTeamspaces(
          data.map((teamspace: Teamspace) => ({
            id: teamspace.id,
            name: teamspace.name,
          }))
        );
        setShouldFetchTeamspaces(false);
      } catch (error) {
        toast({
          title: "Fetch Failed",
          description: `Unable to retrieve user teamspaces. Reason: ${error}`,
          variant: "destructive",
        });
      }
    };

    if (shouldFetchTeamspaces) fetchTeamspaces();
  }, [shouldFetchTeamspaces, toast]);

  const form = useForm<FormValues>({
    resolver: zodResolver(schema),
    defaultValues: {
      target_scope: forSpecificScope || Scope.GLOBAL,
      teamspace_id: forSpecificTeamspace,
      period_hours: undefined,
      token_budget: undefined,
    },
  });
=======
  const { data: teamspaces, isLoading: teamspacesIsLoading } = useTeamspaces();

  const cachedFormData = JSON.parse(
    localStorage.getItem("tokenRateFormData") || "{}"
  );

  const form = useForm<FormValues>({
    resolver: zodResolver(schema),
    defaultValues: {
      target_scope:
        forSpecificScope || cachedFormData.target_scope || Scope.GLOBAL,
      teamspace_id: forSpecificTeamspace || cachedFormData.teamspace_id,
      period_hours: cachedFormData.period_hours ?? undefined,
      token_budget: cachedFormData.token_budget ?? undefined,
    },
  });

  useEffect(() => {
    const subscription = form.watch((values) => {
      localStorage.setItem("tokenRateFormData", JSON.stringify(values));
    });

    return () => subscription.unsubscribe();
  }, [form]);
>>>>>>> 280e47df

  const handleFormSubmit = (values: FormValues) => {
    onSubmit(
      values.target_scope,
      values.period_hours,
      values.token_budget,
      values.teamspace_id ?? 0
    );
    setIsOpen(false);
  };
<<<<<<< HEAD
=======

  const teamspaceData =
    teamspaces?.map((teamspace) => ({
      value: teamspace.id.toString(),
      label: teamspace.name || `Teamspace ${teamspace.id}`,
    })) ?? [];
>>>>>>> 280e47df

  return (
    <Form {...form}>
      <form
        onSubmit={form.handleSubmit(handleFormSubmit)}
        className="space-y-4"
      >
        {!forSpecificScope && (
<<<<<<< HEAD
          <FormField
            control={form.control}
            name="target_scope"
            render={({ field }) => (
              <FormItem>
                <FormLabel>Target Scope</FormLabel>
                <FormControl>
                  <Select
                    onValueChange={(value) => {
                      field.onChange(value as Scope);
                      if (value === Scope.TEAMSPACE) {
                        setShouldFetchTeamspaces(true);
                      }
                    }}
                    value={field.value}
                  >
                    <SelectTrigger>
                      <SelectValue placeholder="Select Scope" />
                    </SelectTrigger>
                    <SelectContent>
                      <SelectItem value={Scope.GLOBAL}>Global</SelectItem>
                      <SelectItem value={Scope.USER}>User</SelectItem>
                      <SelectItem value={Scope.TEAMSPACE}>Teamspace</SelectItem>
                    </SelectContent>
                  </Select>
                </FormControl>
                <FormMessage />
              </FormItem>
            )}
          />
        )}

        <div className="w-full relative">
          {forSpecificTeamspace === undefined &&
            form.watch("target_scope") === Scope.TEAMSPACE && (
              <FormField
                control={form.control}
                name="teamspace_id"
                render={({ field }) => (
                  <FormItem>
                    <FormLabel>Teamspace</FormLabel>
                    <FormControl>
                      <Select
                        onValueChange={(value) => field.onChange(Number(value))}
                      >
                        <SelectTrigger>
                          <SelectValue placeholder="Select Teamspace" />
                        </SelectTrigger>
                        <SelectContent className="max-w-[500px]">
                          {modalTeamspaces.map((teamspace) => (
                            <SelectItem
                              key={teamspace.id}
                              value={teamspace.id.toString()}
                              className="max-w-[500px]"
                            >
                              {teamspace.name}
                            </SelectItem>
                          ))}
                        </SelectContent>
                      </Select>
                      {/* <Combobox
                        items={modalTeamspaces.map((teamspace) => ({
                          value: teamspace.id.toString(),
                          label: teamspace.name,
                        }))}
                        onSelect={(selectedValues) => {
                          const selectedIds = selectedValues.map((value) =>
                            parseInt(value, 10)
                          );
                          field.onChange(selectedIds);
                        }}
                        placeholder="Select data source"
                        label="Select data source"
                        selected={
                          Array.isArray(field.value)
                            ? field.value.map((id) => id.toString())
                            : []
                        }
                        isOnModal
                      /> */}
                    </FormControl>
                    <FormMessage />
                  </FormItem>
                )}
              />
            )}
        </div>

        <FormField
          control={form.control}
          name="period_hours"
          render={({ field }) => (
            <FormItem>
              <FormLabel>Time Window (Hours)</FormLabel>
              <FormControl>
                <Input
                  type="number"
                  placeholder="Enter time in hours"
                  value={field.value || ""}
                  onChange={(e) => field.onChange(Number(e.target.value) || "")}
                />
              </FormControl>
              <FormMessage />
            </FormItem>
          )}
        />

        <FormField
          control={form.control}
          name="token_budget"
          render={({ field }) => (
            <FormItem>
              <FormLabel>Token Budget (Thousands)</FormLabel>
              <FormControl>
                <Input
                  type="number"
                  placeholder="Enter token budget"
                  value={field.value || ""}
                  onChange={(e) => field.onChange(Number(e.target.value) || "")}
                />
              </FormControl>
              <FormMessage />
            </FormItem>
          )}
=======
          <SelectForm
            formControl={form.control}
            name="target_scope"
            label="Target Scope"
            placeholder="Select Scope"
            options={[
              { value: Scope.GLOBAL, label: "Global" },
              { value: Scope.USER, label: "User" },
              { value: Scope.TEAMSPACE, label: "Teamspace" },
            ]}
          />
        )}

        {forSpecificTeamspace === undefined &&
          form.watch("target_scope") === Scope.TEAMSPACE && (
            <SelectForm
              formControl={form.control}
              name="teamspace_id"
              label="Teamspace"
              placeholder="Select Teamspace"
              options={teamspaceData}
              valueType="number"
            />
          )}

        <InputForm
          formControl={form.control}
          name="period_hours"
          label="Time Window (Hours)"
          placeholder="Enter time in hours"
          type="number"
        />

        <InputForm
          formControl={form.control}
          name="token_budget"
          label="Token Budget (Thousands)"
          placeholder="Enter token budget"
          type="number"
>>>>>>> 280e47df
        />

        <div className="flex justify-end gap-2 pt-4">
          <Button type="button" variant="ghost" onClick={onClose}>
            Cancel
          </Button>
          <Button type="submit">Create</Button>
        </div>
      </form>
    </Form>
  );
};<|MERGE_RESOLUTION|>--- conflicted
+++ resolved
@@ -1,32 +1,6 @@
 "use client";
 
 import { Button } from "@/components/ui/button";
-<<<<<<< HEAD
-import { Input } from "@/components/ui/input";
-import {
-  Form,
-  FormField,
-  FormItem,
-  FormLabel,
-  FormControl,
-  FormMessage,
-} from "@/components/ui/form";
-import {
-  Select,
-  SelectItem,
-  SelectContent,
-  SelectTrigger,
-  SelectValue,
-} from "@/components/ui/select";
-import { useToast } from "@/hooks/use-toast";
-import { Scope } from "./types";
-import { Teamspace } from "@/lib/types";
-import { useForm } from "react-hook-form";
-import { z } from "zod";
-import { zodResolver } from "@hookform/resolvers/zod";
-import { useEffect, useState } from "react";
-import { Combobox } from "@/components/Combobox";
-=======
 import { Form } from "@/components/ui/form";
 import { Scope } from "./types";
 import { useForm } from "react-hook-form";
@@ -35,7 +9,6 @@
 import { InputForm, SelectForm } from "@/components/admin/connectors/Field";
 import { useTeamspaces } from "@/lib/hooks";
 import { useEffect } from "react";
->>>>>>> 280e47df
 
 interface CreateRateLimitModalProps {
   onSubmit: (
@@ -72,47 +45,6 @@
   setIsOpen,
   onClose,
 }: CreateRateLimitModalProps) => {
-<<<<<<< HEAD
-  const { toast } = useToast();
-  const [modalTeamspaces, setModalTeamspaces] = useState<Teamspace[]>([]);
-  const [shouldFetchTeamspaces, setShouldFetchTeamspaces] = useState(
-    forSpecificScope === Scope.TEAMSPACE
-  );
-
-  useEffect(() => {
-    const fetchTeamspaces = async () => {
-      try {
-        const response = await fetch("/api/manage/admin/teamspace");
-        const data = await response.json();
-        setModalTeamspaces(
-          data.map((teamspace: Teamspace) => ({
-            id: teamspace.id,
-            name: teamspace.name,
-          }))
-        );
-        setShouldFetchTeamspaces(false);
-      } catch (error) {
-        toast({
-          title: "Fetch Failed",
-          description: `Unable to retrieve user teamspaces. Reason: ${error}`,
-          variant: "destructive",
-        });
-      }
-    };
-
-    if (shouldFetchTeamspaces) fetchTeamspaces();
-  }, [shouldFetchTeamspaces, toast]);
-
-  const form = useForm<FormValues>({
-    resolver: zodResolver(schema),
-    defaultValues: {
-      target_scope: forSpecificScope || Scope.GLOBAL,
-      teamspace_id: forSpecificTeamspace,
-      period_hours: undefined,
-      token_budget: undefined,
-    },
-  });
-=======
   const { data: teamspaces, isLoading: teamspacesIsLoading } = useTeamspaces();
 
   const cachedFormData = JSON.parse(
@@ -137,7 +69,6 @@
 
     return () => subscription.unsubscribe();
   }, [form]);
->>>>>>> 280e47df
 
   const handleFormSubmit = (values: FormValues) => {
     onSubmit(
@@ -148,15 +79,12 @@
     );
     setIsOpen(false);
   };
-<<<<<<< HEAD
-=======
 
   const teamspaceData =
     teamspaces?.map((teamspace) => ({
       value: teamspace.id.toString(),
       label: teamspace.name || `Teamspace ${teamspace.id}`,
     })) ?? [];
->>>>>>> 280e47df
 
   return (
     <Form {...form}>
@@ -165,132 +93,6 @@
         className="space-y-4"
       >
         {!forSpecificScope && (
-<<<<<<< HEAD
-          <FormField
-            control={form.control}
-            name="target_scope"
-            render={({ field }) => (
-              <FormItem>
-                <FormLabel>Target Scope</FormLabel>
-                <FormControl>
-                  <Select
-                    onValueChange={(value) => {
-                      field.onChange(value as Scope);
-                      if (value === Scope.TEAMSPACE) {
-                        setShouldFetchTeamspaces(true);
-                      }
-                    }}
-                    value={field.value}
-                  >
-                    <SelectTrigger>
-                      <SelectValue placeholder="Select Scope" />
-                    </SelectTrigger>
-                    <SelectContent>
-                      <SelectItem value={Scope.GLOBAL}>Global</SelectItem>
-                      <SelectItem value={Scope.USER}>User</SelectItem>
-                      <SelectItem value={Scope.TEAMSPACE}>Teamspace</SelectItem>
-                    </SelectContent>
-                  </Select>
-                </FormControl>
-                <FormMessage />
-              </FormItem>
-            )}
-          />
-        )}
-
-        <div className="w-full relative">
-          {forSpecificTeamspace === undefined &&
-            form.watch("target_scope") === Scope.TEAMSPACE && (
-              <FormField
-                control={form.control}
-                name="teamspace_id"
-                render={({ field }) => (
-                  <FormItem>
-                    <FormLabel>Teamspace</FormLabel>
-                    <FormControl>
-                      <Select
-                        onValueChange={(value) => field.onChange(Number(value))}
-                      >
-                        <SelectTrigger>
-                          <SelectValue placeholder="Select Teamspace" />
-                        </SelectTrigger>
-                        <SelectContent className="max-w-[500px]">
-                          {modalTeamspaces.map((teamspace) => (
-                            <SelectItem
-                              key={teamspace.id}
-                              value={teamspace.id.toString()}
-                              className="max-w-[500px]"
-                            >
-                              {teamspace.name}
-                            </SelectItem>
-                          ))}
-                        </SelectContent>
-                      </Select>
-                      {/* <Combobox
-                        items={modalTeamspaces.map((teamspace) => ({
-                          value: teamspace.id.toString(),
-                          label: teamspace.name,
-                        }))}
-                        onSelect={(selectedValues) => {
-                          const selectedIds = selectedValues.map((value) =>
-                            parseInt(value, 10)
-                          );
-                          field.onChange(selectedIds);
-                        }}
-                        placeholder="Select data source"
-                        label="Select data source"
-                        selected={
-                          Array.isArray(field.value)
-                            ? field.value.map((id) => id.toString())
-                            : []
-                        }
-                        isOnModal
-                      /> */}
-                    </FormControl>
-                    <FormMessage />
-                  </FormItem>
-                )}
-              />
-            )}
-        </div>
-
-        <FormField
-          control={form.control}
-          name="period_hours"
-          render={({ field }) => (
-            <FormItem>
-              <FormLabel>Time Window (Hours)</FormLabel>
-              <FormControl>
-                <Input
-                  type="number"
-                  placeholder="Enter time in hours"
-                  value={field.value || ""}
-                  onChange={(e) => field.onChange(Number(e.target.value) || "")}
-                />
-              </FormControl>
-              <FormMessage />
-            </FormItem>
-          )}
-        />
-
-        <FormField
-          control={form.control}
-          name="token_budget"
-          render={({ field }) => (
-            <FormItem>
-              <FormLabel>Token Budget (Thousands)</FormLabel>
-              <FormControl>
-                <Input
-                  type="number"
-                  placeholder="Enter token budget"
-                  value={field.value || ""}
-                  onChange={(e) => field.onChange(Number(e.target.value) || "")}
-                />
-              </FormControl>
-              <FormMessage />
-            </FormItem>
-          )}
-=======
           <SelectForm
             formControl={form.control}
             name="target_scope"
@@ -330,7 +132,6 @@
           label="Token Budget (Thousands)"
           placeholder="Enter token budget"
           type="number"
->>>>>>> 280e47df
         />
 
         <div className="flex justify-end gap-2 pt-4">
