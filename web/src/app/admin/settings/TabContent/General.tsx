--- conflicted
+++ resolved
@@ -279,25 +279,6 @@
       >
         {({ isSubmitting, values, setValues, setFieldValue }) => (
           <Form>
-<<<<<<< HEAD
-            <TextFormField
-              label="Workspace Name"
-              name="workspace_name"
-              subtext={`The custom name you are giving for your workspace. This will replace 'Vanguard AI' everywhere in the UI.`}
-              placeholder="Custom name which will replace 'Vanguard AI'"
-              disabled={isSubmitting}
-            />
-
-            <div className="pt-2" />
-
-            <TextFormField
-              optional
-              label="Description"
-              name="workspace_description"
-              subtext={`The custom description metadata you are giving ${
-                values.workspace_name || "Vanguard AI"
-              } for your workspace.\
-=======
             <div className="py-8 ">
               <div className="flex gap-5 flex-col md:flex-row">
                 <div className="grid leading-none md:w-96 lg:w-60 xl:w-[500px] shrink-0">
@@ -309,7 +290,7 @@
                   </Label>
                   <p className="text-sm text-muted-foreground pb-1.5 md:w-4/5">
                     The custom name you are giving for your workspace. This will
-                    replace &#39;Arnold AI&#39; everywhere in the UI.
+                    replace &#39;Vanguard AI&#39; everywhere in the UI.
                   </p>
                 </div>
 
@@ -336,9 +317,8 @@
                   </Label>
                   <p className="text-sm text-muted-foreground pb-1.5 md:w-4/5">
                     {`The custom description metadata you are giving ${
-                      values.workspace_name || "Arnold AI"
+                      values.workspace_name || "Vanguard AI"
                     } for your workspace.\
->>>>>>> f975b1fe
                   This will be seen when sharing the link or searching through the browser.`}
                   </p>
                 </div>
@@ -366,7 +346,7 @@
                     Logo
                   </Label>
                   <p className="text-sm text-muted-foreground pb-1.5 md:w-4/5">
-                    Specify your own logo to replace the standard Arnold AI
+                    Specify your own logo to replace the standard Vanguard AI
                     logo.
                   </p>
                 </div>
@@ -390,8 +370,8 @@
                     Header Logo
                   </Label>
                   <p className="text-sm text-muted-foreground pb-1.5 md:w-4/5">
-                    Specify your own header logo to replace the standard Arnold
-                    AI header logo.
+                    Specify your own header logo to replace the standard
+                    Vanguard AI header logo.
                   </p>
                 </div>
 
@@ -402,15 +382,7 @@
                   />
                 </div>
               </div>
-<<<<<<< HEAD
-            ) : (
-              <p className="pb-3 text-sm text-subtle">
-                Specify your own logo to replace the standard Vanguard AI logo.
-              </p>
-            )}
-=======
             </div>
->>>>>>> f975b1fe
 
             <div className="pt-8">
               <div className="flex gap-5 flex-col md:flex-row">
@@ -677,7 +649,7 @@
                 </div>
               ) : (
                 <p className="pb-3 text-sm text-subtle">
-                  Specify your own logo to replace the standard Arnold AI logo.
+                  Specify your own logo to replace the standard Vanguard AI logo.
                 </p>
               )}
 
@@ -732,11 +704,7 @@
                     subtext={
                       values.enable_consent_screen
                         ? `The title for the consent screen that will be displayed for each user on their initial visit to the application. If left blank, title will default to "Terms of Use".`
-<<<<<<< HEAD
                         : `The title for the popup that will be displayed for each user on their initial visit to the application. If left blank AND Custom Popup Content is specified, will use "Welcome to ${values.workspace_name || "Vanguard AI"}!".`
-=======
-                        : `The title for the popup that will be displayed for each user on their initial visit to the application. If left blank AND Custom Popup Content is specified, will use "Welcome to ${values.workspace_name || "Arnold AI"}!".`
->>>>>>> f975b1fe
                     }
                     placeholder={
                       values.enable_consent_screen
