--- conflicted
+++ resolved
@@ -46,37 +46,6 @@
   const [loading, setLoading] = useState(false);
 
   const [showAdvancedOptions, setShowAdvancedOptions] = useState(false);
-<<<<<<< HEAD
-=======
-  const [brand500, setBrand500] = useState("Loading...");
-  const [secondary500, setSecondary500] = useState("Loading...");
-
-  useEffect(() => {
-    const fetchThemes = async () => {
-      try {
-        const response = await fetch("/api/themes", {
-          method: "GET",
-          headers: {
-            "Content-Type": "application/json",
-          },
-        });
-
-        if (!response.ok) {
-          throw new Error(`HTTP error! Status: ${response.status}`);
-        }
-
-        const themes = await response.json();
-        setBrand500(themes.brand["500"]);
-        setSecondary500(themes.secondary["500"]);
-      } catch (error) {
-        console.error("Error fetching themes:", error);
-      }
-    };
-
-    fetchThemes();
-  }, []);
-
->>>>>>> 0502c8bd
   const [primaryColor, setPrimaryColor] = useState("#65007E");
   const [secondaryColor, setSecondaryColor] = useState("#EEB3FE");
 
