--- conflicted
+++ resolved
@@ -4,13 +4,7 @@
 import { Workspaces } from "@/app/admin/settings/interfaces";
 import { useContext, useEffect, useState } from "react";
 import { SettingsContext } from "@/components/settings/SettingsProvider";
-<<<<<<< HEAD
-import { Form, Formik } from "formik";
-import * as Yup from "yup";
-import { SubLabel, TextFormField } from "@/components/admin/connectors/Field";
-=======
 import { SubLabel } from "@/components/admin/connectors/Field";
->>>>>>> 280e47df
 import { Button } from "@/components/ui/button";
 import { useToast } from "@/hooks/use-toast";
 import { ImageUpload } from "../ImageUpload";
@@ -25,8 +19,6 @@
 } from "@/components/ui/popover";
 import { buildImgUrl } from "@/app/chat/files/images/utils";
 import Image from "next/image";
-<<<<<<< HEAD
-=======
 import { SMTP } from "./SMTP";
 import { z } from "zod";
 import { useForm } from "react-hook-form";
@@ -62,7 +54,6 @@
 });
 
 type FormValues = z.infer<typeof formSchema>;
->>>>>>> 280e47df
 
 export default function General() {
   const settings = useContext(SettingsContext);
@@ -322,233 +313,8 @@
     }
   };
 
-  async function deleteLogo() {
-    try {
-      const response = await fetch("/api/admin/workspace/logo", {
-        method: "DELETE",
-        headers: {
-          "Content-Type": "application/json",
-        },
-      });
-
-      if (response.ok) {
-        toast({
-          title: "Workspace Logo Deleted",
-          description: "The workspace logo has been successfully removed.",
-          variant: "success",
-        });
-        window.location.reload();
-      } else {
-        const errorMsg = (await response.json()).detail;
-        toast({
-          title: "Failed to delete workspace logo",
-          description: `Error: ${errorMsg}`,
-          variant: "destructive",
-        });
-      }
-    } catch (error) {
-      toast({
-        title: "Error",
-        description: "Something went wrong while deleting the workspace logo.",
-        variant: "destructive",
-      });
-    }
-  }
-
-  async function deleteHeaderLogo() {
-    try {
-      const response = await fetch("/api/admin/workspace/header-logo", {
-        method: "DELETE",
-        headers: {
-          "Content-Type": "application/json",
-        },
-      });
-
-      if (response.ok) {
-        toast({
-          title: "Header Logo Deleted",
-          description: "The header logo has been successfully removed.",
-          variant: "success",
-        });
-        window.location.reload();
-      } else {
-        const errorMsg = (await response.json()).detail;
-        toast({
-          title: "Failed to delete header logo",
-          description: `Error: ${errorMsg}`,
-          variant: "destructive",
-        });
-      }
-    } catch (error) {
-      toast({
-        title: "Error",
-        description: "Something went wrong while deleting the header logo.",
-        variant: "destructive",
-      });
-    }
-  }
-
   return (
     <div className="pt-8">
-<<<<<<< HEAD
-      <Formik
-        initialValues={{
-          workspace_name: workspaces?.workspace_name || null,
-          workspace_description: workspaces?.workspace_description || null,
-          use_custom_logo: workspaces?.use_custom_logo || false,
-          use_custom_logotype: workspaces?.use_custom_logotype || false,
-          custom_logo: workspaces?.custom_logo || null,
-          custom_header_logo: workspaces?.custom_header_logo || null,
-          custom_header_content: workspaces?.custom_header_content || "",
-          two_lines_for_chat_header:
-            workspaces?.two_lines_for_chat_header || false,
-          custom_popup_header: workspaces?.custom_popup_header || "",
-          custom_popup_content: workspaces?.custom_popup_content || "",
-          custom_lower_disclaimer_content:
-            workspaces?.custom_lower_disclaimer_content || "",
-          custom_nav_items: workspaces?.custom_nav_items || [],
-          enable_consent_screen: workspaces?.enable_consent_screen || false,
-          brand_color: workspaces?.brand_color || "",
-          secondary_color: workspaces?.secondary_color || "",
-        }}
-        validationSchema={Yup.object().shape({
-          workspace_name: Yup.string().nullable(),
-          workspace_description: Yup.string().nullable(),
-          use_custom_logo: Yup.boolean().required(),
-          custom_logo: Yup.string().nullable(),
-          custom_header_logo: Yup.string().nullable(),
-          use_custom_logotype: Yup.boolean().required(),
-          custom_header_content: Yup.string().nullable(),
-          two_lines_for_chat_header: Yup.boolean().nullable(),
-          custom_popup_header: Yup.string().nullable(),
-          custom_popup_content: Yup.string().nullable(),
-          custom_lower_disclaimer_content: Yup.string().nullable(),
-          enable_consent_screen: Yup.boolean().nullable(),
-        })}
-        onSubmit={async (values, formikHelpers) => {
-          formikHelpers.setSubmitting(true);
-
-          if (selectedLogo) {
-            values.use_custom_logo = true;
-
-            const formData = new FormData();
-            formData.append("file", selectedLogo);
-            setSelectedLogo(null);
-            const response = await fetch("/api/admin/workspace/logo", {
-              method: "PUT",
-              body: formData,
-            });
-            if (!response.ok) {
-              const errorMsg = (await response.json()).detail;
-              toast({
-                title: "Failed to upload logo",
-                description: `Error: ${errorMsg}`,
-                variant: "destructive",
-              });
-              formikHelpers.setSubmitting(false);
-              return;
-            }
-          }
-
-          if (selectedHeaderLogo) {
-            const formData = new FormData();
-            formData.append("file", selectedHeaderLogo);
-            setSelectedHeaderLogo(null);
-
-            const response = await fetch("/api/admin/workspace/header-logo", {
-              method: "PUT",
-              body: formData,
-            });
-
-            if (!response.ok) {
-              const errorMsg = (await response.json()).detail;
-              toast({
-                title: "Failed to upload header logo",
-                description: `Error: ${errorMsg}`,
-                variant: "destructive",
-              });
-              formikHelpers.setSubmitting(false);
-              return;
-            }
-          }
-
-          if (selectedLogotype) {
-            values.use_custom_logotype = true;
-
-            const formData = new FormData();
-            formData.append("file", selectedLogotype);
-            setSelectedLogotype(null);
-            const response = await fetch(
-              "/api/admin/workspace/logo?is_logotype=true",
-              {
-                method: "PUT",
-                body: formData,
-              }
-            );
-            if (!response.ok) {
-              const errorMsg = (await response.json()).detail;
-              alert(`Failed to upload logo. ${errorMsg}`);
-              formikHelpers.setSubmitting(false);
-              return;
-            }
-
-            const headerLogoResponse = await fetch(
-              "/api/admin/workspace/header-logo",
-              {
-                method: "PUT",
-                body: formData,
-              }
-            );
-
-            if (!headerLogoResponse.ok) {
-              const errorMsg = (await headerLogoResponse.json()).detail;
-              toast({
-                title: "Failed to upload header logo after logotype",
-                description: `Error: ${errorMsg}`,
-                variant: "destructive",
-              });
-              formikHelpers.setSubmitting(false);
-              return;
-            }
-          }
-
-          if (
-            values.brand_color !== workspaces?.brand_color ||
-            values.secondary_color !== workspaces?.secondary_color
-          ) {
-            await updateWorkspaceTheme(
-              0,
-              values.brand_color,
-              values.secondary_color
-            );
-          }
-
-          formikHelpers.setValues(values);
-          await updateWorkspaces(values);
-          window.location.reload();
-        }}
-      >
-        {({ isSubmitting, values, setValues, setFieldValue }) => (
-          <Form>
-            <h2 className="font-bold text:lg md:text-xl">
-              General Information
-            </h2>
-
-            <div className="py-8 ">
-              <div className="flex gap-5 flex-col md:flex-row">
-                <div className="grid leading-none md:w-96 lg:w-60 xl:w-[500px] shrink-0">
-                  <Label
-                    htmlFor="workspace_name"
-                    className="text-sm font-semibold leading-none peer-disabled:cursor-not-allowed pb-1.5"
-                  >
-                    Workspace Name
-                  </Label>
-                  <p className="text-sm text-muted-foreground pb-1.5 md:w-4/5">
-                    The custom name you are giving for your workspace. This will
-                    replace &#39;Vanguard AI&#39; everywhere in the UI.
-                  </p>
-                </div>
-=======
       <Form {...form}>
         <form onSubmit={form.handleSubmit(onSubmit)} className="space-y-4">
           <h2 className="font-bold text:lg md:text-xl">General Information</h2>
@@ -567,7 +333,6 @@
                   replace &#39;Arnold AI&#39; everywhere in the UI.
                 </p>
               </div>
->>>>>>> 280e47df
 
               <div className="md:w-[600px]">
                 <InputForm
@@ -577,22 +342,6 @@
                 />
               </div>
             </div>
-<<<<<<< HEAD
-
-            <div className="py-8 ">
-              <div className="flex gap-5 flex-col md:flex-row">
-                <div className="grid leading-none md:w-96 lg:w-60 xl:w-[500px] shrink-0">
-                  <Label
-                    htmlFor="workspace_description"
-                    className="text-sm font-semibold leading-none peer-disabled:cursor-not-allowed pb-1.5"
-                  >
-                    Description
-                  </Label>
-                  <p className="text-sm text-muted-foreground pb-1.5 md:w-4/5">
-                    {`The custom description metadata you are giving ${
-                      values.workspace_name || "Vanguard AI"
-                    } for your workspace.\
-=======
           </div>
 
           <div className="py-8 ">
@@ -608,7 +357,6 @@
                   {`The custom description metadata you are giving ${
                     workspaces?.workspace_name || "Arnold AI"
                   } for your workspace.\
->>>>>>> 280e47df
                   This will be seen when sharing the link or searching through the browser.`}
                 </p>
               </div>
@@ -637,59 +385,6 @@
                 </p>
               </div>
 
-<<<<<<< HEAD
-            <div className="py-8 ">
-              <div className="flex gap-5 flex-col md:flex-row">
-                <div className="leading-none md:w-96 lg:w-60 xl:w-[500px] shrink-0">
-                  <Label
-                    htmlFor="custom_logo"
-                    className="text-sm font-semibold leading-none peer-disabled:cursor-not-allowed pb-1.5"
-                  >
-                    Logo
-                  </Label>
-                  <p className="text-sm text-muted-foreground pb-1.5 md:w-4/5">
-                    Specify your own logo to replace the standard Vanguard AI
-                    logo.
-                  </p>
-                </div>
-
-                <div className="md:w-[500px] flex flex-col gap-4">
-                  <ImageUpload
-                    selectedFile={selectedLogo}
-                    setSelectedFile={setSelectedLogo}
-                  />
-                  {!selectedLogo && (
-                    <div className="space-y-2">
-                      <SubLabel>Current Logo:</SubLabel>
-                      {workspaces?.custom_logo ? (
-                        <>
-                          <img
-                            // src={"/api/workspace/logo?workspace_id=" + 0}
-                            src={buildImgUrl(workspaces?.custom_logo)}
-                            alt="Logo"
-                            className="h-40 object-contain w-40"
-                          />
-                          <Button
-                            variant="destructive"
-                            type="button"
-                            onClick={deleteLogo}
-                          >
-                            Remove
-                          </Button>
-                        </>
-                      ) : (
-                        <Image
-                          src="/logo.png"
-                          alt="Logo"
-                          width={160}
-                          height={160}
-                          className="h-40 object-contain w-40"
-                        />
-                      )}
-                    </div>
-                  )}
-                </div>
-=======
               <div className="md:w-[600px] flex flex-col gap-4">
                 <ImageUpload
                   selectedFile={selectedLogo}
@@ -725,7 +420,6 @@
                     )}
                   </div>
                 )}
->>>>>>> 280e47df
               </div>
             </div>
           </div>
@@ -745,58 +439,6 @@
                 </p>
               </div>
 
-<<<<<<< HEAD
-            <div className="py-8 ">
-              <div className="flex gap-5 flex-col md:flex-row">
-                <div className="leading-none md:w-96 lg:w-60 xl:w-[500px] shrink-0">
-                  <Label
-                    htmlFor="custom_header_logo"
-                    className="text-sm font-semibold leading-none peer-disabled:cursor-not-allowed pb-1.5"
-                  >
-                    Header Logo
-                  </Label>
-                  <p className="text-sm text-muted-foreground pb-1.5 md:w-4/5">
-                    Specify your own header logo to replace the standard
-                    Vanguard AI header logo.
-                  </p>
-                </div>
-
-                <div className="md:w-[500px] flex flex-col gap-4">
-                  <ImageUpload
-                    selectedFile={selectedHeaderLogo}
-                    setSelectedFile={setSelectedHeaderLogo}
-                  />
-                  {!selectedHeaderLogo && (
-                    <div className="space-y-2">
-                      <SubLabel>Current Header Logo:</SubLabel>
-                      {workspaces?.custom_header_logo ? (
-                        <>
-                          <img
-                            src={buildImgUrl(workspaces?.custom_header_logo)}
-                            alt="Logo"
-                            className="h-40 object-contain w-40"
-                          />
-                          <Button
-                            variant="destructive"
-                            type="button"
-                            onClick={deleteHeaderLogo}
-                          >
-                            Remove
-                          </Button>
-                        </>
-                      ) : (
-                        <Image
-                          src="/logo.png"
-                          alt="Logo"
-                          width={160}
-                          height={160}
-                          className="h-40 object-contain w-40"
-                        />
-                      )}
-                    </div>
-                  )}
-                </div>
-=======
               <div className="md:w-[600px] flex flex-col gap-4">
                 <ImageUpload
                   selectedFile={selectedHeaderLogo}
@@ -831,7 +473,6 @@
                     )}
                   </div>
                 )}
->>>>>>> 280e47df
               </div>
             </div>
           </div>
@@ -850,70 +491,6 @@
                 </p>
               </div>
 
-<<<<<<< HEAD
-            <div className="py-8">
-              <div className="flex gap-5 flex-col md:flex-row">
-                <div className="leading-none md:w-96 lg:w-60 xl:w-[500px] shrink-0">
-                  <Label
-                    htmlFor="workspace_description"
-                    className="text-sm font-semibold leading-none peer-disabled:cursor-not-allowed pb-1.5"
-                  >
-                    Brand Theme
-                  </Label>
-                  <p className="text-sm text-muted-foreground pb-1.5 md:w-4/5">
-                    Select your customized brand color.
-                  </p>
-                </div>
-
-                <div className="md:w-[500px] space-y-2">
-                  <div className="flex items-center gap-4">
-                    <span className="text-sm text-subtle w-32">
-                      Primary color:
-                    </span>
-                    <div className="flex gap-2">
-                      {/* <Input
-                        name="brand_color"
-                        className="w-32"
-                        value={values.brand_color || primaryColor}
-                        onChange={(e) => {
-                          setFieldValue("brand_color", e.target.value);
-                          setPrimaryColor(e.target.value);
-                        }}
-                        required
-                      /> */}
-                      <Input
-                        name="brand_color"
-                        className="w-32"
-                        value={values.brand_color}
-                        onChange={(e) => {
-                          setFieldValue("brand_color", e.target.value);
-                          setPrimaryColor(e.target.value);
-                        }}
-                        required
-                      />
-
-                      <Popover>
-                        <PopoverTrigger asChild>
-                          <div
-                            className="w-10 h-10 rounded-full outline-1 outline border-white border-2 cursor-pointer shrink-0"
-                            style={{
-                              backgroundColor: primaryColor,
-                              outlineColor: primaryColor,
-                            }}
-                          />
-                        </PopoverTrigger>
-                        <PopoverContent>
-                          <HexColorPicker
-                            color={primaryColor}
-                            onChange={(color) => {
-                              setPrimaryColor(color);
-                              setFieldValue("brand_color", color);
-                            }}
-                          />
-                        </PopoverContent>
-                      </Popover>
-                    </div>
-=======
               <div className="md:w-[600px] space-y-2">
                 <div className="flex items-center gap-4">
                   <span className="text-sm text-subtle w-32">
@@ -950,59 +527,9 @@
                         />
                       </PopoverContent>
                     </Popover>
->>>>>>> 280e47df
                   </div>
                 </div>
 
-<<<<<<< HEAD
-                  <div className="flex items-center gap-4">
-                    <span className="text-sm text-subtle w-32">
-                      Secondary color:
-                    </span>
-                    <div className="flex gap-2">
-                      {/* <Input
-                        name="secondary_color"
-                        className="w-32"
-                        value={values.secondary_color || secondaryColor}
-                        onChange={(e) => {
-                          setFieldValue("secondary_color", e.target.value);
-                          setSecondaryColor(e.target.value);
-                        }}
-                        required
-                      /> */}
-                      <Input
-                        name="secondary_color"
-                        className="w-32"
-                        value={values.secondary_color}
-                        onChange={(e) => {
-                          setFieldValue("secondary_color", e.target.value);
-                          setSecondaryColor(e.target.value);
-                        }}
-                        required
-                      />
-
-                      <Popover>
-                        <PopoverTrigger asChild>
-                          <div
-                            className="w-10 h-10 rounded-full outline-1 outline border-white border-2 cursor-pointer shrink-0"
-                            style={{
-                              backgroundColor: secondaryColor,
-                              outlineColor: secondaryColor,
-                            }}
-                          />
-                        </PopoverTrigger>
-                        <PopoverContent>
-                          <HexColorPicker
-                            color={secondaryColor}
-                            onChange={(color) => {
-                              setSecondaryColor(color);
-                              setFieldValue("secondary_color", color);
-                            }}
-                          />
-                        </PopoverContent>
-                      </Popover>
-                    </div>
-=======
                 <div className="flex items-center gap-4">
                   <span className="text-sm text-subtle w-32">
                     Secondary color:
@@ -1038,24 +565,17 @@
                         />
                       </PopoverContent>
                     </Popover>
->>>>>>> 280e47df
                   </div>
                 </div>
               </div>
             </div>
           </div>
 
-<<<<<<< HEAD
-            <div className="mt-6 pt-6 flex justify-end border-t">
-              <Button type="submit">Update</Button>
-            </div>
-=======
           <div className="mt-6 pt-6 flex justify-end border-t">
             <Button type="submit" disabled={form.formState.isSubmitting}>
               Update
             </Button>
           </div>
->>>>>>> 280e47df
 
           {/* <div className="py-8 ">
                 <div className="flex gap-5 flex-col md:flex-row">
@@ -1087,168 +607,7 @@
                 </div>
               </div> */}
 
-<<<<<<< HEAD
-              <div className="py-8 ">
-                <div className="flex gap-5 flex-col md:flex-row">
-                  <div className="leading-none md:w-96 lg:w-60 xl:w-[500px] shrink-0">
-                    <Label
-                      htmlFor="workspace_description"
-                      className="text-sm font-semibold leading-none peer-disabled:cursor-not-allowed pb-1.5"
-                    >
-                      SMTP
-                    </Label>
-                    <p className="text-sm text-muted-foreground pb-1.5 md:w-4/5">
-                      Enables the exchange of emails between servers.
-                    </p>
-                  </div>
-
-                  <div className="md:w-[500px]">
-                    <div className="flex flex-col items-end">
-                      <div
-                        className={`w-full flex flex-col ${!isEditing ? "gap-4" : ""}`}
-                      >
-                        {isEditing ? (
-                          <>
-                            <TextFormField
-                              name="smtp_server"
-                              label="SMTP Server"
-                              placeholder="Enter hostname"
-                              value={formData?.smtp_server || ""}
-                              onChange={handleChange}
-                            />
-
-                            <TextFormField
-                              name="smtp_port"
-                              label="SMTP Port"
-                              placeholder="Enter port"
-                              type="text"
-                              value={formData.smtp_port?.toString() || ""}
-                              onChange={handleChange}
-                            />
-
-                            <TextFormField
-                              name="smtp_username"
-                              label="SMTP Username (email)"
-                              placeholder="Enter username"
-                              value={formData?.smtp_username || ""}
-                              onChange={handleChange}
-                            />
-
-                            <TextFormField
-                              name="smtp_password"
-                              label="SMTP Password"
-                              placeholder="Enter password"
-                              type="password"
-                              value={formData?.smtp_password || ""}
-                              onChange={handleChange}
-                            />
-                          </>
-                        ) : (
-                          <>
-                            <div className="flex gap-6">
-                              <span className="whitespace-nowrap">
-                                SMTP Server:
-                              </span>
-                              <span className="font-semibold text-inverted-inverted w-full truncate">
-                                {loading
-                                  ? "Syncing"
-                                  : settings.settings.smtp_server || "None"}
-                              </span>
-                            </div>
-
-                            <div className="flex gap-6">
-                              <span className="whitespace-nowrap">
-                                SMTP Port:
-                              </span>
-                              <span className="font-semibold text-inverted-inverted w-full truncate">
-                                {loading
-                                  ? "Syncing"
-                                  : settings.settings.smtp_port || "None"}
-                              </span>
-                            </div>
-
-                            <div className="flex gap-6">
-                              <span className="whitespace-nowrap">
-                                SMTP Username (email):
-                              </span>
-                              <span className="font-semibold text-inverted-inverted w-full truncate">
-                                {loading
-                                  ? "Syncing"
-                                  : settings.settings.smtp_username || "None"}
-                              </span>
-                            </div>
-
-                            <div className="flex gap-6">
-                              <span className="whitespace-nowrap">
-                                SMTP Password:
-                              </span>
-                              <span className="font-semibold text-inverted-inverted truncate">
-                                {loading
-                                  ? "Syncing"
-                                  : settings.settings.smtp_password
-                                    ? "●●●●●●●●"
-                                    : "None"}
-                              </span>
-                            </div>
-                          </>
-                        )}
-
-                        <div className="flex justify-end">
-                          {isEditing ? (
-                            <div className="flex gap-2">
-                              <Button
-                                variant="ghost"
-                                type="button"
-                                onClick={() => setIsEditing(false)}
-                                disabled={loading}
-                              >
-                                Cancel
-                              </Button>
-                              <Button
-                                type="button"
-                                onClick={async () => {
-                                  setIsEditing(false);
-                                  await updateSmtpSettings(0, formData);
-                                }}
-                                disabled={
-                                  loading ||
-                                  JSON.stringify(formData) ===
-                                    JSON.stringify({
-                                      smtp_server:
-                                        settings.settings.smtp_server,
-                                      smtp_port: settings.settings.smtp_port,
-                                      smtp_username:
-                                        settings.settings.smtp_username,
-                                      smtp_password:
-                                        settings.settings.smtp_password,
-                                    })
-                                }
-                              >
-                                Save
-                              </Button>
-                            </div>
-                          ) : (
-                            <Button
-                              onClick={() => setIsEditing(true)}
-                              type="button"
-                              variant="outline"
-                              disabled={loading}
-                            >
-                              Edit
-                            </Button>
-                          )}
-                        </div>
-                      </div>
-                    </div>
-                  </div>
-                </div>
-              </div>
-            </div>
-
-            {/* <div>
-=======
           {/* <div>
->>>>>>> 280e47df
               {values.use_custom_logo ? (
                 <div className="pt-3 flex flex-col items-start gap-3">
                   <div>
@@ -1284,7 +643,7 @@
                 </div>
               ) : (
                 <p className="pb-3 text-sm text-subtle">
-                  Specify your own logo to replace the standard Vanguard AI logo.
+                  Specify your own logo to replace the standard Arnold AI logo.
                 </p>
               )}
 
@@ -1339,7 +698,7 @@
                     subtext={
                       values.enable_consent_screen
                         ? `The title for the consent screen that will be displayed for each user on their initial visit to the application. If left blank, title will default to "Terms of Use".`
-                        : `The title for the popup that will be displayed for each user on their initial visit to the application. If left blank AND Custom Popup Content is specified, will use "Welcome to ${values.workspace_name || "Vanguard AI"}!".`
+                        : `The title for the popup that will be displayed for each user on their initial visit to the application. If left blank AND Custom Popup Content is specified, will use "Welcome to ${values.workspace_name || "Arnold AI"}!".`
                     }
                     placeholder={
                       values.enable_consent_screen
