"use client";

import { useRouter } from "next/navigation";
import { Workspaces } from "@/app/admin/settings/interfaces";
import { useContext, useEffect, useState } from "react";
import { SettingsContext } from "@/components/settings/SettingsProvider";
import { Form, Formik } from "formik";
import * as Yup from "yup";
import { SubLabel, TextFormField } from "@/components/admin/connectors/Field";
import { Button } from "@/components/ui/button";
import { useToast } from "@/hooks/use-toast";
import { ImageUpload } from "../ImageUpload";
import { Label } from "@/components/ui/label";
import { Input } from "@/components/ui/input";
import getPalette from "tailwindcss-palette-generator";
import { HexColorPicker } from "react-colorful";
import {
  Popover,
  PopoverContent,
  PopoverTrigger,
} from "@/components/ui/popover";
import { buildImgUrl } from "@/app/chat/files/images/utils";
import Image from "next/image";

export default function General() {
  const settings = useContext(SettingsContext);
  if (!settings) {
    return null;
  }
  const workspaces = settings.workspaces;

  const { toast } = useToast();
  const router = useRouter();
  const [selectedLogo, setSelectedLogo] = useState<File | null>(null);
  const [selectedHeaderLogo, setSelectedHeaderLogo] = useState<File | null>(
    null
  );
  const [selectedLogotype, setSelectedLogotype] = useState<File | null>(null);
  const [formData, setFormData] = useState({
    smtp_server: settings.settings.smtp_server,
    smtp_port: settings.settings.smtp_port,
    smtp_username: settings.settings.smtp_username,
    smtp_password: settings.settings.smtp_password,
  });
  const [isEditing, setIsEditing] = useState(false);
  const [loading, setLoading] = useState(false);

  const [showAdvancedOptions, setShowAdvancedOptions] = useState(false);
  const [primaryColor, setPrimaryColor] = useState("#65007E");
  const [secondaryColor, setSecondaryColor] = useState("#EEB3FE");

  useEffect(() => {
    const fetchThemes = async () => {
      try {
        const response = await fetch("/api/themes", {
          method: "GET",
          headers: {
            "Content-Type": "application/json",
          },
        });

        if (!response.ok) {
          throw new Error(`HTTP error! Status: ${response.status}`);
        }

        const themes = await response.json();

        setPrimaryColor(themes.brand["500"]);
        setSecondaryColor(themes.secondary["500"]);
      } catch (error) {
        console.error("Error fetching themes:", error);
      }
    };

    fetchThemes();
  }, []);

  async function updateWorkspaces(newValues: Workspaces) {
    const response = await fetch("/api/admin/workspace", {
      method: "PUT",
      headers: {
        "Content-Type": "application/json",
      },
      body: JSON.stringify({
        ...(workspaces || {}),
        ...newValues,
      }),
    });
    if (response.ok) {
      router.refresh();
      toast({
        title: "Settings updated",
        description: "The workspace settings have been successfully updated.",
        variant: "success",
      });
    } else {
      const errorMsg = (await response.json()).detail;
      toast({
        title: "Failed to update settings.",
        description: errorMsg,
        variant: "destructive",
      });
    }
  }

  async function updateSmtpSettings(workspaceId: number, smtpSettings: any) {
    setLoading(true);
    const response = await fetch(
      `/api/admin/settings/workspace/${workspaceId}/smtp`,
      {
        method: "PUT",
        headers: {
          "Content-Type": "application/json",
        },
        body: JSON.stringify(smtpSettings),
      }
    );

    setLoading(false);
    if (response.ok) {
      toast({
        title: "SMTP Settings Updated",
        description: "The SMTP settings have been successfully updated.",
        variant: "success",
      });
    } else {
      const errorMsg = (await response.json()).detail;
      toast({
        title: "Failed to update SMTP settings.",
        description: errorMsg,
        variant: "destructive",
      });
    }
  }

  async function updateWorkspaceTheme(
    workspaceId: number,
    brandColor: string,
    secondaryColor: string
  ) {
    const palette = getPalette([
      {
        color: brandColor,
        name: "primary",
        shade: 500,
        shades: [50, 100, 200, 300, 400, 500, 600, 700, 800, 900, 950],
      },
      {
        color: secondaryColor,
        name: "secondary",
        shade: 500,
        shades: [50, 100, 200, 300, 400, 500, 600, 700, 800, 900, 950],
      },
    ]);

    const themeData = {
      brand: palette.primary,
      secondary: palette.secondary,
    };

    const response = await fetch(
      `/api/admin/settings/themes?workspace_id=${workspaceId}`,
      {
        method: "PUT",
        headers: {
          "Content-Type": "application/json",
        },
        body: JSON.stringify(themeData),
      }
    );

    if (response.ok) {
      router.refresh();
    } else {
      const error = await response.json();
      console.error("Failed to update theme:", error.detail);
    }
  }

  const handleChange = (e: React.ChangeEvent<HTMLInputElement>) => {
    const { name, value } = e.target;

    setFormData((prevData) => ({
      ...prevData,
      [name]: name === "smtp_port" ? parseInt(value, 10) : value,
    }));
  };

  async function deleteLogo() {
    try {
      const response = await fetch("/api/admin/workspace/logo", {
        method: "DELETE",
        headers: {
          "Content-Type": "application/json",
        },
      });

      if (response.ok) {
        toast({
          title: "Workspace Logo Deleted",
          description: "The workspace logo has been successfully removed.",
          variant: "success",
        });
        window.location.reload();
      } else {
        const errorMsg = (await response.json()).detail;
        toast({
          title: "Failed to delete workspace logo",
          description: `Error: ${errorMsg}`,
          variant: "destructive",
        });
      }
    } catch (error) {
      toast({
        title: "Error",
        description: "Something went wrong while deleting the workspace logo.",
        variant: "destructive",
      });
    }
  }

  async function deleteHeaderLogo() {
    try {
      const response = await fetch("/api/admin/workspace/header-logo", {
        method: "DELETE",
        headers: {
          "Content-Type": "application/json",
        },
      });

      if (response.ok) {
        toast({
          title: "Header Logo Deleted",
          description: "The header logo has been successfully removed.",
          variant: "success",
        });
        window.location.reload();
      } else {
        const errorMsg = (await response.json()).detail;
        toast({
          title: "Failed to delete header logo",
          description: `Error: ${errorMsg}`,
          variant: "destructive",
        });
      }
    } catch (error) {
      toast({
        title: "Error",
        description: "Something went wrong while deleting the header logo.",
        variant: "destructive",
      });
    }
  }

  return (
    <div className="pt-6">
      <Formik
        initialValues={{
          workspace_name: workspaces?.workspace_name || null,
          workspace_description: workspaces?.workspace_description || null,
          use_custom_logo: workspaces?.use_custom_logo || false,
          use_custom_logotype: workspaces?.use_custom_logotype || false,
          custom_logo: workspaces?.custom_logo || null,
          custom_header_logo: workspaces?.custom_header_logo || null,
          custom_header_content: workspaces?.custom_header_content || "",
          two_lines_for_chat_header:
            workspaces?.two_lines_for_chat_header || false,
          custom_popup_header: workspaces?.custom_popup_header || "",
          custom_popup_content: workspaces?.custom_popup_content || "",
          custom_lower_disclaimer_content:
            workspaces?.custom_lower_disclaimer_content || "",
          custom_nav_items: workspaces?.custom_nav_items || [],
          enable_consent_screen: workspaces?.enable_consent_screen || false,
          brand_color: workspaces?.brand_color || "",
          secondary_color: workspaces?.secondary_color || "",
        }}
        validationSchema={Yup.object().shape({
          workspace_name: Yup.string().nullable(),
          workspace_description: Yup.string().nullable(),
          use_custom_logo: Yup.boolean().required(),
          custom_logo: Yup.string().nullable(),
          custom_header_logo: Yup.string().nullable(),
          use_custom_logotype: Yup.boolean().required(),
          custom_header_content: Yup.string().nullable(),
          two_lines_for_chat_header: Yup.boolean().nullable(),
          custom_popup_header: Yup.string().nullable(),
          custom_popup_content: Yup.string().nullable(),
          custom_lower_disclaimer_content: Yup.string().nullable(),
          enable_consent_screen: Yup.boolean().nullable(),
        })}
        onSubmit={async (values, formikHelpers) => {
          formikHelpers.setSubmitting(true);

          if (selectedLogo) {
            values.use_custom_logo = true;

            const formData = new FormData();
            formData.append("file", selectedLogo);
            setSelectedLogo(null);
            const response = await fetch("/api/admin/workspace/logo", {
              method: "PUT",
              body: formData,
            });
            if (!response.ok) {
              const errorMsg = (await response.json()).detail;
              toast({
                title: "Failed to upload logo",
                description: `Error: ${errorMsg}`,
                variant: "destructive",
              });
              formikHelpers.setSubmitting(false);
              return;
            }
          }

          if (selectedHeaderLogo) {
            const formData = new FormData();
            formData.append("file", selectedHeaderLogo);
            setSelectedHeaderLogo(null);

            const response = await fetch("/api/admin/workspace/header-logo", {
              method: "PUT",
              body: formData,
            });

            if (!response.ok) {
              const errorMsg = (await response.json()).detail;
              toast({
                title: "Failed to upload header logo",
                description: `Error: ${errorMsg}`,
                variant: "destructive",
              });
              formikHelpers.setSubmitting(false);
              return;
            }
          }

          if (selectedLogotype) {
            values.use_custom_logotype = true;

            const formData = new FormData();
            formData.append("file", selectedLogotype);
            setSelectedLogotype(null);
            const response = await fetch(
              "/api/admin/workspace/logo?is_logotype=true",
              {
                method: "PUT",
                body: formData,
              }
            );
            if (!response.ok) {
              const errorMsg = (await response.json()).detail;
              alert(`Failed to upload logo. ${errorMsg}`);
              formikHelpers.setSubmitting(false);
              return;
            }

            const headerLogoResponse = await fetch(
              "/api/admin/workspace/header-logo",
              {
                method: "PUT",
                body: formData,
              }
            );

            if (!headerLogoResponse.ok) {
              const errorMsg = (await headerLogoResponse.json()).detail;
              toast({
                title: "Failed to upload header logo after logotype",
                description: `Error: ${errorMsg}`,
                variant: "destructive",
              });
              formikHelpers.setSubmitting(false);
              return;
            }
          }

          if (
            values.brand_color !== workspaces?.brand_color ||
            values.secondary_color !== workspaces?.secondary_color
          ) {
            await updateWorkspaceTheme(
              0,
              values.brand_color,
              values.secondary_color
            );
          }

          formikHelpers.setValues(values);
          await updateWorkspaces(values);
          window.location.reload();
        }}
      >
        {({ isSubmitting, values, setValues, setFieldValue }) => (
          <Form>
            <div className="py-8 ">
              <div className="flex gap-5 flex-col md:flex-row">
                <div className="grid leading-none md:w-96 lg:w-60 xl:w-[500px] shrink-0">
                  <Label
                    htmlFor="workspace_name"
                    className="text-sm font-semibold leading-none peer-disabled:cursor-not-allowed pb-1.5"
                  >
                    Workspace Name
                  </Label>
                  <p className="text-sm text-muted-foreground pb-1.5 md:w-4/5">
                    The custom name you are giving for your workspace. This will
                    replace &#39;Arnold AI&#39; everywhere in the UI.
                  </p>
                </div>

                <div className="md:w-[500px]">
                  <Input
                    name="workspace_name"
                    value={values.workspace_name || ""}
                    onChange={(e) =>
                      setFieldValue("workspace_name", e.target.value)
                    }
                  />
                </div>
              </div>
            </div>

            <div className="py-8 ">
              <div className="flex gap-5 flex-col md:flex-row">
                <div className="grid leading-none md:w-96 lg:w-60 xl:w-[500px] shrink-0">
                  <Label
                    htmlFor="workspace_description"
                    className="text-sm font-semibold leading-none peer-disabled:cursor-not-allowed pb-1.5"
                  >
                    Description
                  </Label>
                  <p className="text-sm text-muted-foreground pb-1.5 md:w-4/5">
                    {`The custom description metadata you are giving ${
                      values.workspace_name || "Arnold AI"
                    } for your workspace.\
                  This will be seen when sharing the link or searching through the browser.`}
                  </p>
                </div>

                <div className="md:w-[500px]">
                  <Input
                    name="workspace_description"
                    placeholder="Custom description for your Workspace"
                    value={values.workspace_description || ""}
                    onChange={(e) =>
                      setFieldValue("workspace_description", e.target.value)
                    }
                  />
                </div>
              </div>
            </div>

            <div className="py-8 ">
              <div className="flex gap-5 flex-col md:flex-row">
                <div className="leading-none md:w-96 lg:w-60 xl:w-[500px] shrink-0">
                  <Label
                    htmlFor="custom_logo"
                    className="text-sm font-semibold leading-none peer-disabled:cursor-not-allowed pb-1.5"
                  >
                    Logo
                  </Label>
                  <p className="text-sm text-muted-foreground pb-1.5 md:w-4/5">
                    Specify your own logo to replace the standard Arnold AI
                    logo.
                  </p>
                </div>

                <div className="md:w-[500px] flex flex-col gap-4">
                  <ImageUpload
                    selectedFile={selectedLogo}
                    setSelectedFile={setSelectedLogo}
                  />
                  {!selectedLogo && (
                    <div className="space-y-2">
                      <SubLabel>Current Logo:</SubLabel>
<<<<<<< HEAD
                      {workspaces?.custom_logo ? (
                        <>
                          <img
                            // src={"/api/workspace/logo?workspace_id=" + 0}
                            src={buildImgUrl(workspaces?.custom_logo)}
=======
                      {workspaces?.use_custom_logo ? (
                        <>
                          <img
                            src={"/api/workspace/logo?workspace_id=" + 0}
>>>>>>> 94c681ef
                            alt="Logo"
                            className="h-40 object-contain w-40"
                          />
                          <Button
                            variant="destructive"
                            type="button"
                            onClick={deleteLogo}
                          >
                            Remove
                          </Button>
                        </>
                      ) : (
                        <Image
                          src="/arnold_ai.png"
                          alt="Logo"
                          width={160}
                          height={160}
                          className="h-40 object-contain w-40"
                        />
                      )}
                    </div>
                  )}
                </div>
              </div>
            </div>

            <div className="py-8 ">
              <div className="flex gap-5 flex-col md:flex-row">
                <div className="leading-none md:w-96 lg:w-60 xl:w-[500px] shrink-0">
                  <Label
                    htmlFor="custom_header_logo"
                    className="text-sm font-semibold leading-none peer-disabled:cursor-not-allowed pb-1.5"
                  >
                    Header Logo
                  </Label>
                  <p className="text-sm text-muted-foreground pb-1.5 md:w-4/5">
                    Specify your own header logo to replace the standard Arnold
                    AI header logo.
                  </p>
                </div>

                <div className="md:w-[500px] flex flex-col gap-4">
                  <ImageUpload
                    selectedFile={selectedHeaderLogo}
                    setSelectedFile={setSelectedHeaderLogo}
                  />
                  {!selectedHeaderLogo && (
                    <div className="space-y-2">
                      <SubLabel>Current Header Logo:</SubLabel>
                      {workspaces?.custom_header_logo ? (
                        <>
                          <img
                            src={buildImgUrl(workspaces?.custom_header_logo)}
                            alt="Logo"
                            className="h-40 object-contain w-40"
                          />
                          <Button
                            variant="destructive"
                            type="button"
                            onClick={deleteHeaderLogo}
                          >
                            Remove
                          </Button>
                        </>
                      ) : (
                        <Image
                          src="/arnold_ai.png"
                          alt="Logo"
                          width={160}
                          height={160}
                          className="h-40 object-contain w-40"
                        />
                      )}
                    </div>
                  )}
                </div>
              </div>
            </div>

            <div className="pt-8">
              <div className="flex gap-5 flex-col md:flex-row">
                <div className="leading-none md:w-96 lg:w-60 xl:w-[500px] shrink-0">
                  <Label
                    htmlFor="workspace_description"
                    className="text-sm font-semibold leading-none peer-disabled:cursor-not-allowed pb-1.5"
                  >
                    Brand Theme
                  </Label>
                  <p className="text-sm text-muted-foreground pb-1.5 md:w-4/5">
                    Select your customized brand color.
                  </p>
                </div>

                <div className="md:w-[500px] space-y-2">
                  <div className="flex items-center gap-4">
                    <span className="text-sm text-subtle w-32">
                      Primary color:
                    </span>
                    <div className="flex gap-2">
                      {/* <Input
                        name="brand_color"
                        className="w-32"
                        value={values.brand_color || primaryColor}
                        onChange={(e) => {
                          setFieldValue("brand_color", e.target.value);
                          setPrimaryColor(e.target.value);
                        }}
                        required
                      /> */}
                      <Input
                        name="brand_color"
                        className="w-32"
                        value={values.brand_color}
                        onChange={(e) => {
                          setFieldValue("brand_color", e.target.value);
                          setPrimaryColor(e.target.value);
                        }}
                        required
                      />

                      <Popover>
                        <PopoverTrigger asChild>
                          <div
                            className="w-10 h-10 rounded-full outline-1 outline border-white border-2 cursor-pointer shrink-0"
                            style={{
                              backgroundColor: primaryColor,
                              outlineColor: primaryColor,
                            }}
                          />
                        </PopoverTrigger>
                        <PopoverContent>
                          <HexColorPicker
                            color={primaryColor}
                            onChange={(color) => {
                              setPrimaryColor(color);
                              setFieldValue("brand_color", color);
                            }}
                          />
                        </PopoverContent>
                      </Popover>
                    </div>
                  </div>

                  <div className="flex items-center gap-4">
                    <span className="text-sm text-subtle w-32">
                      Secondary color:
                    </span>
                    <div className="flex gap-2">
                      {/* <Input
                        name="secondary_color"
                        className="w-32"
                        value={values.secondary_color || secondaryColor}
                        onChange={(e) => {
                          setFieldValue("secondary_color", e.target.value);
                          setSecondaryColor(e.target.value);
                        }}
                        required
                      /> */}
                      <Input
                        name="secondary_color"
                        className="w-32"
                        value={values.secondary_color}
                        onChange={(e) => {
                          setFieldValue("secondary_color", e.target.value);
                          setSecondaryColor(e.target.value);
                        }}
                        required
                      />

                      <Popover>
                        <PopoverTrigger asChild>
                          <div
                            className="w-10 h-10 rounded-full outline-1 outline border-white border-2 cursor-pointer shrink-0"
                            style={{
                              backgroundColor: secondaryColor,
                              outlineColor: secondaryColor,
                            }}
                          />
                        </PopoverTrigger>
                        <PopoverContent>
                          <HexColorPicker
                            color={secondaryColor}
                            onChange={(color) => {
                              setSecondaryColor(color);
                              setFieldValue("secondary_color", color);
                            }}
                          />
                        </PopoverContent>
                      </Popover>
                    </div>
                  </div>
                </div>
              </div>
            </div>

            <div className="mt-6 flex justify-end">
              <Button type="submit">Update</Button>
            </div>

            <div className="mt-20 border-t">
              {/* <div className="py-8 ">
                <div className="flex gap-5 flex-col md:flex-row">
                  <div className="leading-none md:w-96 lg:w-60 xl:w-[500px] shrink-0">
                    <Label
                      htmlFor="workspace_description"
                      className="text-sm font-semibold leading-none peer-disabled:cursor-not-allowed pb-1.5"
                    >
                      Custom Domain
                    </Label>
                    <p className="text-sm text-muted-foreground pb-1.5 md:w-4/5">
                      Custom domains allow you to serve your site from a domain
                    </p>
                  </div>

                  <div className="flex md:w-[500px]">
                    <TextFormField
                      name="custom_domain"
                      placeholder="Enter custom domain"
                      width="w-full"
                      //remove this
                      optional
                    />
                    <div className="flex gap-2">
                      <Button variant="ghost">Cancel</Button>
                      <Button>Save</Button>
                    </div>
                  </div>
                </div>
              </div> */}

              <div className="py-8 ">
                <div className="flex gap-5 flex-col md:flex-row">
                  <div className="leading-none md:w-96 lg:w-60 xl:w-[500px] shrink-0">
                    <Label
                      htmlFor="workspace_description"
                      className="text-sm font-semibold leading-none peer-disabled:cursor-not-allowed pb-1.5"
                    >
                      SMTP
                    </Label>
                    <p className="text-sm text-muted-foreground pb-1.5 md:w-4/5">
                      Enables the exchange of emails between servers.
                    </p>
                  </div>

                  <div className="md:w-[500px]">
                    <div className="flex flex-col items-end">
                      <div
                        className={`w-full flex flex-col ${!isEditing ? "gap-4" : ""}`}
                      >
                        {isEditing ? (
                          <>
                            <TextFormField
                              name="smtp_server"
                              label="SMTP Server"
                              placeholder="Enter hostname"
                              //remove this
                              optional
                              value={formData?.smtp_server || ""}
                              onChange={handleChange}
                            />

                            <TextFormField
                              name="smtp_port"
                              label="SMTP Port"
                              placeholder="Enter port"
                              optional
                              type="text"
                              value={
                                formData.smtp_port
                                  ? formData.smtp_port.toString()
                                  : "587"
                              }
                              onChange={handleChange}
                            />

                            <TextFormField
                              name="smtp_username"
                              label="SMTP Username (email)"
                              placeholder="Enter username"
                              //remove this
                              optional
                              value={formData?.smtp_username || ""}
                              onChange={handleChange}
                            />

                            <TextFormField
                              name="smtp_password"
                              label="SMTP Password"
                              placeholder="Enter password"
                              //remove this
                              optional
                              type="password"
                              value={formData?.smtp_password || ""}
                              onChange={handleChange}
                            />
                          </>
                        ) : (
                          <>
                            <div className="flex gap-6">
                              <span className="whitespace-nowrap">
                                SMTP Server:
                              </span>
                              <span className="font-semibold text-inverted-inverted w-full truncate">
                                {settings.settings.smtp_server || "None"}
                              </span>
                            </div>

                            <div className="flex gap-6">
                              <span className="whitespace-nowrap">
                                SMTP Port:
                              </span>
                              <span className="font-semibold text-inverted-inverted w-full truncate">
                                {settings.settings.smtp_port || "None"}
                              </span>
                            </div>

                            <div className="flex gap-6">
                              <span className="whitespace-nowrap">
                                SMTP Username (email):
                              </span>
                              <span className="font-semibold text-inverted-inverted w-full truncate">
                                {settings.settings.smtp_username || "None"}
                              </span>
                            </div>

                            <div className="flex gap-6">
                              <span className="whitespace-nowrap">
                                SMTP Password:
                              </span>
                              <span className="font-semibold text-inverted-inverted truncate">
                                &#9679;&#9679;&#9679;&#9679;&#9679;&#9679;&#9679;&#9679;
                              </span>
                            </div>
                          </>
                        )}

                        <div className="flex justify-end">
                          {isEditing ? (
                            <div className="flex gap-2">
                              <Button
                                variant="ghost"
                                type="button"
                                onClick={() => setIsEditing(false)}
                                disabled={loading}
                              >
                                Cancel
                              </Button>
                              <Button
                                type="button"
                                onClick={async () => {
                                  await updateSmtpSettings(0, formData);
                                  setFormData({
                                    smtp_server: "",
                                    smtp_port: 0,
                                    smtp_username: "",
                                    smtp_password: "",
                                  });
                                  setIsEditing(false);
                                }}
                                disabled={loading}
                              >
                                Save
                              </Button>
                            </div>
                          ) : (
                            <Button
                              onClick={() => setIsEditing(true)}
                              type="button"
                              variant="outline"
                            >
                              Edit
                            </Button>
                          )}
                        </div>
                      </div>
                    </div>
                  </div>
                </div>
              </div>
            </div>

            {/* <div>
              {values.use_custom_logo ? (
                <div className="pt-3 flex flex-col items-start gap-3">
                  <div>
                    <h3>Custom Logo</h3>
                    <SubLabel>Current Custom Logo: </SubLabel>
                  </div>
                  <img
                    src={"/api/workspace/logo?workspace_id=" + 0} //temporary id for workspace
                    alt="Logo"
                    style={{ objectFit: "contain" }}
                    className="w-32 h-32"
                  />

                  <Button
                    variant="destructive"
                    type="button"
                    onClick={async () => {
                      const valuesWithoutLogo = {
                        ...values,
                        use_custom_logo: false,
                      };
                      await updateWorkspaces(valuesWithoutLogo);
                      setValues(valuesWithoutLogo);
                    }}
                  >
                    Delete
                  </Button>

                  <p className="text-sm text-subtle pt-4 pb-2">
                    Override the current custom logo by uploading a new image
                    below and clicking the Update button.
                  </p>
                </div>
              ) : (
                <p className="pb-3 text-sm text-subtle">
                  Specify your own logo to replace the standard Arnold AI logo.
                </p>
              )}

              <ImageUpload
                selectedFile={selectedLogo}
                setSelectedFile={setSelectedLogo}
              />
            </div> */}

            {/* TODO: polish the features here*/}
            {/* <AdvancedOptionsToggle
                showAdvancedOptions={showAdvancedOptions}
                setShowAdvancedOptions={setShowAdvancedOptions}
              />

              {showAdvancedOptions && (
                <div className="w-full flex flex-col gap-y-4">
                  <Text>
                    Read{" "}
                    <Link
                      href={"#"}
                      className="text-link cursor-pointer"
                    >
                      the docs
                    </Link>{" "}
                    to see whitelabelling examples in action.
                  </Text>

                  <TextFormField
                    label="Chat Header Content"
                    name="custom_header_content"
                    subtext={`Custom Markdown content that will be displayed as a banner at the top of the Chat page.`}
                    placeholder="Your header content..."
                    disabled={isSubmitting}
                  />

                  <BooleanFormField
                    name="two_lines_for_chat_header"
                    label="Two lines for chat header?"
                    subtext="If enabled, the chat header will be displayed on two lines instead of one."
                  />

                  <div className="pt-2" />

                  <TextFormField
                    label={
                      values.enable_consent_screen
                        ? "Consent Screen Header"
                        : "Popup Header"
                    }
                    name="custom_popup_header"
                    subtext={
                      values.enable_consent_screen
                        ? `The title for the consent screen that will be displayed for each user on their initial visit to the application. If left blank, title will default to "Terms of Use".`
                        : `The title for the popup that will be displayed for each user on their initial visit to the application. If left blank AND Custom Popup Content is specified, will use "Welcome to ${values.workspace_name || "Arnold AI"}!".`
                    }
                    placeholder={
                      values.enable_consent_screen
                        ? "Consent Screen Header"
                        : "Initial Popup Header"
                    }
                    disabled={isSubmitting}
                  />

                  <TextFormField
                    label={
                      values.enable_consent_screen
                        ? "Consent Screen Content"
                        : "Popup Content"
                    }
                    name="custom_popup_content"
                    subtext={
                      values.enable_consent_screen
                        ? `Custom Markdown content that will be displayed as a consent screen on initial visit to the application. If left blank, will default to "By clicking 'I Agree', you acknowledge that you agree to the terms of use of this application and consent to proceed."`
                        : `Custom Markdown content that will be displayed as a popup on initial visit to the application.`
                    }
                    placeholder={
                      values.enable_consent_screen
                        ? "Your consent screen content..."
                        : "Your popup content..."
                    }
                    isTextArea
                    disabled={isSubmitting}
                  />

                  <BooleanFormField
                    name="enable_consent_screen"
                    label="Enable Consent Screen"
                    subtext="If enabled, the initial popup will be transformed into a consent screen. Users will be required to agree to the terms before accessing the application on their first login."
                    disabled={isSubmitting}
                  />

                  <TextFormField
                    label="Chat Footer Text"
                    name="custom_lower_disclaimer_content"
                    subtext={`Custom Markdown content that will be displayed at the bottom of the Chat page.`}
                    placeholder="Your disclaimer content..."
                    isTextArea
                    disabled={isSubmitting}
                  />

                  <div>
                    <h3>Chat Footer Logotype</h3>

                    {values.use_custom_logotype ? (
                      <div className="mt-3">
                        <SubLabel>Current Custom Logotype: </SubLabel>
                        <Image
                          src={
                            "/api/workspace/logotype?u=" + Date.now()
                          }
                          alt="logotype"
                          style={{ objectFit: "contain" }}
                          className="w-32 h-32 mb-10 mt-4"
                        />

                        <Button
                          color="red"
                          size="xs"
                          type="button"
                          className="mb-8"
                          onClick={async () => {
                            const valuesWithoutLogotype = {
                              ...values,
                              use_custom_logotype: false,
                            };
                            await updateWorkspaces(valuesWithoutLogotype);
                            setValues(valuesWithoutLogotype);
                          }}
                        >
                          Delete
                        </Button>

                        <SubLabel>
                          Override your uploaded custom logotype by uploading a
                          new image below and clicking the Update button. This
                          logotype is the text-based logo that will be rendered at
                          the bottom right of the chat screen.
                        </SubLabel>
                      </div>
                    ) : (
                      <SubLabel>
                        Add a custom logotype by uploading a new image below and
                        clicking the Update button. This logotype is the
                        text-based logo that will be rendered at the bottom right
                        of the chat screen.
                      </SubLabel>
                    )}
                    <ImageUpload
                      selectedFile={selectedLogotype}
                      setSelectedFile={setSelectedLogotype}
                    />
                  </div>
                </div>
              )} */}
          </Form>
        )}
      </Formik>
    </div>
  );
}<|MERGE_RESOLUTION|>--- conflicted
+++ resolved
@@ -473,18 +473,11 @@
                   {!selectedLogo && (
                     <div className="space-y-2">
                       <SubLabel>Current Logo:</SubLabel>
-<<<<<<< HEAD
                       {workspaces?.custom_logo ? (
                         <>
                           <img
                             // src={"/api/workspace/logo?workspace_id=" + 0}
                             src={buildImgUrl(workspaces?.custom_logo)}
-=======
-                      {workspaces?.use_custom_logo ? (
-                        <>
-                          <img
-                            src={"/api/workspace/logo?workspace_id=" + 0}
->>>>>>> 94c681ef
                             alt="Logo"
                             className="h-40 object-contain w-40"
                           />
