"use client";

import { useRouter } from "next/navigation";
import { Workspaces } from "@/app/admin/settings/interfaces";
import { useContext, useEffect, useState } from "react";
import { SettingsContext } from "@/components/settings/SettingsProvider";
import { Form, Formik } from "formik";
import * as Yup from "yup";
import { TextFormField } from "@/components/admin/connectors/Field";
import { Button } from "@/components/ui/button";
import { useToast } from "@/hooks/use-toast";
import { ImageUpload } from "../ImageUpload";
import { Label } from "@/components/ui/label";
import { Input } from "@/components/ui/input";
import getPalette from "tailwindcss-palette-generator";
import { useTheme } from "@/hooks/useTheme";

export default function General() {
  const settings = useContext(SettingsContext);
  if (!settings) {
    return null;
  }
  const workspaces = settings.workspaces;

  const { toast } = useToast();
  const router = useRouter();
  const themes = useTheme();
  const [selectedLogo, setSelectedLogo] = useState<File | null>(null);
  const [selectedHeaderLogo, setSelectedHeaderLogo] = useState<File | null>(
    null
  );
  const [selectedLogotype, setSelectedLogotype] = useState<File | null>(null);
  const [formData, setFormData] = useState({
    smtp_server: settings.settings.smtp_server,
    smtp_port: settings.settings.smtp_port,
    smtp_username: settings.settings.smtp_username,
    smtp_password: settings.settings.smtp_password,
  });
  const [isEditing, setIsEditing] = useState(false);
  const [loading, setLoading] = useState(false);

  const [showAdvancedOptions, setShowAdvancedOptions] = useState(false);
  const [brand500, setBrand500] = useState("Loading...");
  const [secondary500, setSecondary500] = useState("Loading...");

  useEffect(() => {
    const fetchThemes = async () => {
      try {
        const response = await fetch("/api/themes", {
          method: "GET",
          headers: {
            "Content-Type": "application/json",
          },
        });

        if (!response.ok) {
          throw new Error(`HTTP error! Status: ${response.status}`);
        }

        const themes = await response.json();
        setBrand500(themes.brand["500"]);
        setSecondary500(themes.secondary["500"]);
      } catch (error) {
        console.error("Error fetching themes:", error);
      }
    };

    fetchThemes();
  }, []);

  async function updateWorkspaces(newValues: Workspaces) {
    const response = await fetch("/api/admin/workspace", {
      method: "PUT",
      headers: {
        "Content-Type": "application/json",
      },
      body: JSON.stringify({
        ...(workspaces || {}),
        ...newValues,
      }),
    });
    if (response.ok) {
      router.refresh();
      toast({
        title: "Settings updated",
        description: "The workspace settings have been successfully updated.",
        variant: "success",
      });
    } else {
      const errorMsg = (await response.json()).detail;
      toast({
        title: "Failed to update settings.",
        description: errorMsg,
        variant: "destructive",
      });
    }
  }

  async function updateSmtpSettings(workspaceId: number, smtpSettings: any) {
    setLoading(true);
    const response = await fetch(
      `/api/admin/settings/workspace/${workspaceId}/smtp`,
      {
        method: "PUT",
        headers: {
          "Content-Type": "application/json",
        },
        body: JSON.stringify(smtpSettings),
      }
    );

    setLoading(false);
    if (response.ok) {
      toast({
        title: "SMTP Settings Updated",
        description: "The SMTP settings have been successfully updated.",
        variant: "success",
      });
    } else {
      const errorMsg = (await response.json()).detail;
      toast({
        title: "Failed to update SMTP settings.",
        description: errorMsg,
        variant: "destructive",
      });
    }
  }

  async function updateWorkspaceTheme(
    workspaceId: number,
    brandColor: string,
    secondaryColor: string
  ) {
    const palette = getPalette([
      {
        color: brandColor,
        name: "primary",
        shade: 500,
        shades: [50, 100, 200, 300, 400, 500, 600, 700, 800, 900, 950],
      },
      {
        color: secondaryColor,
        name: "secondary",
        shade: 500,
        shades: [50, 100, 200, 300, 400, 500, 600, 700, 800, 900, 950],
      },
    ]);

    const themeData = {
      brand: palette.primary,
      secondary: palette.secondary,
    };

    const response = await fetch(
      `/api/admin/settings/themes?workspace_id=${workspaceId}`,
      {
        method: "PUT",
        headers: {
          "Content-Type": "application/json",
        },
        body: JSON.stringify(themeData),
      }
    );

    if (response.ok) {
      router.refresh();
    } else {
      const error = await response.json();
      console.error("Failed to update theme:", error.detail);
    }
  }

  const handleChange = (e: React.ChangeEvent<HTMLInputElement>) => {
    const { name, value } = e.target;

    setFormData((prevData) => ({
      ...prevData,
      [name]: name === "smtp_port" ? parseInt(value, 10) : value,
    }));
  };

  return (
    <div className="pt-6">
      <Formik
        initialValues={{
          workspace_name: workspaces?.workspace_name || null,
          workspace_description: workspaces?.workspace_description || null,
          use_custom_logo: workspaces?.use_custom_logo || false,
          use_custom_logotype: workspaces?.use_custom_logotype || false,
          custom_header_logo: workspaces?.custom_header_logo || "",
          custom_header_content: workspaces?.custom_header_content || "",
          two_lines_for_chat_header:
            workspaces?.two_lines_for_chat_header || false,
          custom_popup_header: workspaces?.custom_popup_header || "",
          custom_popup_content: workspaces?.custom_popup_content || "",
          custom_lower_disclaimer_content:
            workspaces?.custom_lower_disclaimer_content || "",
          custom_nav_items: workspaces?.custom_nav_items || [],
          enable_consent_screen: workspaces?.enable_consent_screen || false,
          brand_color: workspaces?.brand_color || "",
          secondary_color: workspaces?.secondary_color || "",
        }}
        validationSchema={Yup.object().shape({
          workspace_name: Yup.string().nullable(),
          workspace_description: Yup.string().nullable(),
          use_custom_logo: Yup.boolean().required(),
          custom_header_logo: Yup.string().nullable(),
          use_custom_logotype: Yup.boolean().required(),
          custom_header_content: Yup.string().nullable(),
          two_lines_for_chat_header: Yup.boolean().nullable(),
          custom_popup_header: Yup.string().nullable(),
          custom_popup_content: Yup.string().nullable(),
          custom_lower_disclaimer_content: Yup.string().nullable(),
          enable_consent_screen: Yup.boolean().nullable(),
        })}
        onSubmit={async (values, formikHelpers) => {
          formikHelpers.setSubmitting(true);

          if (selectedLogo) {
            values.use_custom_logo = true;

            const formData = new FormData();
            formData.append("file", selectedLogo);
            setSelectedLogo(null);
            const response = await fetch("/api/admin/workspace/logo", {
              method: "PUT",
              body: formData,
            });
            if (!response.ok) {
              const errorMsg = (await response.json()).detail;
              toast({
                title: "Failed to upload logo",
                description: `Error: ${errorMsg}`,
                variant: "destructive",
              });
              formikHelpers.setSubmitting(false);
              return;
            }
          }

          if (selectedHeaderLogo) {
            const formData = new FormData();
            formData.append("file", selectedHeaderLogo);
            setSelectedHeaderLogo(null);

            const response = await fetch("/api/admin/workspace/header-logo", {
              method: "PUT",
              body: formData,
            });

            if (!response.ok) {
              const errorMsg = (await response.json()).detail;
              toast({
                title: "Failed to upload header logo",
                description: `Error: ${errorMsg}`,
                variant: "destructive",
              });
              formikHelpers.setSubmitting(false);
              return;
            }
          }

          if (selectedLogotype) {
            values.use_custom_logotype = true;

            const formData = new FormData();
            formData.append("file", selectedLogotype);
            setSelectedLogotype(null);
            const response = await fetch(
              "/api/admin/workspace/logo?is_logotype=true",
              {
                method: "PUT",
                body: formData,
              }
            );
            if (!response.ok) {
              const errorMsg = (await response.json()).detail;
              alert(`Failed to upload logo. ${errorMsg}`);
              formikHelpers.setSubmitting(false);
              return;
            }

            const headerLogoResponse = await fetch(
              "/api/admin/workspace/header-logo",
              {
                method: "PUT",
                body: formData,
              }
            );

            if (!headerLogoResponse.ok) {
              const errorMsg = (await headerLogoResponse.json()).detail;
              toast({
                title: "Failed to upload header logo after logotype",
                description: `Error: ${errorMsg}`,
                variant: "destructive",
              });
              formikHelpers.setSubmitting(false);
              return;
            }
          }

          if (
            values.brand_color !== workspaces?.brand_color ||
            values.secondary_color !== workspaces?.secondary_color
          ) {
            await updateWorkspaceTheme(
              0,
              values.brand_color,
              values.secondary_color
            );
          }

          formikHelpers.setValues(values);
          await updateWorkspaces(values);
          window.location.reload();
        }}
      >
        {({ isSubmitting, values, setValues, setFieldValue }) => (
          <Form>
            <div className="py-8 ">
              <div className="flex gap-5 flex-col md:flex-row">
                <div className="grid leading-none md:w-96 lg:w-60 xl:w-[500px] shrink-0">
                  <Label
                    htmlFor="workspace_name"
                    className="text-sm font-semibold leading-none peer-disabled:cursor-not-allowed pb-1.5"
                  >
                    Workspace Name
                  </Label>
                  <p className="text-sm text-muted-foreground pb-1.5 md:w-4/5">
                    The custom name you are giving for your workspace. This will
                    replace &#39;Arnold AI&#39; everywhere in the UI.
                  </p>
                </div>

                <div className="md:w-[500px]">
                  <Input
                    name="workspace_name"
                    value={values.workspace_name || ""}
                    onChange={(e) =>
                      setFieldValue("workspace_name", e.target.value)
                    }
                  />
                </div>
              </div>
            </div>

            <div className="py-8 ">
              <div className="flex gap-5 flex-col md:flex-row">
                <div className="grid leading-none md:w-96 lg:w-60 xl:w-[500px] shrink-0">
                  <Label
                    htmlFor="workspace_description"
                    className="text-sm font-semibold leading-none peer-disabled:cursor-not-allowed pb-1.5"
                  >
                    Description
                  </Label>
                  <p className="text-sm text-muted-foreground pb-1.5 md:w-4/5">
                    {`The custom description metadata you are giving ${
                      values.workspace_name || "Arnold AI"
                    } for your workspace.\
                  This will be seen when sharing the link or searching through the browser.`}
                  </p>
                </div>

                <div className="md:w-[500px]">
                  <Input
                    name="workspace_description"
                    placeholder="Custom description for your Workspace"
                    value={values.workspace_description || ""}
                    onChange={(e) =>
                      setFieldValue("workspace_description", e.target.value)
                    }
                  />
                </div>
              </div>
            </div>

            <div className="py-8 ">
              <div className="flex gap-5 flex-col md:flex-row">
                <div className="leading-none md:w-96 lg:w-60 xl:w-[500px] shrink-0">
                  <Label
                    htmlFor="custom_logo"
                    className="text-sm font-semibold leading-none peer-disabled:cursor-not-allowed pb-1.5"
                  >
                    Logo
                  </Label>
                  <p className="text-sm text-muted-foreground pb-1.5 md:w-4/5">
                    Specify your own logo to replace the standard Arnold AI
                    logo.
                  </p>
                </div>

                <div className="md:w-[500px]">
                  <ImageUpload
                    selectedFile={selectedLogo}
                    setSelectedFile={setSelectedLogo}
                  />
                </div>
              </div>
            </div>

            <div className="py-8 ">
              <div className="flex gap-5 flex-col md:flex-row">
                <div className="leading-none md:w-96 lg:w-60 xl:w-[500px] shrink-0">
                  <Label
                    htmlFor="custom_logo"
                    className="text-sm font-semibold leading-none peer-disabled:cursor-not-allowed pb-1.5"
                  >
                    Header Logo
                  </Label>
                  <p className="text-sm text-muted-foreground pb-1.5 md:w-4/5">
                    Specify your own header logo to replace the standard Arnold
                    AI header logo.
                  </p>
                </div>

                <div className="md:w-[500px]">
                  <ImageUpload
                    selectedFile={selectedHeaderLogo}
                    setSelectedFile={setSelectedHeaderLogo}
                  />
                </div>
              </div>
            </div>

            <div className="pt-8">
              <div className="flex gap-5 flex-col md:flex-row">
                <div className="leading-none md:w-96 lg:w-60 xl:w-[500px] shrink-0">
                  <Label
                    htmlFor="workspace_description"
                    className="text-sm font-semibold leading-none peer-disabled:cursor-not-allowed pb-1.5"
                  >
                    Brand Theme
                  </Label>
                  <p className="text-sm text-muted-foreground pb-1.5 md:w-4/5">
                    Select your customize brand color.
                  </p>
                </div>

                <div className="md:w-[500px] space-y-2">
                  <div className="flex items-center gap-4">
<<<<<<< HEAD
                    <span className="text-sm text-subtle w-32">
                      Primary color:
                    </span>
                    <div className="flex flex-col gap-2">
                      <div className="flex gap-2">
                        <TextFormField
                          name="brand_color"
                          width="w-32"
                          optional
                          noPadding
                          value={brand500}
                          onChange={(
                            e: React.ChangeEvent<HTMLInputElement>
                          ) => {
                            setBrand500(e.target.value);
                          }}
                        />

                        <div className="w-10 h-10 bg-brand-500 rounded-full outline-brand-500 outline-1 outline border-white border-2 cursor-pointer shrink-0" />
                      </div>
                    </div>
                  </div>

                  <div className="flex items-center gap-4">
                    <span className="text-sm text-subtle w-32">
                      Secondary color:
                    </span>
                    <div className="flex gap-2">
                      <TextFormField
                        name="secondary_color"
                        width="w-32"
                        optional
                        noPadding
                        value={secondary500}
                        onChange={(e: React.ChangeEvent<HTMLInputElement>) => {
                          setSecondary500(e.target.value);
                        }}
                      />

                      <div className="w-10 h-10 bg-secondary-500 rounded-full outline-secondary-500 outline-1 outline border-white border-2 cursor-pointer shrink-0" />
=======
                    <span className="text-sm text-subtle">Custom color:</span>
                    <TextFormField
                      name="brand_color"
                      width="w-32"
                      optional
                      noPadding
                      placeholder="#000000"
                      value={workspaces?.brand_color || ""}
                    />

                    <div className="flex gap-2">
                      {/* {workspaces?.brand_color && (
                        <div
                          className="w-10 h-10 rounded-full border-white border-2 cursor-pointer shrink-0"
                          style={{
                            background: workspaces?.brand_color,
                            outline: `1px solid ${workspaces?.brand_color}`,
                          }}
                        />
                      )} */}
                      <div className="w-10 h-10 bg-brand-500 rounded-full outline-brand-500 outline-1 outline border-white border-2 cursor-pointer shrink-0" />
>>>>>>> f975b1fe
                    </div>
                  </div>
                </div>
              </div>
            </div>

            <div className="mt-6 flex justify-end">
              <Button type="submit">Update</Button>
            </div>

            <div className="mt-20 border-t">
              {/* <div className="py-8 ">
                <div className="flex gap-5 flex-col md:flex-row">
                  <div className="leading-none md:w-96 lg:w-60 xl:w-[500px] shrink-0">
                    <Label
                      htmlFor="workspace_description"
                      className="text-sm font-semibold leading-none peer-disabled:cursor-not-allowed pb-1.5"
                    >
                      Custom Domain
                    </Label>
                    <p className="text-sm text-muted-foreground pb-1.5 md:w-4/5">
                      Custom domains allow you to serve your site from a domain
                    </p>
                  </div>

                  <div className="flex md:w-[500px]">
                    <TextFormField
                      name="custom_domain"
                      placeholder="Enter custom domain"
                      width="w-full"
                      //remove this
                      optional
                    />
                    <div className="flex gap-2">
                      <Button variant="ghost">Cancel</Button>
                      <Button>Save</Button>
                    </div>
                  </div>
                </div>
              </div> */}

              <div className="py-8 ">
                <div className="flex gap-5 flex-col md:flex-row">
                  <div className="leading-none md:w-96 lg:w-60 xl:w-[500px] shrink-0">
                    <Label
                      htmlFor="workspace_description"
                      className="text-sm font-semibold leading-none peer-disabled:cursor-not-allowed pb-1.5"
                    >
                      SMTP
                    </Label>
                    <p className="text-sm text-muted-foreground pb-1.5 md:w-4/5">
                      Enables the exchange of emails between servers.
                    </p>
                  </div>

                  <div className="md:w-[500px]">
                    <div className="flex flex-col items-end">
                      <div
                        className={`w-full flex flex-col ${!isEditing ? "gap-4" : ""}`}
                      >
                        {isEditing ? (
                          <>
                            <TextFormField
                              name="smtp_server"
                              label="SMTP Server"
                              placeholder="Enter hostname"
                              //remove this
                              optional
                              value={formData?.smtp_server || ""}
                              onChange={handleChange}
                            />

                            <TextFormField
                              name="smtp_port"
                              label="SMTP Port"
                              placeholder="Enter port"
                              optional
                              type="text"
                              value={
                                formData.smtp_port
                                  ? formData.smtp_port.toString()
                                  : "587"
                              }
                              onChange={handleChange}
                            />

                            <TextFormField
                              name="smtp_username"
                              label="SMTP Username (email)"
                              placeholder="Enter username"
                              //remove this
                              optional
                              value={formData?.smtp_username || ""}
                              onChange={handleChange}
                            />

                            <TextFormField
                              name="smtp_password"
                              label="SMTP Password"
                              placeholder="Enter password"
                              //remove this
                              optional
                              type="password"
                              value={formData?.smtp_password || ""}
                              onChange={handleChange}
                            />
                          </>
                        ) : (
                          <>
                            <div className="flex gap-6">
                              <span className="whitespace-nowrap">
                                SMTP Server:
                              </span>
                              <span className="font-semibold text-inverted-inverted w-full truncate">
                                {settings.settings.smtp_server || "None"}
                              </span>
                            </div>

                            <div className="flex gap-6">
                              <span className="whitespace-nowrap">
                                SMTP Port:
                              </span>
                              <span className="font-semibold text-inverted-inverted w-full truncate">
                                {settings.settings.smtp_port || "None"}
                              </span>
                            </div>

                            <div className="flex gap-6">
                              <span className="whitespace-nowrap">
                                SMTP Username (email):
                              </span>
                              <span className="font-semibold text-inverted-inverted w-full truncate">
                                {settings.settings.smtp_username || "None"}
                              </span>
                            </div>

                            <div className="flex gap-6">
                              <span className="whitespace-nowrap">
                                SMTP Password:
                              </span>
                              <span className="font-semibold text-inverted-inverted truncate">
                                &#9679;&#9679;&#9679;&#9679;&#9679;&#9679;&#9679;&#9679;
                              </span>
                            </div>
                          </>
                        )}

                        <div className="flex justify-end">
                          {isEditing ? (
                            <div className="flex gap-2">
                              <Button
                                variant="ghost"
                                type="button"
                                onClick={() => setIsEditing(false)}
                                disabled={loading}
                              >
                                Cancel
                              </Button>
                              <Button
                                type="button"
                                onClick={async () => {
                                  await updateSmtpSettings(0, formData);
                                  setFormData({
                                    smtp_server: "",
                                    smtp_port: 0,
                                    smtp_username: "",
                                    smtp_password: "",
                                  });
                                  setIsEditing(false);
                                }}
                                disabled={loading}
                              >
                                Save
                              </Button>
                            </div>
                          ) : (
                            <Button
                              onClick={() => setIsEditing(true)}
                              type="button"
                              variant="outline"
                            >
                              Edit
                            </Button>
                          )}
                        </div>
                      </div>
                    </div>
                  </div>
                </div>
              </div>
            </div>

            {/* <div>
              {values.use_custom_logo ? (
                <div className="pt-3 flex flex-col items-start gap-3">
                  <div>
                    <h3>Custom Logo</h3>
                    <SubLabel>Current Custom Logo: </SubLabel>
                  </div>
                  <img
                    src={"/api/workspace/logo?workspace_id=" + 0} //temporary id for workspace
                    alt="Logo"
                    style={{ objectFit: "contain" }}
                    className="w-32 h-32"
                  />

                  <Button
                    variant="destructive"
                    type="button"
                    onClick={async () => {
                      const valuesWithoutLogo = {
                        ...values,
                        use_custom_logo: false,
                      };
                      await updateWorkspaces(valuesWithoutLogo);
                      setValues(valuesWithoutLogo);
                    }}
                  >
                    Delete
                  </Button>

                  <p className="text-sm text-subtle pt-4 pb-2">
                    Override the current custom logo by uploading a new image
                    below and clicking the Update button.
                  </p>
                </div>
              ) : (
                <p className="pb-3 text-sm text-subtle">
                  Specify your own logo to replace the standard Arnold AI logo.
                </p>
              )}

              <ImageUpload
                selectedFile={selectedLogo}
                setSelectedFile={setSelectedLogo}
              />
            </div> */}

            {/* TODO: polish the features here*/}
            {/* <AdvancedOptionsToggle
                showAdvancedOptions={showAdvancedOptions}
                setShowAdvancedOptions={setShowAdvancedOptions}
              />

              {showAdvancedOptions && (
                <div className="w-full flex flex-col gap-y-4">
                  <Text>
                    Read{" "}
                    <Link
                      href={"#"}
                      className="text-link cursor-pointer"
                    >
                      the docs
                    </Link>{" "}
                    to see whitelabelling examples in action.
                  </Text>

                  <TextFormField
                    label="Chat Header Content"
                    name="custom_header_content"
                    subtext={`Custom Markdown content that will be displayed as a banner at the top of the Chat page.`}
                    placeholder="Your header content..."
                    disabled={isSubmitting}
                  />

                  <BooleanFormField
                    name="two_lines_for_chat_header"
                    label="Two lines for chat header?"
                    subtext="If enabled, the chat header will be displayed on two lines instead of one."
                  />

                  <div className="pt-2" />

                  <TextFormField
                    label={
                      values.enable_consent_screen
                        ? "Consent Screen Header"
                        : "Popup Header"
                    }
                    name="custom_popup_header"
                    subtext={
                      values.enable_consent_screen
                        ? `The title for the consent screen that will be displayed for each user on their initial visit to the application. If left blank, title will default to "Terms of Use".`
                        : `The title for the popup that will be displayed for each user on their initial visit to the application. If left blank AND Custom Popup Content is specified, will use "Welcome to ${values.workspace_name || "Arnold AI"}!".`
                    }
                    placeholder={
                      values.enable_consent_screen
                        ? "Consent Screen Header"
                        : "Initial Popup Header"
                    }
                    disabled={isSubmitting}
                  />

                  <TextFormField
                    label={
                      values.enable_consent_screen
                        ? "Consent Screen Content"
                        : "Popup Content"
                    }
                    name="custom_popup_content"
                    subtext={
                      values.enable_consent_screen
                        ? `Custom Markdown content that will be displayed as a consent screen on initial visit to the application. If left blank, will default to "By clicking 'I Agree', you acknowledge that you agree to the terms of use of this application and consent to proceed."`
                        : `Custom Markdown content that will be displayed as a popup on initial visit to the application.`
                    }
                    placeholder={
                      values.enable_consent_screen
                        ? "Your consent screen content..."
                        : "Your popup content..."
                    }
                    isTextArea
                    disabled={isSubmitting}
                  />

                  <BooleanFormField
                    name="enable_consent_screen"
                    label="Enable Consent Screen"
                    subtext="If enabled, the initial popup will be transformed into a consent screen. Users will be required to agree to the terms before accessing the application on their first login."
                    disabled={isSubmitting}
                  />

                  <TextFormField
                    label="Chat Footer Text"
                    name="custom_lower_disclaimer_content"
                    subtext={`Custom Markdown content that will be displayed at the bottom of the Chat page.`}
                    placeholder="Your disclaimer content..."
                    isTextArea
                    disabled={isSubmitting}
                  />

                  <div>
                    <h3>Chat Footer Logotype</h3>

                    {values.use_custom_logotype ? (
                      <div className="mt-3">
                        <SubLabel>Current Custom Logotype: </SubLabel>
                        <Image
                          src={
                            "/api/workspace/logotype?u=" + Date.now()
                          }
                          alt="logotype"
                          style={{ objectFit: "contain" }}
                          className="w-32 h-32 mb-10 mt-4"
                        />

                        <Button
                          color="red"
                          size="xs"
                          type="button"
                          className="mb-8"
                          onClick={async () => {
                            const valuesWithoutLogotype = {
                              ...values,
                              use_custom_logotype: false,
                            };
                            await updateWorkspaces(valuesWithoutLogotype);
                            setValues(valuesWithoutLogotype);
                          }}
                        >
                          Delete
                        </Button>

                        <SubLabel>
                          Override your uploaded custom logotype by uploading a
                          new image below and clicking the Update button. This
                          logotype is the text-based logo that will be rendered at
                          the bottom right of the chat screen.
                        </SubLabel>
                      </div>
                    ) : (
                      <SubLabel>
                        Add a custom logotype by uploading a new image below and
                        clicking the Update button. This logotype is the
                        text-based logo that will be rendered at the bottom right
                        of the chat screen.
                      </SubLabel>
                    )}
                    <ImageUpload
                      selectedFile={selectedLogotype}
                      setSelectedFile={setSelectedLogotype}
                    />
                  </div>
                </div>
              )} */}
          </Form>
        )}
      </Formik>
    </div>
  );
}<|MERGE_RESOLUTION|>--- conflicted
+++ resolved
@@ -439,7 +439,6 @@
 
                 <div className="md:w-[500px] space-y-2">
                   <div className="flex items-center gap-4">
-<<<<<<< HEAD
                     <span className="text-sm text-subtle w-32">
                       Primary color:
                     </span>
@@ -480,29 +479,6 @@
                       />
 
                       <div className="w-10 h-10 bg-secondary-500 rounded-full outline-secondary-500 outline-1 outline border-white border-2 cursor-pointer shrink-0" />
-=======
-                    <span className="text-sm text-subtle">Custom color:</span>
-                    <TextFormField
-                      name="brand_color"
-                      width="w-32"
-                      optional
-                      noPadding
-                      placeholder="#000000"
-                      value={workspaces?.brand_color || ""}
-                    />
-
-                    <div className="flex gap-2">
-                      {/* {workspaces?.brand_color && (
-                        <div
-                          className="w-10 h-10 rounded-full border-white border-2 cursor-pointer shrink-0"
-                          style={{
-                            background: workspaces?.brand_color,
-                            outline: `1px solid ${workspaces?.brand_color}`,
-                          }}
-                        />
-                      )} */}
-                      <div className="w-10 h-10 bg-brand-500 rounded-full outline-brand-500 outline-1 outline border-white border-2 cursor-pointer shrink-0" />
->>>>>>> f975b1fe
                     </div>
                   </div>
                 </div>
