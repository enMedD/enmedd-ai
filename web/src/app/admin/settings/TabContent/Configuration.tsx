--- conflicted
+++ resolved
@@ -294,11 +294,7 @@
           <h3 className="mb-4">Chat Settings</h3>
           <IntegerInput
             label="Chat Retention"
-<<<<<<< HEAD
             sublabel="Enter the maximum number of days you would like Vanguard AI to retain chat messages. Leaving this field empty will cause Vanguard AI to never delete chat messages."
-=======
-            sublabel="Enter the maximum number of days you would like Arnold AI to retain chat messages. Leaving this field empty will cause Arnold AI to never delete chat messages."
->>>>>>> f975b1fe
             value={chatRetention === "" ? null : Number(chatRetention)}
             onChange={(e) => {
               const numValue = parseInt(e.target.value, 10);
