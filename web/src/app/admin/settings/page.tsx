import { AdminPageTitle } from "@/components/admin/Title";
import { SettingsForm } from "./SettingsForm";
import { Settings } from "lucide-react";

export default async function Page() {
  return (
    <div className="h-full w-full overflow-y-auto">
      <div className="container">
        <AdminPageTitle
          title="Workspace Settings"
          icon={<Settings size={32} className="my-auto" />}
        />
<<<<<<< HEAD

        <p className="mb-8">
          Manage general Vanguard AI settings applicable to all users in the
          workspace.
        </p>

=======
>>>>>>> b6ff0fe7
        <SettingsForm />
      </div>
    </div>
  );
}<|MERGE_RESOLUTION|>--- conflicted
+++ resolved
@@ -10,15 +10,6 @@
           title="Workspace Settings"
           icon={<Settings size={32} className="my-auto" />}
         />
-<<<<<<< HEAD
-
-        <p className="mb-8">
-          Manage general Vanguard AI settings applicable to all users in the
-          workspace.
-        </p>
-
-=======
->>>>>>> b6ff0fe7
         <SettingsForm />
       </div>
     </div>
