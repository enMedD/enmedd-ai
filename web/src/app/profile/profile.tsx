--- conflicted
+++ resolved
@@ -4,10 +4,7 @@
 import SecurityTab from "./tabContent/securityTab";
 import { CreditCard, Link2, Lock, User, UserRoundPen } from "lucide-react";
 import BillingTab from "./tabContent/billingTab";
-<<<<<<< HEAD
-=======
 import { CombinedSettings } from "../admin/settings/interfaces";
->>>>>>> 95283dda
 
 export default function Profile({
   user,
