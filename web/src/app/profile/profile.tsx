import dynamic from "next/dynamic";
import { User as UserTypes } from "@/lib/types";
import { Tabs, TabsContent, TabsList, TabsTrigger } from "@/components/ui/tabs";
import ProfileTab from "./tabContent/ProfileTab";
import { Lock, User, UserRoundPen } from "lucide-react";
import { CombinedSettings } from "../admin/settings/interfaces";
const UserTeamspace = dynamic(() => import("./tabContent/UserTeamspace"));
const SecurityTab = dynamic(() => import("./tabContent/SecurityTab"));

export default function Profile({
  user,
  combinedSettings,
}: {
  user: UserTypes | null;
  combinedSettings: CombinedSettings | null;
}) {
  return (
    <div className="container">
      <h1 className="flex items-center font-bold text-xl md:text-[28px] text-strong gap-x-2">
        <UserRoundPen size={32} /> Profile Settings
      </h1>

      <Tabs defaultValue="profile" className="w-full pt-10">
        <TabsList>
          <TabsTrigger value="profile">
            <User size={16} className="mr-2" /> Profile
          </TabsTrigger>
          <TabsTrigger value="my_teamspace">
            <User size={16} className="mr-2" /> My Teamspace
          </TabsTrigger>
          <TabsTrigger value="security">
            <Lock size={16} className="mr-2" /> Security
          </TabsTrigger>
        </TabsList>
        <TabsContent value="profile">
          <ProfileTab user={user} />
<<<<<<< HEAD
        </TabsContent>
        <TabsContent value="my_teamspace">
          <UserTeamspace />
=======
>>>>>>> b4f16d46
        </TabsContent>
        <TabsContent value="my_teamspace">
          <UserTeamspace />
        </TabsContent>
        <TabsContent value="security">
          <SecurityTab />
        </TabsContent>
      </Tabs>
    </div>
  );
}<|MERGE_RESOLUTION|>--- conflicted
+++ resolved
@@ -34,12 +34,6 @@
         </TabsList>
         <TabsContent value="profile">
           <ProfileTab user={user} />
-<<<<<<< HEAD
-        </TabsContent>
-        <TabsContent value="my_teamspace">
-          <UserTeamspace />
-=======
->>>>>>> b4f16d46
         </TabsContent>
         <TabsContent value="my_teamspace">
           <UserTeamspace />
