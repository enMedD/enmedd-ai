import dynamic from "next/dynamic";
import { User as UserTypes } from "@/lib/types";
import { Tabs, TabsContent, TabsList, TabsTrigger } from "@/components/ui/tabs";
import ProfileTab from "./tabContent/ProfileTab";
<<<<<<< HEAD
import SecurityTab from "./tabContent/SecurityTab";
import { CreditCard, Link2, Lock, User, UserRoundPen } from "lucide-react";
import { CombinedSettings } from "../admin/settings/interfaces";
import UserTeamspace from "./tabContent/UserTeamspace";
=======
import { Lock, User, UserRoundPen } from "lucide-react";
import { CombinedSettings } from "../admin/settings/interfaces";
const UserTeamspace = dynamic(() => import("./tabContent/UserTeamspace"));
const SecurityTab = dynamic(() => import("./tabContent/SecurityTab"));
>>>>>>> 280e47df

export default function Profile({
  user,
  combinedSettings,
}: {
  user: UserTypes | null;
  combinedSettings: CombinedSettings | null;
}) {
  return (
    <div className="container">
      <h1 className="flex items-center font-bold text-xl md:text-[28px] text-strong gap-x-2">
        <UserRoundPen size={32} /> Profile Settings
      </h1>

      <Tabs defaultValue="profile" className="w-full pt-10">
        <TabsList>
          <TabsTrigger value="profile">
            <User size={16} className="mr-2" /> Profile
          </TabsTrigger>
          <TabsTrigger value="my_teamspace">
            <User size={16} className="mr-2" /> My Teamspace
          </TabsTrigger>
          <TabsTrigger value="security">
            <Lock size={16} className="mr-2" /> Security
          </TabsTrigger>
        </TabsList>
        <TabsContent value="profile">
          <ProfileTab user={user} />
        </TabsContent>
        <TabsContent value="my_teamspace">
          <UserTeamspace />
        </TabsContent>
        <TabsContent value="my_teamspace">
          <UserTeamspace />
        </TabsContent>
        <TabsContent value="security">
          <SecurityTab />
        </TabsContent>
      </Tabs>
    </div>
  );
}<|MERGE_RESOLUTION|>--- conflicted
+++ resolved
@@ -2,17 +2,10 @@
 import { User as UserTypes } from "@/lib/types";
 import { Tabs, TabsContent, TabsList, TabsTrigger } from "@/components/ui/tabs";
 import ProfileTab from "./tabContent/ProfileTab";
-<<<<<<< HEAD
-import SecurityTab from "./tabContent/SecurityTab";
-import { CreditCard, Link2, Lock, User, UserRoundPen } from "lucide-react";
-import { CombinedSettings } from "../admin/settings/interfaces";
-import UserTeamspace from "./tabContent/UserTeamspace";
-=======
 import { Lock, User, UserRoundPen } from "lucide-react";
 import { CombinedSettings } from "../admin/settings/interfaces";
 const UserTeamspace = dynamic(() => import("./tabContent/UserTeamspace"));
 const SecurityTab = dynamic(() => import("./tabContent/SecurityTab"));
->>>>>>> 280e47df
 
 export default function Profile({
   user,
