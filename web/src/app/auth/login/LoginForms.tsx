--- conflicted
+++ resolved
@@ -17,12 +17,9 @@
 import Image from "next/image";
 import Link from "next/link";
 import { SettingsContext } from "@/components/settings/SettingsProvider";
-<<<<<<< HEAD
 import ReCAPTCHA from "react-google-recaptcha";
 import { NEXT_PUBLIC_CAPTCHA_SITE_KEY } from "@/lib/constants";
-=======
 import { useFeatureFlag } from "@/components/feature_flag/FeatureFlagContext";
->>>>>>> 28664013
 
 export function LogInForms({}: {}) {
   const recaptchaRef = useRef<ReCAPTCHA>(null);
@@ -104,7 +101,6 @@
               placeholder="Enter your password"
             />
 
-<<<<<<< HEAD
             {NEXT_PUBLIC_CAPTCHA_SITE_KEY && (
               <ReCAPTCHA
                 ref={recaptchaRef}
@@ -120,9 +116,6 @@
                   Remember me
                 </Label> */}
               </div>
-=======
-            <div className="flex items-center justify-end">
->>>>>>> 28664013
               <Link
                 href="/auth/forgot-password"
                 className="text-sm font-medium text-link hover:underline"
