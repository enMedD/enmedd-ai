--- conflicted
+++ resolved
@@ -1,10 +1,7 @@
 "use client";
 
 import { basicLogin } from "@/lib/user";
-<<<<<<< HEAD
-=======
 import { generateOtp } from "@/lib/user";
->>>>>>> 280e47df
 import { useRouter } from "next/navigation";
 import { useRef, useState } from "react";
 import { Spinner } from "@/components/Spinner";
@@ -18,26 +15,11 @@
 import ReCAPTCHA from "react-google-recaptcha";
 import { NEXT_PUBLIC_CAPTCHA_SITE_KEY } from "@/lib/constants";
 import { useFeatureFlag } from "@/components/feature_flag/FeatureFlagContext";
-<<<<<<< HEAD
-import {
-  Form,
-  FormControl,
-  FormField,
-  FormItem,
-  FormLabel,
-  FormMessage,
-} from "@/components/ui/form";
-import { z } from "zod";
-import { useForm } from "react-hook-form";
-import { zodResolver } from "@hookform/resolvers/zod";
-import { Input } from "@/components/ui/input";
-=======
 import { Form } from "@/components/ui/form";
 import { z } from "zod";
 import { useForm } from "react-hook-form";
 import { zodResolver } from "@hookform/resolvers/zod";
 import { InputForm } from "@/components/admin/connectors/Field";
->>>>>>> 280e47df
 
 export function LogInForms({}: {}) {
   const recaptchaRef = useRef<ReCAPTCHA>(null);
@@ -45,73 +27,6 @@
   const { toast } = useToast();
   const [isLoading, setIsLoading] = useState(false);
   const isTwoFactorAuthEnabled = useFeatureFlag("two_factor_auth");
-<<<<<<< HEAD
-
-  const formSchema = z.object({
-    email: z.string().min(2, {
-      message: "Please fill out this field.",
-    }),
-    password: z.string().min(8, {
-      message: "Please fill out this field.",
-    }),
-  });
-
-  // Initialize form using react-hook-form with Zod validation
-  const form = useForm<z.infer<typeof formSchema>>({
-    resolver: zodResolver(formSchema),
-    defaultValues: {
-      email: "",
-      password: "",
-    },
-  });
-
-  // Handle form submission
-  async function onSubmit(values: z.infer<typeof formSchema>) {
-    const captchaValue = recaptchaRef.current?.getValue();
-    if (!captchaValue && NEXT_PUBLIC_CAPTCHA_SITE_KEY) {
-      toast({
-        title: "ReCAPTCHA Missing",
-        description: "Please complete the ReCAPTCHA to proceed.",
-        variant: "destructive",
-      });
-      return;
-    }
-
-    setIsLoading(true);
-
-    const loginResponse = await basicLogin(values.email, values.password);
-    if (loginResponse.ok) {
-      if (isTwoFactorAuthEnabled) {
-        router.push(`/auth/2factorverification/?email=${values.email}`);
-        await fetch("/api/users/generate-otp", {
-          method: "PATCH",
-          headers: {
-            "Content-Type": "application/json",
-          },
-          credentials: "include",
-        });
-      } else {
-        router.push("/");
-      }
-    } else {
-      setIsLoading(false);
-      const errorDetail = (await loginResponse.json()).detail;
-
-      let errorMsg = "Unknown error";
-      if (errorDetail === "LOGIN_BAD_CREDENTIALS") {
-        errorMsg = "Invalid email or password";
-      }
-      toast({
-        title: "Login Failed",
-        description: `Failed to login - ${errorMsg}`,
-        variant: "destructive",
-      });
-    }
-
-    setIsLoading(false);
-  }
-=======
->>>>>>> 280e47df
 
   const formSchema = z.object({
     email: z.string().min(2, {
@@ -206,56 +121,6 @@
       <Form {...form}>
         <form onSubmit={form.handleSubmit(onSubmit)} className="space-y-4">
           {/* Email Field */}
-<<<<<<< HEAD
-          <FormField
-            control={form.control}
-            name="email"
-            render={({ field }) => (
-              <FormItem>
-                <FormLabel>Email</FormLabel>
-                <FormControl>
-                  <Input placeholder="Enter your email" {...field} />
-                </FormControl>
-                <FormMessage />
-              </FormItem>
-            )}
-          />
-
-          {/* Password Field */}
-          <FormField
-            control={form.control}
-            name="password"
-            render={({ field }) => (
-              <FormItem>
-                <FormLabel>Password</FormLabel>
-                <FormControl>
-                  <Input
-                    type="password"
-                    placeholder="Enter your password"
-                    {...field}
-                  />
-                </FormControl>
-                <FormMessage />
-              </FormItem>
-            )}
-          />
-
-          {NEXT_PUBLIC_CAPTCHA_SITE_KEY && (
-            <ReCAPTCHA
-              ref={recaptchaRef}
-              sitekey={NEXT_PUBLIC_CAPTCHA_SITE_KEY}
-              className="pb-4"
-            />
-          )}
-
-          <div className="flex items-center justify-between">
-            <div className="flex items-center gap-2">
-              {/* <Checkbox id="remember" />
-                <Label className="p-0" htmlFor="remember">
-                  Remember me
-                </Label> */}
-            </div>
-=======
           <InputForm
             formControl={form.control}
             name="email"
@@ -273,19 +138,12 @@
           />
 
           <div className="flex justify-between w-full flex-row-reverse items-start">
->>>>>>> 280e47df
             <Link
               href="/auth/forgot-password"
               className="text-sm font-medium text-link hover:underline"
             >
               Forgot password?
             </Link>
-<<<<<<< HEAD
-          </div>
-
-          <div className="flex pt-6">
-            <Button type="submit" className="w-full">
-=======
 
             {NEXT_PUBLIC_CAPTCHA_SITE_KEY && (
               <ReCAPTCHA
@@ -302,7 +160,6 @@
               className="w-full"
               disabled={form.formState.isSubmitting}
             >
->>>>>>> 280e47df
               Sign In
             </Button>
           </div>
