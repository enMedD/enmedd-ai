--- conflicted
+++ resolved
@@ -94,11 +94,9 @@
         variant: "destructive",
       });
     }
-<<<<<<< HEAD
 
     setIsLoading(false);
   }
-
   return (
     <>
       {isLoading && <Spinner />}
@@ -132,55 +130,6 @@
                     placeholder="Enter your password"
                     {...field}
                   />
-=======
-
-    setIsLoading(false);
-  }
-  return (
-    <>
-      {isLoading && <Spinner />}
-      <Form {...form}>
-        <form onSubmit={form.handleSubmit(onSubmit)} className="space-y-4">
-          {/* Email Field */}
-          <FormField
-            control={form.control}
-            name="email"
-            render={({ field }) => (
-              <FormItem>
-                <FormLabel>Email</FormLabel>
-                <FormControl>
-                  <Input placeholder="Enter your email" {...field} />
->>>>>>> e05c88fe
-                </FormControl>
-                <FormMessage />
-              </FormItem>
-            )}
-          />
-<<<<<<< HEAD
-
-          {NEXT_PUBLIC_CAPTCHA_SITE_KEY && (
-            <ReCAPTCHA
-              ref={recaptchaRef}
-              sitekey={NEXT_PUBLIC_CAPTCHA_SITE_KEY}
-              className="pb-4"
-            />
-          )}
-
-=======
-
-          {/* Password Field */}
-          <FormField
-            control={form.control}
-            name="password"
-            render={({ field }) => (
-              <FormItem>
-                <FormLabel>Password</FormLabel>
-                <FormControl>
-                  <Input
-                    type="password"
-                    placeholder="Enter your password"
-                    {...field}
-                  />
                 </FormControl>
                 <FormMessage />
               </FormItem>
@@ -195,7 +144,6 @@
             />
           )}
 
->>>>>>> e05c88fe
           <div className="flex items-center justify-between">
             <div className="flex items-center gap-2">
               {/* <Checkbox id="remember" />
