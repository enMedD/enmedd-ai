--- conflicted
+++ resolved
@@ -2,12 +2,7 @@
 
 import { basicLogin } from "@/lib/user";
 import { useRouter } from "next/navigation";
-<<<<<<< HEAD
 import { useRef, useState } from "react";
-=======
-import * as Yup from "yup";
-import { useContext, useRef, useState } from "react";
->>>>>>> f50dfea0
 import { Spinner } from "@/components/Spinner";
 import { Button } from "@/components/ui/button";
 import { useToast } from "@/hooks/use-toast";
@@ -16,7 +11,6 @@
 import MicrosoftIcon from "../../../../public/microsoft.svg";
 import Image from "next/image";
 import Link from "next/link";
-<<<<<<< HEAD
 import ReCAPTCHA from "react-google-recaptcha";
 import { NEXT_PUBLIC_CAPTCHA_SITE_KEY } from "@/lib/constants";
 import { useFeatureFlag } from "@/components/feature_flag/FeatureFlagContext";
@@ -32,12 +26,6 @@
 import { useForm } from "react-hook-form";
 import { zodResolver } from "@hookform/resolvers/zod";
 import { Input } from "@/components/ui/input";
-=======
-import { SettingsContext } from "@/components/settings/SettingsProvider";
-import ReCAPTCHA from "react-google-recaptcha";
-import { NEXT_PUBLIC_CAPTCHA_SITE_KEY } from "@/lib/constants";
-import { useFeatureFlag } from "@/components/feature_flag/FeatureFlagContext";
->>>>>>> f50dfea0
 
 export function LogInForms({}: {}) {
   const recaptchaRef = useRef<ReCAPTCHA>(null);
@@ -45,7 +33,6 @@
   const { toast } = useToast();
   const [isLoading, setIsLoading] = useState(false);
   const isTwoFactorAuthEnabled = useFeatureFlag("two_factor_auth");
-<<<<<<< HEAD
 
   const formSchema = z.object({
     email: z.string().min(2, {
@@ -110,13 +97,9 @@
 
     setIsLoading(false);
   }
-=======
->>>>>>> f50dfea0
-
   return (
     <>
       {isLoading && <Spinner />}
-<<<<<<< HEAD
       <Form {...form}>
         <form onSubmit={form.handleSubmit(onSubmit)} className="space-y-4">
           {/* Email Field */}
@@ -152,70 +135,6 @@
               </FormItem>
             )}
           />
-=======
-      <Formik
-        initialValues={{
-          email: "",
-          password: "",
-        }}
-        validationSchema={Yup.object().shape({
-          email: Yup.string().email().required(),
-          password: Yup.string().required(),
-        })}
-        onSubmit={async (values) => {
-          const captchaValue = recaptchaRef.current?.getValue();
-          if (!captchaValue && NEXT_PUBLIC_CAPTCHA_SITE_KEY) {
-            toast({
-              title: "ReCAPTCHA Missing",
-              description: "Please complete the ReCAPTCHA to proceed.",
-              variant: "destructive",
-            });
-            return;
-          }
-
-          setIsLoading(true);
-
-          const loginResponse = await basicLogin(values.email, values.password);
-          if (loginResponse.ok) {
-            if (isTwoFactorAuthEnabled) {
-              router.push(`/auth/2factorverification/?email=${values.email}`);
-              await fetch("/api/users/generate-otp", {
-                method: "PATCH",
-                headers: {
-                  "Content-Type": "application/json",
-                },
-                credentials: "include",
-              });
-            } else {
-              router.push("/");
-            }
-          } else {
-            setIsLoading(false);
-            const errorDetail = (await loginResponse.json()).detail;
-
-            let errorMsg = "Unknown error";
-            if (errorDetail === "LOGIN_BAD_CREDENTIALS") {
-              errorMsg = "Invalid email or password";
-            }
-            toast({
-              title: "Login Failed",
-              description: `Failed to login - ${errorMsg}`,
-              variant: "destructive",
-            });
-          }
-
-          setIsLoading(false);
-        }}
-      >
-        {({ isSubmitting, values }) => (
-          <Form className="w-full">
-            <TextFormField
-              name="email"
-              label="Email"
-              type="email"
-              placeholder="Enter your email"
-            />
->>>>>>> f50dfea0
 
           {NEXT_PUBLIC_CAPTCHA_SITE_KEY && (
             <ReCAPTCHA
@@ -225,36 +144,12 @@
             />
           )}
 
-<<<<<<< HEAD
           <div className="flex items-center justify-between">
             <div className="flex items-center gap-2">
               {/* <Checkbox id="remember" />
                 <Label className="p-0" htmlFor="remember">
                   Remember me
                 </Label> */}
-=======
-            {NEXT_PUBLIC_CAPTCHA_SITE_KEY && (
-              <ReCAPTCHA
-                ref={recaptchaRef}
-                sitekey={NEXT_PUBLIC_CAPTCHA_SITE_KEY}
-                className="pb-4"
-              />
-            )}
-
-            <div className="flex items-center justify-between">
-              <div className="flex items-center gap-2">
-                {/* <Checkbox id="remember" />
-                <Label className="p-0" htmlFor="remember">
-                  Remember me
-                </Label> */}
-              </div>
-              <Link
-                href="/auth/forgot-password"
-                className="text-sm font-medium text-link hover:underline"
-              >
-                Forgot password?
-              </Link>
->>>>>>> f50dfea0
             </div>
             <Link
               href="/auth/forgot-password"
