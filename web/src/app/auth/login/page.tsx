import { HealthCheckBanner } from "@/components/health/healthcheck";
import { User } from "@/lib/types";
import {
  getCurrentUserSS,
  getAuthUrlSS,
  getAuthTypeMetadataSS,
  AuthTypeMetadata,
} from "@/lib/userSS";
import { redirect } from "next/navigation";
import { SignInButton } from "./SignInButton";
import { LogInForms } from "./LoginForms";
import { Card, Title, Text } from "@tremor/react";
import Link from "next/link";
import Logo from "../../../../public/logo-brand.png";
import { LoginText } from "./LoginText";
<<<<<<< HEAD
import Image from "next/image";
import LoginImage from "../../../../public/LoginImage.png";
import DefaultUserChart from "../../../../public/default-user-chart.png";
import { WelcomeTopBar } from "@/components/TopBar";
=======
import { getSecondsUntilExpiration } from "@/lib/time";
>>>>>>> c65f2690

const Page = async ({
  searchParams,
}: {
  searchParams?: { [key: string]: string | string[] | undefined };
}) => {
  const autoRedirectDisabled = searchParams?.disableAutoRedirect === "true";

  // catch cases where the backend is completely unreachable here
  // without try / catch, will just raise an exception and the page
  // will not render
  let authTypeMetadata: AuthTypeMetadata | null = null;
  let currentUser: User | null = null;
  try {
    [authTypeMetadata, currentUser] = await Promise.all([
      getAuthTypeMetadataSS(),
      getCurrentUserSS(),
    ]);
  } catch (e) {
    console.log(`Some fetch failed for the login page - ${e}`);
  }

  // simply take the user to the home page if Auth is disabled
  if (authTypeMetadata?.authType === "disabled") {
    return redirect("/");
  }

  // if user is already logged in, take them to the main app page
  const secondsTillExpiration = getSecondsUntilExpiration(currentUser);
  if (
    currentUser &&
    currentUser.is_active &&
    (secondsTillExpiration === null || secondsTillExpiration > 0)
  ) {
    if (authTypeMetadata?.requiresVerification && !currentUser.is_verified) {
      return redirect("/auth/waiting-on-verification");
    }

    return redirect("/");
  }

  // get where to send the user to authenticate
  let authUrl: string | null = null;
  if (authTypeMetadata) {
    try {
      authUrl = await getAuthUrlSS(authTypeMetadata.authType);
    } catch (e) {
      console.log(`Some fetch failed for the login page - ${e}`);
    }
  }

  if (authTypeMetadata?.autoRedirect && authUrl && !autoRedirectDisabled) {
    return redirect(authUrl);
  }

  return (
    <main className="relative h-full">
      <HealthCheckBanner />

      <WelcomeTopBar />

      <div className="w-screen flex h-full overflow-y-auto">
        <div className="w-full h-full xl:w-1/2 flex items-start justify-center px-6 lg:px-14 3xl:px-0 pt-28">
          <div className="w-full md:w-3/4 lg:w-1/2 xl:w-full 3xl:w-1/2 my-auto pb-14 md:pb-20">
            {authUrl && authTypeMetadata && (
              <>
                <LoginText />
                <SignInButton
                  authorizeUrl={authUrl}
                  authType={authTypeMetadata?.authType}
                />
              </>
            )}
            {authTypeMetadata?.authType === "basic" && (
              <>
                <LoginText />
                <div className="pt-8 w-full">
                  <LogInForms />
                </div>
                <p className="pt-8 text-center text-sm">
                  Don&apos;t have an account?{" "}
                  <Link
                    href="/auth/signup"
                    className="text-sm font-medium text-link hover:underline"
                  >
                    Create an account
                  </Link>
                </p>
              </>
            )}
          </div>
        </div>
        <div className="w-1/2 h-full relative rounded-l-[50px] overflow-hidden hidden xl:flex">
          <Image
            src={LoginImage}
            alt="login-image"
            className="w-full h-full object-cover"
          />
          <Image
            src={DefaultUserChart}
            alt="user-chart-image"
            className="absolute top-1/2 left-1/2 -translate-x-1/2 -translate-y-1/2 w-3/4"
          />
        </div>
      </div>
    </main>
  );
};

export default Page;<|MERGE_RESOLUTION|>--- conflicted
+++ resolved
@@ -13,14 +13,11 @@
 import Link from "next/link";
 import Logo from "../../../../public/logo-brand.png";
 import { LoginText } from "./LoginText";
-<<<<<<< HEAD
 import Image from "next/image";
 import LoginImage from "../../../../public/LoginImage.png";
 import DefaultUserChart from "../../../../public/default-user-chart.png";
 import { WelcomeTopBar } from "@/components/TopBar";
-=======
 import { getSecondsUntilExpiration } from "@/lib/time";
->>>>>>> c65f2690
 
 const Page = async ({
   searchParams,
