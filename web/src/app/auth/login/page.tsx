import { HealthCheckBanner } from "@/components/health/healthcheck";
import { User } from "@/lib/types";
import {
  getCurrentUserSS,
  getAuthUrlSS,
  getAuthTypeMetadataSS,
  AuthTypeMetadata,
} from "@/lib/userSS";
import { redirect } from "next/navigation";
import { SignInButton } from "./SignInButton";
import { EmailPasswordForm } from "./EmailPasswordForm";
import { Card, Title, Text } from "@tremor/react";
import Link from "next/link";
import { Logo } from "@/components/Logo";
import { LoginText } from "./LoginText";
import LoginImage from "../../../../public/login_page_img.webp";
import Image from "next/image";

const Page = async ({
  searchParams,
}: {
  searchParams?: { [key: string]: string | string[] | undefined };
}) => {
  const autoRedirectDisabled = searchParams?.disableAutoRedirect === "true";

  // catch cases where the backend is completely unreachable here
  // without try / catch, will just raise an exception and the page
  // will not render
  let authTypeMetadata: AuthTypeMetadata | null = null;
  let currentUser: User | null = null;
  try {
    [authTypeMetadata, currentUser] = await Promise.all([
      getAuthTypeMetadataSS(),
      getCurrentUserSS(),
    ]);
  } catch (e) {
    console.log(`Some fetch failed for the login page - ${e}`);
  }

  // simply take the user to the home page if Auth is disabled
  if (authTypeMetadata?.authType === "disabled") {
    return redirect("/");
  }

  // if user is already logged in, take them to the main app page
  if (currentUser && currentUser.is_active) {
    if (authTypeMetadata?.requiresVerification && !currentUser.is_verified) {
      return redirect("/auth/waiting-on-verification");
    }

    return redirect("/");
  }

  // get where to send the user to authenticate
  let authUrl: string | null = null;
  if (authTypeMetadata) {
    try {
      authUrl = await getAuthUrlSS(authTypeMetadata.authType);
    } catch (e) {
      console.log(`Some fetch failed for the login page - ${e}`);
    }
  }

  if (authTypeMetadata?.autoRedirect && authUrl && !autoRedirectDisabled) {
    return redirect(authUrl);
  }

  return (
    <main className="flex justify-center">
      <div className="absolute w-full top-10x">
        <HealthCheckBanner />
      </div>
      <div className="flex items-center justify-between w-full min-h-screen px-6 md:w-2/3 md:px-0">
        <div>
          {authUrl && authTypeMetadata && (
            <>
<<<<<<< HEAD
              <h2 className="text-center text-xl text-strong font-bold mt-6">
                Log In to VanguardAI
              </h2>

=======
              <LoginText />
>>>>>>> d6dd0be4
              <SignInButton
                authorizeUrl={authUrl}
                authType={authTypeMetadata?.authType}
              />
            </>
          )}
          {authTypeMetadata?.authType === "basic" && (
<<<<<<< HEAD
            <Card className="mt-4 w-96">
              <div className="flex">
                <Title className="mb-2 mx-auto font-bold">
                  Log In to VanguardAI
                </Title>
=======
            <div className="md:w-96">
              <LoginText />
              <div className="my-6">
                <EmailPasswordForm />
>>>>>>> d6dd0be4
              </div>
              <div className="flex">
                <Text className="mx-auto mt-4">
                  Don&apos;t have an account?{" "}
                  <Link href="/auth/signup" className="font-medium text-link">
                    Create an account
                  </Link>
                </Text>
              </div>
            </div>
          )}
        </div>
        <Image
          src={LoginImage}
          alt="LoginImage"
          className="hidden w-1/2 h-auto md:flex"
        />
      </div>
    </main>
  );
};

export default Page;<|MERGE_RESOLUTION|>--- conflicted
+++ resolved
@@ -74,14 +74,8 @@
         <div>
           {authUrl && authTypeMetadata && (
             <>
-<<<<<<< HEAD
-              <h2 className="text-center text-xl text-strong font-bold mt-6">
-                Log In to VanguardAI
-              </h2>
-
-=======
+            {/* TODO: replace into Vanguard AI */}
               <LoginText />
->>>>>>> d6dd0be4
               <SignInButton
                 authorizeUrl={authUrl}
                 authType={authTypeMetadata?.authType}
@@ -89,18 +83,10 @@
             </>
           )}
           {authTypeMetadata?.authType === "basic" && (
-<<<<<<< HEAD
-            <Card className="mt-4 w-96">
-              <div className="flex">
-                <Title className="mb-2 mx-auto font-bold">
-                  Log In to VanguardAI
-                </Title>
-=======
             <div className="md:w-96">
               <LoginText />
               <div className="my-6">
                 <EmailPasswordForm />
->>>>>>> d6dd0be4
               </div>
               <div className="flex">
                 <Text className="mx-auto mt-4">
