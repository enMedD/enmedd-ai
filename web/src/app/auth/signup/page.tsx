import { HealthCheckBanner } from "@/components/health/healthcheck";
import { User } from "@/lib/types";
import {
  getCurrentUserSS,
  getAuthTypeMetadataSS,
  AuthTypeMetadata,
} from "@/lib/userSS";
import { redirect } from "next/navigation";
import { EmailPasswordForm } from "../login/EmailPasswordForm";
import { Card, Title, Text } from "@tremor/react";
import Link from "next/link";
/* import { Logo } from "@/components/Logo"; */

import Logo from "../../../../public/logo-brand.png";
import Image from "next/image";

const Page = async () => {
  // catch cases where the backend is completely unreachable here
  // without try / catch, will just raise an exception and the page
  // will not render
  let authTypeMetadata: AuthTypeMetadata | null = null;
  let currentUser: User | null = null;
  try {
    [authTypeMetadata, currentUser] = await Promise.all([
      getAuthTypeMetadataSS(),
      getCurrentUserSS(),
    ]);
  } catch (e) {
    console.log(`Some fetch failed for the login page - ${e}`);
  }

  // simply take the user to the home page if Auth is disabled
  if (authTypeMetadata?.authType === "disabled") {
    return redirect("/");
  }

  // if user is already logged in, take them to the main app page
  if (currentUser && currentUser.is_active) {
    if (!authTypeMetadata?.requiresVerification || currentUser.is_verified) {
      return redirect("/");
    }
    return redirect("/auth/waiting-on-verification");
  }

  // only enable this page if basic login is enabled
  if (authTypeMetadata?.authType !== "basic") {
    return redirect("/");
  }

  return (
    <main>
      <div className="absolute w-full top-10x">
        <HealthCheckBanner />
      </div>
      <div className="flex items-center justify-center min-h-screen px-6 py-12 sm:px-6 lg:px-8">
        <div>
<<<<<<< HEAD
          <div className="h-16 w-16 mx-auto">
            <Image src="/logo.png" alt="Logo" width="1419" height="1520" />
          </div>
          <Card className="mt-4 w-96">
            <div className="flex">
              <Title className="mb-2 mx-auto font-bold">
                Sign Up for VanguardAI
              </Title>
            </div>
            <EmailPasswordForm
              isSignup
              shouldVerify={authTypeMetadata?.requiresVerification}
            />

            <div className="flex">
              <Text className="mt-4 mx-auto">
=======
          <Card className="mt-4 md:w-96">
            <Title className="flex items-center justify-center gap-2 py-3 w-100">
              <Image src={Logo} alt="Logo" className="w-40" />
              {/* TODO: Change this into enterprise settings application name */}
              {/* you need to make this page not async to be able to get settings context */}
            </Title>
            <div className="flex flex-col mt-5">
              <h1 className="text-xl font-bold text-black">Sign Up</h1>
              <Text>
>>>>>>> d6dd0be4
                Already have an account?{" "}
                <Link href="/auth/login" className="font-medium text-link">
                  Log In
                </Link>
              </Text>
            </div>
            <div className="py-5">
              <EmailPasswordForm
                isSignup
                shouldVerify={authTypeMetadata?.requiresVerification}
              />
            </div>
            <p className="text-sm">
              By signing in, you agree to our{" "}
              <Link href={"#"} className="font-medium text-link">
                Terms of Service
              </Link>{" "}
              and{" "}
              <Link href={"#"} className="font-medium text-link">
                Privacy Policy
              </Link>
              .
            </p>
          </Card>
        </div>
      </div>
    </main>
  );
};

export default Page;<|MERGE_RESOLUTION|>--- conflicted
+++ resolved
@@ -54,34 +54,16 @@
       </div>
       <div className="flex items-center justify-center min-h-screen px-6 py-12 sm:px-6 lg:px-8">
         <div>
-<<<<<<< HEAD
-          <div className="h-16 w-16 mx-auto">
-            <Image src="/logo.png" alt="Logo" width="1419" height="1520" />
-          </div>
-          <Card className="mt-4 w-96">
-            <div className="flex">
-              <Title className="mb-2 mx-auto font-bold">
-                Sign Up for VanguardAI
-              </Title>
-            </div>
-            <EmailPasswordForm
-              isSignup
-              shouldVerify={authTypeMetadata?.requiresVerification}
-            />
-
-            <div className="flex">
-              <Text className="mt-4 mx-auto">
-=======
           <Card className="mt-4 md:w-96">
             <Title className="flex items-center justify-center gap-2 py-3 w-100">
               <Image src={Logo} alt="Logo" className="w-40" />
               {/* TODO: Change this into enterprise settings application name */}
               {/* you need to make this page not async to be able to get settings context */}
+              {/* TODO: Replace into Vanguard AI */}
             </Title>
             <div className="flex flex-col mt-5">
               <h1 className="text-xl font-bold text-black">Sign Up</h1>
               <Text>
->>>>>>> d6dd0be4
                 Already have an account?{" "}
                 <Link href="/auth/login" className="font-medium text-link">
                   Log In
