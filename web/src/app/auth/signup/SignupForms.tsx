--- conflicted
+++ resolved
@@ -9,16 +9,11 @@
 import { Spinner } from "@/components/Spinner";
 import { TextFormField } from "@/components/admin/connectors/Field";
 import { Button } from "@/components/ui/button";
-<<<<<<< HEAD
 import { Label } from "@/components/ui/label";
 import { Checkbox } from "@/components/ui/checkbox";
 import { PasswordRequirements } from "./PasswordRequirements";
 import { usePasswordValidation } from "@/hooks/usePasswordValidation"; // Import the custom hook
-=======
 import { useToast } from "@/hooks/use-toast";
-import { Label } from "@/components/ui/label";
-import { Checkbox } from "@/components/ui/checkbox";
->>>>>>> 290efcf3
 
 export function SignupForms({ shouldVerify }: { shouldVerify?: boolean }) {
   const router = useRouter();
@@ -89,7 +84,7 @@
             let errorMsg = "Unknown error";
             if (errorDetail === "REGISTER_USER_ALREADY_EXISTS") {
               errorMsg =
-                "An account already exwkists with the specified email.";
+                "An account already exist with the specified email.";
             }
             toast({
               title: "Error",
@@ -131,15 +126,6 @@
               label="Email"
               type="email"
               placeholder="email@yourcompany.com"
-<<<<<<< HEAD
-=======
-            />
-            <TextFormField
-              name="password"
-              label="Password"
-              type="password"
-              placeholder="Enter your password"
->>>>>>> 290efcf3
             />
 
             <div className="relative">
