"use client";

import { useRef, useState } from "react";
<<<<<<< HEAD
=======
import { Formik, Form } from "formik";
import * as Yup from "yup";
>>>>>>> f50dfea0
import { useToast } from "@/hooks/use-toast";
import { basicLogin, basicSignup, validateInvite } from "@/lib/user";
import { useRouter, useSearchParams } from "next/navigation";
import { Spinner } from "@/components/Spinner";
import { Button } from "@/components/ui/button";
import { PasswordRequirements } from "./PasswordRequirements";
<<<<<<< HEAD
import { usePasswordValidation } from "@/hooks/usePasswordValidation";
import ReCAPTCHA from "react-google-recaptcha";
import { NEXT_PUBLIC_CAPTCHA_SITE_KEY } from "@/lib/constants";
import {
  Form,
  FormControl,
  FormField,
  FormItem,
  FormLabel,
  FormMessage,
} from "@/components/ui/form";
import { z } from "zod";
import { useForm } from "react-hook-form";
import { zodResolver } from "@hookform/resolvers/zod";
import { Input } from "@/components/ui/input";
=======
import { usePasswordValidation } from "@/hooks/usePasswordValidation"; // Import the custom hook
import ReCAPTCHA from "react-google-recaptcha";
import { NEXT_PUBLIC_CAPTCHA_SITE_KEY } from "@/lib/constants";
>>>>>>> f50dfea0

export function SignupForms({ shouldVerify }: { shouldVerify?: boolean }) {
  const recaptchaRef = useRef<ReCAPTCHA>(null);
  const router = useRouter();
  const { toast } = useToast();
  const [isLoading, setIsLoading] = useState(false);
  const searchParams = useSearchParams();
  const email = searchParams.get("email") || "";
  const token = searchParams.get("invitetoken") || "";

  // Use the custom hook
  const {
    passwordStrength,
    passwordFocused,
    passwordFeedback,
    passwordWarning,
    hasUppercase,
    hasNumberOrSpecialChar,
    calculatePasswordStrength,
    setPasswordFocused,
  } = usePasswordValidation();

  const formSchema = z.object({
    full_name: z.string().min(2, {
      message: "Please fill out this field.",
    }),
    company_name: z.string().min(2, {
      message: "Please fill out this field.",
    }),
    email: z.string().min(2, {
      message: "Please fill out this field.",
    }),
    password: z.string().min(8, {
      message: "Please fill out this field.",
    }),
    confirm_password: z.string().min(8, {
      message: "Please fill out this field.",
    }),
  });

  // Initialize form using react-hook-form with Zod validation
  const form = useForm<z.infer<typeof formSchema>>({
    resolver: zodResolver(formSchema),
    defaultValues: {
      full_name: "",
      company_name: "",
      email: "",
      password: "",
      confirm_password: "",
    },
  });

  // Handle form submission
  async function onSubmit(values: z.infer<typeof formSchema>) {
    const captchaValue = recaptchaRef.current?.getValue();
    if (!captchaValue && NEXT_PUBLIC_CAPTCHA_SITE_KEY) {
      toast({
        title: "ReCAPTCHA Missing",
        description: "Please complete the ReCAPTCHA to proceed.",
        variant: "destructive",
      });
      return;
    }

    if (
      !(values.password.length >= 8 && hasUppercase && hasNumberOrSpecialChar)
    ) {
      setPasswordFocused(true);
      toast({
        title: "Password doesn't meet requirements",
        description: "Ensure your password meets all the criteria.",
        variant: "destructive",
      });
      return;
    }

    setIsLoading(true);
    const response = await basicSignup(
      values.full_name,
      values.company_name,
      values.email,
      values.password
    );

    if (!response.ok) {
      setIsLoading(false);
      const errorDetail = (await response.json()).detail;

      let errorMsg = "Unknown error";
      if (errorDetail === "REGISTER_USER_ALREADY_EXISTS") {
        errorMsg = "An account already exist with the specified email.";
      }
      toast({
        title: "Sign Up Failed",
        description: `Failed to sign up - ${errorMsg}`,
        variant: "destructive",
      });

      setPasswordFocused(true);
      return;
    }

    const loginResponse = await basicLogin(values.email, values.password);
    if (loginResponse.ok) {
      if (token) {
        await validateInvite(values.email, token);
      }
      if (shouldVerify) {
        router.push("/auth/waiting-on-verification");
      } else {
        router.push("/");
      }
    }
    setIsLoading(false);
  }

  return (
    <>
      {isLoading && <Spinner />}
<<<<<<< HEAD
      <Form {...form}>
        <form onSubmit={form.handleSubmit(onSubmit)} className="space-y-4">
          {/* Full Name Field */}
          <FormField
            control={form.control}
            name="full_name"
            render={({ field }) => (
              <FormItem>
                <FormLabel>Full Name</FormLabel>
                <FormControl>
                  <Input placeholder="Enter your full name" {...field} />
                </FormControl>
                <FormMessage />
              </FormItem>
            )}
          />
          {/* Company Name Field */}
          <FormField
            control={form.control}
            name="company_name"
            render={({ field }) => (
              <FormItem>
                <FormLabel>Company Name</FormLabel>
                <FormControl>
                  <Input placeholder="Enter your company name" {...field} />
                </FormControl>
                <FormMessage />
              </FormItem>
            )}
          />

          {/* Email Field */}
          <FormField
            control={form.control}
            name="email"
            render={({ field }) => (
              <FormItem>
                <FormLabel>Email</FormLabel>
                <FormControl>
                  <Input placeholder="Enter your email" {...field} />
                </FormControl>
                <FormMessage />
              </FormItem>
            )}
          />

          {/* Password Field */}
          <div className="relative">
            <FormField
              control={form.control}
              name="password"
              render={({ field }) => (
                <FormItem>
                  <FormLabel>Password</FormLabel>
                  <FormControl>
                    <Input
                      type="password"
                      placeholder="Enter your password"
                      {...field}
                      onChange={(e) => {
                        field.onChange(e); // Update form state
                        calculatePasswordStrength(e.target.value);
                      }}
                      onFocus={() => setPasswordFocused(true)}
                      onBlur={() => setPasswordFocused(false)}
                    />
                  </FormControl>
                  <FormMessage />
                </FormItem>
              )}
=======
      <Formik
        initialValues={{
          full_name: "",
          company_name: "",
          email: email,
          password: "",
          confirm_password: "",
        }}
        validationSchema={Yup.object().shape({
          full_name: Yup.string().min(3).max(70).required(),
          company_name: Yup.string().required(),
          email: Yup.string().email().required("Email is required"),
          password: Yup.string().required("Password is required").min(8),
          confirm_password: Yup.string()
            .required("Confirm password is required")
            .oneOf([Yup.ref("password")], "Passwords must match"),
        })}
        onSubmit={async (values) => {
          const captchaValue = recaptchaRef.current?.getValue();
          if (!captchaValue && NEXT_PUBLIC_CAPTCHA_SITE_KEY) {
            toast({
              title: "ReCAPTCHA Missing",
              description: "Please complete the ReCAPTCHA to proceed.",
              variant: "destructive",
            });
            return;
          }

          if (
            !(
              values.password.length >= 8 &&
              hasUppercase &&
              hasNumberOrSpecialChar
            )
          ) {
            setPasswordFocused(true);
            toast({
              title: "Password doesn't meet requirements",
              description: "Ensure your password meets all the criteria.",
              variant: "destructive",
            });
            return;
          }

          setIsLoading(true);
          const response = await basicSignup(
            values.full_name,
            values.company_name,
            values.email,
            values.password
          );

          if (!response.ok) {
            setIsLoading(false);
            const errorDetail = (await response.json()).detail;

            let errorMsg = "Unknown error";
            if (errorDetail === "REGISTER_USER_ALREADY_EXISTS") {
              errorMsg = "An account already exist with the specified email.";
            }
            toast({
              title: "Sign Up Failed",
              description: `Failed to sign up - ${errorMsg}`,
              variant: "destructive",
            });

            setPasswordFocused(true);
            return;
          }

          const loginResponse = await basicLogin(values.email, values.password);
          if (loginResponse.ok) {
            if (token) {
              await validateInvite(values.email, token);
            }
            if (shouldVerify) {
              router.push("/auth/waiting-on-verification");
            } else {
              router.push("/");
            }
          }
          setIsLoading(false);
        }}
      >
        {({ isSubmitting, values, setFieldValue }) => (
          <Form>
            <TextFormField
              name="full_name"
              label="Full name"
              type="text"
              placeholder="Enter your full name"
            />
            <TextFormField
              name="company_name"
              label="Company Name"
              type="text"
              placeholder="Enter your company name"
            />
            <TextFormField
              name="email"
              label="Email"
              type="email"
              placeholder="email@yourcompany.com"
>>>>>>> f50dfea0
            />

            {passwordFocused && (
              <PasswordRequirements
                password={form.watch("password")}
                hasUppercase={hasUppercase}
                hasNumberOrSpecialChar={hasNumberOrSpecialChar}
                passwordStrength={passwordStrength}
                passwordFeedback={passwordFeedback}
                passwordWarning={passwordWarning}
              />
            )}
          </div>

          {/* Confirm Password Field */}
          <FormField
            control={form.control}
            name="confirm_password"
            render={({ field }) => (
              <FormItem>
                <FormLabel>Confirm Password</FormLabel>
                <FormControl>
                  <Input
                    type="password"
                    placeholder="Confirm your password"
                    {...field}
                  />
                </FormControl>
                <FormMessage />
              </FormItem>
            )}
          />

          {NEXT_PUBLIC_CAPTCHA_SITE_KEY && (
            <ReCAPTCHA
              ref={recaptchaRef}
              sitekey={NEXT_PUBLIC_CAPTCHA_SITE_KEY}
              className="pb-4"
            />
          )}

<<<<<<< HEAD
          <div className="flex pt-6">
            <Button type="submit" className="w-full">
              Sign Up
            </Button>
          </div>
        </form>
      </Form>
=======
            {NEXT_PUBLIC_CAPTCHA_SITE_KEY && (
              <ReCAPTCHA
                ref={recaptchaRef}
                sitekey={NEXT_PUBLIC_CAPTCHA_SITE_KEY}
                className="pb-4"
              />
            )}

            <div className="flex items-center gap-2">
              {/* <Checkbox id="remember" />
              <Label className="p-0" htmlFor="remember">
                Remember me
              </Label> */}
            </div>

            <div className="flex pt-8">
              <Button type="submit" disabled={isSubmitting} className="w-full">
                Sign Up
              </Button>
            </div>
          </Form>
        )}
      </Formik>
>>>>>>> f50dfea0
    </>
  );
}<|MERGE_RESOLUTION|>--- conflicted
+++ resolved
@@ -1,18 +1,12 @@
 "use client";
 
 import { useRef, useState } from "react";
-<<<<<<< HEAD
-=======
-import { Formik, Form } from "formik";
-import * as Yup from "yup";
->>>>>>> f50dfea0
 import { useToast } from "@/hooks/use-toast";
 import { basicLogin, basicSignup, validateInvite } from "@/lib/user";
 import { useRouter, useSearchParams } from "next/navigation";
 import { Spinner } from "@/components/Spinner";
 import { Button } from "@/components/ui/button";
 import { PasswordRequirements } from "./PasswordRequirements";
-<<<<<<< HEAD
 import { usePasswordValidation } from "@/hooks/usePasswordValidation";
 import ReCAPTCHA from "react-google-recaptcha";
 import { NEXT_PUBLIC_CAPTCHA_SITE_KEY } from "@/lib/constants";
@@ -28,11 +22,7 @@
 import { useForm } from "react-hook-form";
 import { zodResolver } from "@hookform/resolvers/zod";
 import { Input } from "@/components/ui/input";
-=======
-import { usePasswordValidation } from "@/hooks/usePasswordValidation"; // Import the custom hook
-import ReCAPTCHA from "react-google-recaptcha";
-import { NEXT_PUBLIC_CAPTCHA_SITE_KEY } from "@/lib/constants";
->>>>>>> f50dfea0
+
 
 export function SignupForms({ shouldVerify }: { shouldVerify?: boolean }) {
   const recaptchaRef = useRef<ReCAPTCHA>(null);
@@ -152,7 +142,6 @@
   return (
     <>
       {isLoading && <Spinner />}
-<<<<<<< HEAD
       <Form {...form}>
         <form onSubmit={form.handleSubmit(onSubmit)} className="space-y-4">
           {/* Full Name Field */}
@@ -223,111 +212,6 @@
                   <FormMessage />
                 </FormItem>
               )}
-=======
-      <Formik
-        initialValues={{
-          full_name: "",
-          company_name: "",
-          email: email,
-          password: "",
-          confirm_password: "",
-        }}
-        validationSchema={Yup.object().shape({
-          full_name: Yup.string().min(3).max(70).required(),
-          company_name: Yup.string().required(),
-          email: Yup.string().email().required("Email is required"),
-          password: Yup.string().required("Password is required").min(8),
-          confirm_password: Yup.string()
-            .required("Confirm password is required")
-            .oneOf([Yup.ref("password")], "Passwords must match"),
-        })}
-        onSubmit={async (values) => {
-          const captchaValue = recaptchaRef.current?.getValue();
-          if (!captchaValue && NEXT_PUBLIC_CAPTCHA_SITE_KEY) {
-            toast({
-              title: "ReCAPTCHA Missing",
-              description: "Please complete the ReCAPTCHA to proceed.",
-              variant: "destructive",
-            });
-            return;
-          }
-
-          if (
-            !(
-              values.password.length >= 8 &&
-              hasUppercase &&
-              hasNumberOrSpecialChar
-            )
-          ) {
-            setPasswordFocused(true);
-            toast({
-              title: "Password doesn't meet requirements",
-              description: "Ensure your password meets all the criteria.",
-              variant: "destructive",
-            });
-            return;
-          }
-
-          setIsLoading(true);
-          const response = await basicSignup(
-            values.full_name,
-            values.company_name,
-            values.email,
-            values.password
-          );
-
-          if (!response.ok) {
-            setIsLoading(false);
-            const errorDetail = (await response.json()).detail;
-
-            let errorMsg = "Unknown error";
-            if (errorDetail === "REGISTER_USER_ALREADY_EXISTS") {
-              errorMsg = "An account already exist with the specified email.";
-            }
-            toast({
-              title: "Sign Up Failed",
-              description: `Failed to sign up - ${errorMsg}`,
-              variant: "destructive",
-            });
-
-            setPasswordFocused(true);
-            return;
-          }
-
-          const loginResponse = await basicLogin(values.email, values.password);
-          if (loginResponse.ok) {
-            if (token) {
-              await validateInvite(values.email, token);
-            }
-            if (shouldVerify) {
-              router.push("/auth/waiting-on-verification");
-            } else {
-              router.push("/");
-            }
-          }
-          setIsLoading(false);
-        }}
-      >
-        {({ isSubmitting, values, setFieldValue }) => (
-          <Form>
-            <TextFormField
-              name="full_name"
-              label="Full name"
-              type="text"
-              placeholder="Enter your full name"
-            />
-            <TextFormField
-              name="company_name"
-              label="Company Name"
-              type="text"
-              placeholder="Enter your company name"
-            />
-            <TextFormField
-              name="email"
-              label="Email"
-              type="email"
-              placeholder="email@yourcompany.com"
->>>>>>> f50dfea0
             />
 
             {passwordFocused && (
@@ -369,7 +253,6 @@
             />
           )}
 
-<<<<<<< HEAD
           <div className="flex pt-6">
             <Button type="submit" className="w-full">
               Sign Up
@@ -377,31 +260,6 @@
           </div>
         </form>
       </Form>
-=======
-            {NEXT_PUBLIC_CAPTCHA_SITE_KEY && (
-              <ReCAPTCHA
-                ref={recaptchaRef}
-                sitekey={NEXT_PUBLIC_CAPTCHA_SITE_KEY}
-                className="pb-4"
-              />
-            )}
-
-            <div className="flex items-center gap-2">
-              {/* <Checkbox id="remember" />
-              <Label className="p-0" htmlFor="remember">
-                Remember me
-              </Label> */}
-            </div>
-
-            <div className="flex pt-8">
-              <Button type="submit" disabled={isSubmitting} className="w-full">
-                Sign Up
-              </Button>
-            </div>
-          </Form>
-        )}
-      </Formik>
->>>>>>> f50dfea0
     </>
   );
 }