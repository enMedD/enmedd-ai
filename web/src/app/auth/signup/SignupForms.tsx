--- conflicted
+++ resolved
@@ -74,11 +74,7 @@
             />
             <TextFormField
               name="company_name"
-<<<<<<< HEAD
               label="Company Name"
-=======
-              label="Company name"
->>>>>>> aa30aa1c
               type="text"
               placeholder="Enter your company name"
             />
