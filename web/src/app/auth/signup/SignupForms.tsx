"use client";

import { useState } from "react";
import { Formik, Form } from "formik";
import * as Yup from "yup";
import { useToast } from "@/hooks/use-toast";
import { basicLogin, basicSignup } from "@/lib/user";
import { useRouter, useSearchParams } from "next/navigation";
import { Spinner } from "@/components/Spinner";
import { TextFormField } from "@/components/admin/connectors/Field";
import { Button } from "@/components/ui/button";
<<<<<<< HEAD
import { useToast } from "@/hooks/use-toast";
import { Label } from "@/components/ui/label";
import { Checkbox } from "@/components/ui/checkbox";
=======
import { Label } from "@/components/ui/label";
import { Checkbox } from "@/components/ui/checkbox";
import { PasswordRequirements } from "./PasswordRequirements";
import { usePasswordValidation } from "@/hooks/usePasswordValidation"; // Import the custom hook
>>>>>>> 544b60fe

export function SignupForms({ shouldVerify }: { shouldVerify?: boolean }) {
  const router = useRouter();
  const { toast } = useToast();
  const [isLoading, setIsLoading] = useState(false);
  const searchParams = useSearchParams();
  const email = searchParams.get("email") || "";

  // Use the custom hook
  const {
    passwordStrength,
    passwordFocused,
    passwordFeedback,
    passwordWarning,
    hasUppercase,
    hasNumberOrSpecialChar,
    calculatePasswordStrength,
    setPasswordFocused,
  } = usePasswordValidation();

  return (
    <>
      {isLoading && <Spinner />}
      <Formik
        initialValues={{
          full_name: "",
          company_name: "",
          email: email,
          password: "",
          confirm_password: "",
        }}
        validationSchema={Yup.object().shape({
          full_name: Yup.string().min(3).max(70).required(),
          company_name: Yup.string().required(),
          email: Yup.string().email().required("Email is required"),
          password: Yup.string().required("Password is required").min(8),
          confirm_password: Yup.string()
            .required("Confirm password is required")
            .oneOf([Yup.ref("password")], "Passwords must match"),
        })}
        onSubmit={async (values) => {
          if (
            !(
              values.password.length >= 8 &&
              hasUppercase &&
              hasNumberOrSpecialChar
            )
          ) {
            setPasswordFocused(true);
            toast({
              title: "Password doesn't meet requirements",
              description: "Ensure your password meets all the criteria.",
              variant: "destructive",
            });
            return;
          }

          setIsLoading(true);
          const response = await basicSignup(
            values.full_name,
            values.company_name,
            values.email,
            values.password
          );

          if (!response.ok) {
            setIsLoading(false);
            const errorDetail = (await response.json()).detail;

            let errorMsg = "Unknown error";
            if (errorDetail === "REGISTER_USER_ALREADY_EXISTS") {
<<<<<<< HEAD
              errorMsg =
                "An account already exwkists with the specified email.";
=======
              errorMsg = "An account already exist with the specified email.";
>>>>>>> 544b60fe
            }
            toast({
              title: "Error",
              description: `Failed to sign up - ${errorMsg}`,
              variant: "destructive",
            });

            setPasswordFocused(true);
            return;
          }

          const loginResponse = await basicLogin(values.email, values.password);
          if (loginResponse.ok) {
            if (shouldVerify) {
              router.push("/auth/waiting-on-verification");
            } else {
              router.push("/");
            }
          }
          setIsLoading(false);
        }}
      >
        {({ isSubmitting, values, setFieldValue }) => (
          <Form>
            <TextFormField
              name="full_name"
              label="Full name"
              type="text"
              placeholder="Enter your full name"
            />
            <TextFormField
              name="company_name"
              label="Company Name"
              type="text"
              placeholder="Enter your company name"
            />
            <TextFormField
              name="email"
              label="Email"
              type="email"
              placeholder="email@yourcompany.com"
<<<<<<< HEAD
            />
            <TextFormField
              name="password"
              label="Password"
              type="password"
              placeholder="Enter your password"
=======
>>>>>>> 544b60fe
            />

            <div className="relative">
              <TextFormField
                name="password"
                label="Password"
                type="password"
                placeholder="Enter your password"
                onChange={(e) => {
                  setFieldValue("password", e.target.value);
                  calculatePasswordStrength(e.target.value);
                }}
                onFocus={() => setPasswordFocused(true)}
                onBlur={() => setPasswordFocused(false)}
              />

              {passwordFocused && (
                <PasswordRequirements
                  password={values.password}
                  hasUppercase={hasUppercase}
                  hasNumberOrSpecialChar={hasNumberOrSpecialChar}
                  passwordStrength={passwordStrength}
                  passwordFeedback={passwordFeedback}
                  passwordWarning={passwordWarning}
                />
              )}
            </div>

            <TextFormField
              name="confirm_password"
              label="Retype Password"
              type="password"
              placeholder="Enter your password"
            />

            <div className="flex items-center gap-2">
              <Checkbox id="remember" />
              <Label className="p-0" htmlFor="remember">
                Remember me
              </Label>
            </div>

            <div className="flex pt-8">
              <Button type="submit" disabled={isSubmitting} className="w-full">
                Sign Up
              </Button>
            </div>
          </Form>
        )}
      </Formik>
    </>
  );
}<|MERGE_RESOLUTION|>--- conflicted
+++ resolved
@@ -9,16 +9,10 @@
 import { Spinner } from "@/components/Spinner";
 import { TextFormField } from "@/components/admin/connectors/Field";
 import { Button } from "@/components/ui/button";
-<<<<<<< HEAD
-import { useToast } from "@/hooks/use-toast";
-import { Label } from "@/components/ui/label";
-import { Checkbox } from "@/components/ui/checkbox";
-=======
 import { Label } from "@/components/ui/label";
 import { Checkbox } from "@/components/ui/checkbox";
 import { PasswordRequirements } from "./PasswordRequirements";
 import { usePasswordValidation } from "@/hooks/usePasswordValidation"; // Import the custom hook
->>>>>>> 544b60fe
 
 export function SignupForms({ shouldVerify }: { shouldVerify?: boolean }) {
   const router = useRouter();
@@ -90,12 +84,7 @@
 
             let errorMsg = "Unknown error";
             if (errorDetail === "REGISTER_USER_ALREADY_EXISTS") {
-<<<<<<< HEAD
-              errorMsg =
-                "An account already exwkists with the specified email.";
-=======
               errorMsg = "An account already exist with the specified email.";
->>>>>>> 544b60fe
             }
             toast({
               title: "Error",
@@ -137,15 +126,6 @@
               label="Email"
               type="email"
               placeholder="email@yourcompany.com"
-<<<<<<< HEAD
-            />
-            <TextFormField
-              name="password"
-              label="Password"
-              type="password"
-              placeholder="Enter your password"
-=======
->>>>>>> 544b60fe
             />
 
             <div className="relative">
