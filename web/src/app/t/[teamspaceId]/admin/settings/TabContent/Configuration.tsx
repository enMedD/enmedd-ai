--- conflicted
+++ resolved
@@ -258,11 +258,7 @@
       <div className="pt-8">
         <h2 className="font-bold text:lg md:text-xl">Page and Chat Setup</h2>
         <p className="text-sm">
-<<<<<<< HEAD
           Manage general Vanguard AI settings applicable to all users in the
-=======
-          Manage general Arnold AI settings applicable to all users in the
->>>>>>> 280e47df
           teamspace.
         </p>
       </div>
@@ -305,13 +301,8 @@
           <div className="mb-1.5">
             <h3>Chat Retention</h3>
             <SubLabel>
-<<<<<<< HEAD
               Enter the maximum number of days you would like Vanguard AI to
               retain chat messages. Leaving this field empty will cause Vanguard
-=======
-              Enter the maximum number of days you would like Arnold AI to
-              retain chat messages. Leaving this field empty will cause Arnold
->>>>>>> 280e47df
               AI to never delete chat messages.
             </SubLabel>
           </div>
