--- conflicted
+++ resolved
@@ -296,13 +296,8 @@
       <div className="pt-8">
         <h2 className="font-bold text:lg md:text-xl">Page and Chat Setup</h2>
         <p className="text-sm">
-<<<<<<< HEAD
           Manage general Vanguard AI settings applicable to all users in the
-          workspace.
-=======
-          Manage general Arnold AI settings applicable to all users in the
           teamspace.
->>>>>>> b6ff0fe7
         </p>
       </div>
 
@@ -340,20 +335,12 @@
       />
 
       {isEnterpriseEnabled && (
-<<<<<<< HEAD
-        <>
-          <h3 className="mb-4">Chat Settings</h3>
-          <IntegerInput
-            label="Chat Retention"
-            sublabel="Enter the maximum number of days you would like Vanguard AI to retain chat messages. Leaving this field empty will cause Vanguard AI to never delete chat messages."
-            value={chatRetention === null ? null : Number(chatRetention)}
-=======
         <div>
           <div className="mb-1.5">
             <h3>Chat Retention</h3>
             <SubLabel>
-              Enter the maximum number of days you would like Arnold AI to
-              retain chat messages. Leaving this field empty will cause Arnold
+              Enter the maximum number of days you would like Vanguard AI to
+              retain chat messages. Leaving this field empty will cause Vanguard
               AI to never delete chat messages.
             </SubLabel>
           </div>
@@ -361,7 +348,6 @@
             type="number"
             className="w-full max-w-xs"
             value={chatRetention === "" ? "" : (Number(chatRetention) ?? "")}
->>>>>>> b6ff0fe7
             onChange={(e) => {
               const value = e.target.value;
               setChatRetention(value === "" ? null : value);
