import { SearchSection } from "@/components/search/SearchSection";
import {
  AuthTypeMetadata,
  getAuthTypeMetadataSS,
  getCurrentUserSS,
} from "@/lib/userSS";
import { redirect } from "next/navigation";
import { HealthCheckBanner } from "@/components/health/healthcheck";
import { fetchSS } from "@/lib/utilsSS";
import { CCPairBasicInfo, DocumentSet, Tag, User } from "@/lib/types";
import { cookies } from "next/headers";
import { SearchType } from "@/lib/search/interfaces";
import {
  WelcomeModal,
  hasCompletedWelcomeFlowSS,
} from "@/components/initialSetup/welcome/WelcomeModalWrapper";
import { unstable_noStore as noStore } from "next/cache";
import { InstantSSRAutoRefresh } from "@/components/SSRAutoRefresh";
import { NoSourcesModal } from "@/components/initialSetup/search/NoSourcesModal";
import { NoCompleteSourcesModal } from "@/components/initialSetup/search/NoCompleteSourceModal";
import { ChatPopup } from "@/app/chat/ChatPopup";
import { SearchSidebar } from "@/app/search/SearchSidebar";
import { BarLayout } from "@/components/BarLayout";
import { HelperFab } from "@/components/HelperFab";
import {
  FetchAssistantsResponse,
  fetchAssistantsSS,
} from "@/lib/assistants/fetchAssistantsSS";
import { fetchLLMProvidersSS } from "@/lib/llm/fetchLLMs";
import { LLMProviderDescriptor } from "@/app/admin/configuration/llm/interfaces";
import { ChatSession } from "@/app/chat/interfaces";
import {
  AGENTIC_SEARCH_TYPE_COOKIE_NAME,
  DISABLE_LLM_DOC_RELEVANCE,
  NEXT_PUBLIC_DEFAULT_SIDEBAR_OPEN,
} from "@/lib/constants";
import { ApiKeyModal } from "@/components/llm/ApiKeyModal";
import { FullEmbeddingModelResponse } from "@/components/embedding/interfaces";
import { SearchProvider } from "@/context/SearchContext";
import { Assistant } from "@/app/admin/assistants/interfaces";
import { assistantComparator } from "@/app/admin/assistants/lib";

export default async function Home({
  params,
}: {
  params: { teamspaceId: string };
}) {
  // Disable caching so we always get the up to date connector / document set / assistant info
  // importantly, this prevents users from adding a connector, going back to the main page,
  // and then getting hit with a "No Connectors" popup
  noStore();

  const tasks = [
    getAuthTypeMetadataSS(),
    getCurrentUserSS(),
    fetchSS(`/manage/indexing-status?teamspace_id=${params.teamspaceId}`),
    fetchSS(`/manage/document-set?teamspace_id=${params.teamspaceId}`),
    fetchAssistantsSS(params.teamspaceId),
    fetchSS("/query/valid-tags"),
<<<<<<< HEAD
    // TODO: add by teamspace id
    fetchSS("/query/user-searches"),
=======
    fetchSS(`/query/user-searches?teamspace_id=${params.teamspaceId}`),
>>>>>>> f975b1fe
    fetchLLMProvidersSS(),
  ];

  // catch cases where the backend is completely unreachable here
  // without try / catch, will just raise an exception and the page
  // will not render
  let results: (
    | User
    | Response
    | AuthTypeMetadata
    | FullEmbeddingModelResponse
    | FetchAssistantsResponse
    | LLMProviderDescriptor[]
    | null
  )[] = [null, null, null, null, null, null, null, null];
  try {
    results = await Promise.all(tasks);
  } catch (e) {
    console.log(`Some fetch failed for the main search page - ${e}`);
  }
  const authTypeMetadata = results[0] as AuthTypeMetadata | null;
  const user = results[1] as User | null;
  const ccPairsResponse = results[2] as Response | null;
  const documentSetsResponse = results[3] as Response | null;
  const [initialAssistantsList, assistantsFetchError] =
    results[4] as FetchAssistantsResponse;
  const tagsResponse = results[5] as Response | null;
  const queryResponse = results[6] as Response | null;
  const llmProviders = (results[7] || []) as LLMProviderDescriptor[];

  const authDisabled = authTypeMetadata?.authType === "disabled";
  if (!authDisabled && !user) {
    return redirect("/auth/login");
  }

  if (user && !user.is_verified && authTypeMetadata?.requiresVerification) {
    return redirect("/auth/waiting-on-verification");
  }

  let ccPairs: CCPairBasicInfo[] = [];
  if (ccPairsResponse?.ok) {
    ccPairs = await ccPairsResponse.json();
  } else {
    console.log(`Failed to fetch connectors - ${ccPairsResponse?.status}`);
  }

  let documentSets: DocumentSet[] = [];
  if (documentSetsResponse?.ok) {
    documentSets = await documentSetsResponse.json();
  } else {
    console.log(
      `Failed to fetch document sets - ${documentSetsResponse?.status}`
    );
  }

  let querySessions: ChatSession[] = [];
  if (queryResponse?.ok) {
    querySessions = (await queryResponse.json()).sessions;
  } else {
    console.log(`Failed to fetch chat sessions - ${queryResponse?.text()}`);
  }

  let assistants: Assistant[] = initialAssistantsList;
  if (assistantsFetchError) {
    console.log(`Failed to fetch assistants - ${assistantsFetchError}`);
  } else {
    // remove those marked as hidden by an admin
    assistants = assistants.filter((assistant) => assistant.is_visible);
    // hide assistants with no retrieval
    assistants = assistants.filter((assistant) => assistant.num_chunks !== 0);
    // sort them in priority order
    assistants.sort(assistantComparator);
  }

  let tags: Tag[] = [];
  if (tagsResponse?.ok) {
    tags = (await tagsResponse.json()).tags;
  } else {
    console.log(`Failed to fetch tags - ${tagsResponse?.status}`);
  }

  // needs to be done in a non-client side component due to nextjs
  const storedSearchType = cookies().get("searchType")?.value as
    | string
    | undefined;
  let searchTypeDefault: SearchType =
    storedSearchType !== undefined &&
    SearchType.hasOwnProperty(storedSearchType)
      ? (storedSearchType as SearchType)
      : SearchType.SEMANTIC; // default to semantic

  const hasAnyConnectors = ccPairs.length > 0;

  const shouldShowWelcomeModal =
    !llmProviders.length &&
    !hasCompletedWelcomeFlowSS() &&
    !hasAnyConnectors &&
    (!user || user.role === "admin");

  const shouldDisplayNoSourcesModal =
    (!user || user.role === "admin") &&
    ccPairs.length === 0 &&
    !shouldShowWelcomeModal;

  const shouldDisplaySourcesIncompleteModal =
    !ccPairs.some(
      (ccPair) => ccPair.has_successful_run && ccPair.docs_indexed > 0
    ) &&
    !shouldDisplayNoSourcesModal &&
    !shouldShowWelcomeModal &&
    (!user || user.role == "admin");

  const agenticSearchToggle = cookies().get(AGENTIC_SEARCH_TYPE_COOKIE_NAME);

  const agenticSearchEnabled = agenticSearchToggle
    ? agenticSearchToggle.value.toLocaleLowerCase() == "true" || false
    : false;

  return (
    <div className="h-full overflow-y-auto">
      <HealthCheckBanner />
      <div className="relative flex h-full">
        <SearchProvider
          value={{
            querySessions,
            ccPairs,
            documentSets,
            assistants,
            tags,
            agenticSearchEnabled,
            disabledAgentic: DISABLE_LLM_DOC_RELEVANCE,
            shouldShowWelcomeModal,
            shouldDisplayNoSources: shouldDisplayNoSourcesModal,
          }}
        >
          <BarLayout user={user} BarComponent={SearchSidebar} />
          {shouldShowWelcomeModal && <WelcomeModal user={user} />}
          {shouldDisplayNoSourcesModal && <NoSourcesModal />}
          {shouldDisplaySourcesIncompleteModal && (
            <NoCompleteSourcesModal ccPairs={ccPairs} />
          )}
          {/* ChatPopup is a custom popup that displays a admin-specified message on initial user visit. 
      Only used in the EE version of the app. */}
          <ChatPopup />
          <InstantSSRAutoRefresh />
          <div className="w-full h-full overflow-hidden overflow-y-auto min-h-screen">
            <div className="pt-20 lg:pt-14 lg:px-14 container">
<<<<<<< HEAD
              <SearchSection defaultSearchType={searchTypeDefault} />
=======
              <SearchSection
                defaultSearchType={searchTypeDefault}
                teamspaceId={params.teamspaceId}
              />
>>>>>>> f975b1fe
            </div>
          </div>
        </SearchProvider>
      </div>
      {/* <HelperFab /> */}
    </div>
  );
}<|MERGE_RESOLUTION|>--- conflicted
+++ resolved
@@ -57,12 +57,7 @@
     fetchSS(`/manage/document-set?teamspace_id=${params.teamspaceId}`),
     fetchAssistantsSS(params.teamspaceId),
     fetchSS("/query/valid-tags"),
-<<<<<<< HEAD
-    // TODO: add by teamspace id
-    fetchSS("/query/user-searches"),
-=======
     fetchSS(`/query/user-searches?teamspace_id=${params.teamspaceId}`),
->>>>>>> f975b1fe
     fetchLLMProvidersSS(),
   ];
 
@@ -210,14 +205,10 @@
           <InstantSSRAutoRefresh />
           <div className="w-full h-full overflow-hidden overflow-y-auto min-h-screen">
             <div className="pt-20 lg:pt-14 lg:px-14 container">
-<<<<<<< HEAD
-              <SearchSection defaultSearchType={searchTypeDefault} />
-=======
               <SearchSection
                 defaultSearchType={searchTypeDefault}
                 teamspaceId={params.teamspaceId}
               />
->>>>>>> f975b1fe
             </div>
           </div>
         </SearchProvider>
