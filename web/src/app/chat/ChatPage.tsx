"use client";

import React from "react";
import { useRouter, useSearchParams } from "next/navigation";
import {
  BackendChatSession,
  BackendMessage,
  BUFFER_COUNT,
  ChatFileType,
  ChatSessionSharedStatus,
  DocumentsResponse,
  FileDescriptor,
  ImageGenerationDisplay,
  Message,
  MessageResponseIDInfo,
  RetrievalType,
  StreamingError,
  ToolCallMetadata,
} from "./interfaces";

import { Assistant } from "../admin/assistants/interfaces";
import { HealthCheckBanner } from "@/components/health/healthcheck";
import {
  buildChatUrl,
  buildLatestMessageChain,
  checkAnyAssistantHasSearch,
  createChatSession,
  getCitedDocumentsFromMessage,
  getHumanAndAIMessageFromMessageNumber,
  getLastSuccessfulMessageId,
  handleChatFeedback,
  nameChatSession,
  PacketType,
  assistantIncludesRetrieval,
  processRawChatHistory,
  removeMessage,
  sendMessage,
  setMessageAsLatest,
  updateParentChildren,
  uploadFilesForChat,
  useScrollonStream,
} from "./lib";
import {
  Dispatch,
  SetStateAction,
  useContext,
  useEffect,
  useLayoutEffect,
  useRef,
  useState,
} from "react";
import Image from "next/image";
import { SEARCH_PARAM_NAMES, shouldSubmitOnLoad } from "./searchParams";
import { useDocumentSelection } from "./useDocumentSelection";
import { LlmOverride, useFilters, useLlmOverride } from "@/lib/hooks";
import { computeAvailableFilters } from "@/lib/filters";
import { ChatState, FeedbackType, RegenerationState } from "./types";
import { DocumentSidebar } from "./documentSidebar/DocumentSidebar";
import { InitializingLoader } from "@/components/InitializingLoader";
import { ShareChatSessionModal } from "./modal/ShareChatSessionModal";
import { ChatIntro } from "./ChatIntro";
import { AIMessage, HumanMessage } from "./message/Messages";
import { StarterMessage } from "./StarterMessage";
import {
  AnswerPiecePacket,
  EnmeddDocument,
  StreamStopInfo,
  StreamStopReason,
} from "@/lib/search/interfaces";
import { buildFilters } from "@/lib/search/utils";
import { SettingsContext } from "@/components/settings/SettingsProvider";
import Dropzone from "react-dropzone";
import {
  checkLLMSupportsImageInput,
  getFinalLLM,
  destructureValue,
  getLLMProviderOverrideForAssistant,
} from "@/lib/llm/utils";
import { ChatInputBar } from "./input/ChatInputBar";
import { v4 as uuidv4 } from "uuid";
import { ChatPopup } from "./ChatPopup";
import FixedLogo from "./shared_chat_search/FixedLogo";
import { SetDefaultModelModal } from "./modal/SetDefaultModelModal";
import { MinimalMarkdown } from "@/components/chat_search/MinimalMarkdown";
import ExceptionTraceModal from "@/components/modals/ExceptionTraceModal";
import { SEARCH_TOOL_NAME } from "./tools/constants";
import { useUser } from "@/components/user/UserProvider";
import { ApiKeyModal } from "@/components/llm/ApiKeyModal";
import { useChatContext } from "@/context/ChatContext";
import Prism from "prismjs";
import { useToast } from "@/hooks/use-toast";
import { ChatSidebar } from "./sessionSidebar/ChatSidebar";
import { HelperFab } from "@/components/HelperFab";
import { CircleArrowDown } from "lucide-react";
import { StarterMessage as StarterMessageType } from "../admin/assistants/interfaces";
import { Skeleton } from "@/components/ui/skeleton";
import { SIDEBAR_WIDTH_CONST } from "@/lib/constants";
import { useKeyboardShortcuts } from "@/hooks/useKeyboardShortcuts";
import { useAssistants } from "@/context/AssistantsContext";
import { NoAssistantModal } from "@/components/modals/NoAssistantModal";
import { NoValidAssistantModal } from "./NoValidAssistantModal";
import { FeatureFlagWrapper } from "@/components/feature_flag/FeatureFlagWrapper";
import Sidebar from "@/components/Sidebar";
import {
  Sidebar as SidebarSidebar,
  SidebarInset,
  SidebarProvider,
  SidebarTrigger,
  useSidebar,
} from "@/components/ui/sidebar";

const TEMP_USER_MESSAGE_ID = -1;
const TEMP_ASSISTANT_MESSAGE_ID = -2;
const SYSTEM_MESSAGE_ID = -3;

const Inset = ({
  open,
  children,
  openFalse,
  openTrue,
}: {
  open: boolean;
  children: (toggleSidebar: () => void) => React.ReactNode;
  openFalse: () => void;
  openTrue: () => void;
}) => {
  const { toggleSidebar: toggleRightSidebar } = useSidebar();

  const handleSidbarToggle = () => {
    if (open) {
      openFalse();
    } else {
      openTrue();
    }
    toggleRightSidebar();
  };

  return (
    <SidebarInset className="w-full overflow-hidden">
      <header className="flex h-16 shrink-0 items-center gap-2 px-4 absolute top-0 right-0">
        {open && (
<<<<<<< HEAD
          <SidebarTrigger className="-ml-1" onClick={() => openFalse()} />
=======
          <SidebarTrigger className="-mr-1" onClick={() => openFalse()} />
>>>>>>> 280e47df
        )}
      </header>
      {children(handleSidbarToggle)}
    </SidebarInset>
  );
};

export function ChatPage({
  documentSidebarInitialWidth,
  teamspaceId,
}: {
  documentSidebarInitialWidth?: number;
  teamspaceId?: string;
}) {
  const router = useRouter();
  const searchParams = useSearchParams();

  let {
    chatSessions,
    availableSources,
    availableDocumentSets,
    llmProviders,
    folders,
    openedFolders,
    userInputPrompts,
    defaultAssistantId,
    shouldShowWelcomeModal,
    refreshChatSessions,
  } = useChatContext();

  const { toast } = useToast();

  const [showApiKeyModal, setShowApiKeyModal] = useState(true);

  const { user, isAdmin, isLoadingUser, refreshUser, isTeamspaceAdmin } =
    useUser();

  const existingChatIdRaw = searchParams.get("chatId");
  const currentAssistantId = searchParams.get(SEARCH_PARAM_NAMES.ASSISTANT_ID);

  const existingChatSessionId = existingChatIdRaw
    ? parseInt(existingChatIdRaw)
    : null;

  const selectedChatSession = chatSessions.find(
    (chatSession) => chatSession.id === existingChatSessionId
  );

  const chatSessionIdRef = useRef<number | null>(existingChatSessionId);

  // Only updates on session load (ie. rename / switching chat session)
  // Useful for determining which session has been loaded (i.e. still on `new, empty session` or `previous session`)
  const loadedIdSessionRef = useRef<number | null>(existingChatSessionId);

  const { assistants: availableAssistants, finalAssistants } = useAssistants();

  const existingChatSessionAssistantId = selectedChatSession?.assistant_id;
  const [selectedAssistant, setSelectedAssistant] = useState<
    Assistant | undefined
  >(
    // NOTE: look through available assistants here, so that even if the user
    // has hidden this assistant it still shows the correct assistant when
    // going back to an old chat session
    existingChatSessionAssistantId !== undefined
      ? availableAssistants.find(
          (assistant) => assistant.id === existingChatSessionAssistantId
        )
      : defaultAssistantId !== undefined
        ? availableAssistants.find(
            (assistant) => assistant.id === defaultAssistantId
          )
        : undefined
  );

  // Gather default temperature settings
  const search_param_temperature = searchParams.get(
    SEARCH_PARAM_NAMES.TEMPERATURE
  );
  const defaultTemperature = search_param_temperature
    ? parseFloat(search_param_temperature)
    : selectedAssistant?.tools.some(
          (tool) =>
            tool.in_code_tool_id === "SearchTool" ||
            tool.in_code_tool_id === "InternetSearchTool"
        )
      ? 0
      : 0.7;

  const setSelectedAssistantFromId = (assistantId: number) => {
    // NOTE: also intentionally look through available assistants here, so that
    // even if the user has hidden an assistant they can still go back to it
    // for old chats
    setSelectedAssistant(
      availableAssistants.find((assistant) => assistant.id === assistantId)
    );
  };

  const llmOverrideManager = useLlmOverride(
    user?.preferences.default_model ?? null,
    selectedChatSession,
    defaultTemperature
  );

  const [alternativeAssistant, setAlternativeAssistant] =
    useState<Assistant | null>(null);

  const liveAssistant =
    alternativeAssistant ||
    selectedAssistant ||
    finalAssistants[0] ||
    availableAssistants[0];

  const noAssistants = liveAssistant == null || liveAssistant == undefined;

  if (noAssistants) {
    return (
      <NoValidAssistantModal
        assistants={liveAssistant}
        teamspaceId={teamspaceId}
        isTeamspaceAdmin={isTeamspaceAdmin}
      />
    );
  }

  useEffect(() => {
    if (!loadedIdSessionRef.current && !currentAssistantId) {
      return;
    }

    const assistantDefault = getLLMProviderOverrideForAssistant(
      liveAssistant,
      llmProviders
    );

    if (assistantDefault) {
      llmOverrideManager.setLlmOverride(assistantDefault);
    } else if (user?.preferences.default_model) {
      llmOverrideManager.setLlmOverride(
        destructureValue(user?.preferences.default_model)
      );
    }
  }, [liveAssistant, llmProviders, user?.preferences.default_model]);

  const stopGenerating = () => {
    const currentSession = currentSessionId();
    const controller = abortControllers.get(currentSession);
    if (controller) {
      controller.abort();
      setAbortControllers((prev) => {
        const newControllers = new Map(prev);
        newControllers.delete(currentSession);
        return newControllers;
      });
    }

    const lastMessage = messageHistory[messageHistory.length - 1];
    if (
      lastMessage &&
      lastMessage.type === "assistant" &&
      lastMessage.toolCalls[0] &&
      lastMessage.toolCalls[0].tool_result === undefined
    ) {
      const newCompleteMessageMap = new Map(
        currentMessageMap(completeMessageDetail)
      );
      const updatedMessage = { ...lastMessage, toolCalls: [] };
      newCompleteMessageMap.set(lastMessage.messageId, updatedMessage);
      updateCompleteMessageDetail(currentSession, newCompleteMessageMap);
    }

    updateChatState("input", currentSession);
  };

  // this is for "@"ing assistants

  // this is used to track which assistant is being used to generate the current message
  // for example, this would come into play when:
  // 1. default assistant is `Vanguard`
  // 2. we "@"ed the `GPT` assistant and sent a message
  // 3. while the `GPT` assistant message is generating, we "@" the `Paraphrase` assistant
  const [alternativeGeneratingAssistant, setAlternativeGeneratingAssistant] =
    useState<Assistant | null>(null);

  // used to track whether or not the initial "submit on load" has been performed
  // this only applies if `?submit-on-load=true` or `?submit-on-load=1` is in the URL
  // NOTE: this is required due to React strict mode, where all `useEffect` hooks
  // are run twice on initial load during development
  const submitOnLoadPerformed = useRef<boolean>(false);

  // fetch messages for the chat session
  const [isFetchingChatMessages, setIsFetchingChatMessages] = useState(
    existingChatSessionId !== null
  );

  const [isReady, setIsReady] = useState(false);

  useEffect(() => {
    Prism.highlightAll();
    setIsReady(true);
  }, []);

  // this is triggered every time the user switches which chat
  // session they are using
  useEffect(() => {
    const priorChatSessionId = chatSessionIdRef.current;
    const loadedSessionId = loadedIdSessionRef.current;
    chatSessionIdRef.current = existingChatSessionId;
    loadedIdSessionRef.current = existingChatSessionId;

    textAreaRef.current?.focus();

    // only clear things if we're going from one chat session to another
    const isChatSessionSwitch =
      chatSessionIdRef.current !== null &&
      existingChatSessionId !== priorChatSessionId;
    if (isChatSessionSwitch) {
      // de-select documents
      clearSelectedDocuments();

      // reset all filters
      filterManager.setSelectedDocumentSets([]);
      filterManager.setSelectedSources([]);
      filterManager.setSelectedTags([]);
      filterManager.setTimeRange(null);

      // reset LLM overrides (based on chat session!)
      llmOverrideManager.updateModelOverrideForChatSession(selectedChatSession);
      llmOverrideManager.setTemperature(null);

      // remove uploaded files
      setCurrentMessageFiles([]);

      // if switching from one chat to another, then need to scroll again
      // if we're creating a brand new chat, then don't need to scroll
      if (chatSessionIdRef.current !== null) {
        setHasPerformedInitialScroll(false);
      }
    }

    async function initialSessionFetch() {
      if (existingChatSessionId === null) {
        setIsFetchingChatMessages(false);
        if (defaultAssistantId !== undefined) {
          setSelectedAssistantFromId(defaultAssistantId);
        } else {
          setSelectedAssistant(undefined);
        }
        updateCompleteMessageDetail(null, new Map());
        setChatSessionSharedStatus(ChatSessionSharedStatus.Private);

        // if we're supposed to submit on initial load, then do that here
        if (
          shouldSubmitOnLoad(searchParams) &&
          !submitOnLoadPerformed.current
        ) {
          submitOnLoadPerformed.current = true;
          await onSubmit();
        }
        return;
      }
      const shouldScrollToBottom =
        visibleRange.get(existingChatSessionId) === undefined ||
        visibleRange.get(existingChatSessionId)?.end == 0;

      clearSelectedDocuments();
      setIsFetchingChatMessages(true);
      const response = await fetch(
        `/api/chat/get-chat-session/${existingChatSessionId}`
      );

      const chatSession = (await response.json()) as BackendChatSession;
      setSelectedAssistantFromId(chatSession.assistant_id);

      const newMessageMap = processRawChatHistory(chatSession.messages);
      const newMessageHistory = buildLatestMessageChain(newMessageMap);

      // Update message history except for edge where where
      // last message is an error and we're on a new chat.
      // This corresponds to a "renaming" of chat, which occurs after first message
      // stream
      if (
        (messageHistory[messageHistory.length - 1]?.type !== "error" ||
          loadedSessionId != null) &&
        !currentChatAnswering()
      ) {
        updateCompleteMessageDetail(chatSession.chat_session_id, newMessageMap);

        const latestMessageId =
          newMessageHistory[newMessageHistory.length - 1]?.messageId;
        setSelectedMessageForDocDisplay(
          latestMessageId !== undefined ? latestMessageId : null
        );
      }

      setChatSessionSharedStatus(chatSession.shared_status);

      // go to bottom. If initial load, then do a scroll,
      // otherwise just appear at the bottom
      if (shouldScrollToBottom) {
        scrollInitialized.current = false;
      }

      if (shouldScrollToBottom) {
        if (!hasPerformedInitialScroll) {
          clientScrollToBottom();
        } else if (isChatSessionSwitch) {
          clientScrollToBottom(true);
        }
      } else if (chatSession.messages.length <= 10) {
        setIsFetchingChatMessages(false);
        setTimeout(() => {
          clientScrollToBottom();
        }, 500);
      } else if (chatSession.messages.length > 10) {
        setIsFetchingChatMessages(false);
        setTimeout(() => {
          clientScrollToBottom(true);
        }, 500);
      }

      setIsFetchingChatMessages(false);

      // if this is a seeded chat, then kick off the AI message generation
      if (
        newMessageHistory.length === 1 &&
        !submitOnLoadPerformed.current &&
        searchParams.get(SEARCH_PARAM_NAMES.SEEDED) === "true"
      ) {
        submitOnLoadPerformed.current = true;
        const seededMessage = newMessageHistory[0].message;
        await onSubmit({
          isSeededChat: true,
          messageOverride: seededMessage,
        });
        // force re-name if the chat session doesn't have one
        if (!chatSession.description) {
          await nameChatSession(existingChatSessionId, seededMessage);
          refreshChatSessions(teamspaceId);
        }
      }
    }

    initialSessionFetch();
  }, [existingChatSessionId]);

  const [message, setMessage] = useState(
    searchParams.get(SEARCH_PARAM_NAMES.USER_PROMPT) || ""
  );

  const [completeMessageDetail, setCompleteMessageDetail] = useState<
    Map<number | null, Map<number, Message>>
  >(new Map());

  const updateCompleteMessageDetail = (
    sessionId: number | null,
    messageMap: Map<number, Message>
  ) => {
    setCompleteMessageDetail((prevState) => {
      const newState = new Map(prevState);
      newState.set(sessionId, messageMap);
      return newState;
    });
  };

  const currentMessageMap = (
    messageDetail: Map<number | null, Map<number, Message>>
  ) => {
    return (
      messageDetail.get(chatSessionIdRef.current) || new Map<number, Message>()
    );
  };
  const currentSessionId = (): number => {
    return chatSessionIdRef.current!;
  };

  const upsertToCompleteMessageMap = ({
    messages,
    completeMessageMapOverride,
    chatSessionId,
    replacementsMap = null,
    makeLatestChildMessage = false,
  }: {
    messages: Message[];
    // if calling this function repeatedly with short delay, stay may not update in time
    // and result in weird behavipr
    completeMessageMapOverride?: Map<number, Message> | null;
    chatSessionId?: number;
    replacementsMap?: Map<number, number> | null;
    makeLatestChildMessage?: boolean;
  }) => {
    // deep copy
    const frozenCompleteMessageMap =
      completeMessageMapOverride || currentMessageMap(completeMessageDetail);
    const newCompleteMessageMap = structuredClone(frozenCompleteMessageMap);

    if (newCompleteMessageMap.size === 0) {
      const systemMessageId = messages[0].parentMessageId || SYSTEM_MESSAGE_ID;
      const firstMessageId = messages[0].messageId;
      const dummySystemMessage: Message = {
        messageId: systemMessageId,
        message: "",
        type: "system",
        files: [],
        toolCalls: [],
        parentMessageId: null,
        childrenMessageIds: [firstMessageId],
        latestChildMessageId: firstMessageId,
      };
      newCompleteMessageMap.set(
        dummySystemMessage.messageId,
        dummySystemMessage
      );
      messages[0].parentMessageId = systemMessageId;
    }

    messages.forEach((message) => {
      const idToReplace = replacementsMap?.get(message.messageId);
      if (idToReplace) {
        removeMessage(idToReplace, newCompleteMessageMap);
      }

      // update childrenMessageIds for the parent
      if (
        !newCompleteMessageMap.has(message.messageId) &&
        message.parentMessageId !== null
      ) {
        updateParentChildren(message, newCompleteMessageMap, true);
      }
      newCompleteMessageMap.set(message.messageId, message);
    });
    // if specified, make these new message the latest of the current message chain
    if (makeLatestChildMessage) {
      const currentMessageChain = buildLatestMessageChain(
        frozenCompleteMessageMap
      );
      const latestMessage = currentMessageChain[currentMessageChain.length - 1];
      if (latestMessage) {
        newCompleteMessageMap.get(
          latestMessage.messageId
        )!.latestChildMessageId = messages[0].messageId;
      }
    }

    const newCompleteMessageDetail = {
      sessionId: chatSessionId || currentSessionId(),
      messageMap: newCompleteMessageMap,
    };

    updateCompleteMessageDetail(
      chatSessionId || currentSessionId(),
      newCompleteMessageMap
    );
    return newCompleteMessageDetail;
  };

  const messageHistory = buildLatestMessageChain(
    currentMessageMap(completeMessageDetail)
  );

  const [submittedMessage, setSubmittedMessage] = useState("");

  const [chatState, setChatState] = useState<Map<number | null, ChatState>>(
    new Map([[chatSessionIdRef.current, "input"]])
  );

  const [regenerationState, setRegenerationState] = useState<
    Map<number | null, RegenerationState | null>
  >(new Map([[null, null]]));

  const [abortControllers, setAbortControllers] = useState<
    Map<number | null, AbortController>
  >(new Map());

  // Updates "null" session values to new session id for
  // regeneration, chat, and abort controller state, messagehistory
  const updateStatesWithNewSessionId = (newSessionId: number) => {
    const updateState = (
      setState: Dispatch<SetStateAction<Map<number | null, any>>>,
      defaultValue?: any
    ) => {
      setState((prevState) => {
        const newState = new Map(prevState);
        const existingState = newState.get(null);
        if (existingState !== undefined) {
          newState.set(newSessionId, existingState);
          newState.delete(null);
        } else if (defaultValue !== undefined) {
          newState.set(newSessionId, defaultValue);
        }
        return newState;
      });
    };

    updateState(setRegenerationState);
    updateState(setChatState);
    updateState(setAbortControllers);

    // Update completeMessageDetail
    setCompleteMessageDetail((prevState) => {
      const newState = new Map(prevState);
      const existingMessages = newState.get(null);
      if (existingMessages) {
        newState.set(newSessionId, existingMessages);
        newState.delete(null);
      }
      return newState;
    });

    // Update chatSessionIdRef
    chatSessionIdRef.current = newSessionId;
  };

  const updateChatState = (newState: ChatState, sessionId?: number | null) => {
    setChatState((prevState) => {
      const newChatState = new Map(prevState);
      newChatState.set(
        sessionId !== undefined ? sessionId : currentSessionId(),
        newState
      );
      return newChatState;
    });
  };

  const currentChatState = (): ChatState => {
    return chatState.get(currentSessionId()) || "input";
  };

  const currentChatAnswering = () => {
    return (
      currentChatState() == "toolBuilding" ||
      currentChatState() == "streaming" ||
      currentChatState() == "loading"
    );
  };

  const updateRegenerationState = (
    newState: RegenerationState | null,
    sessionId?: number | null
  ) => {
    setRegenerationState((prevState) => {
      const newRegenerationState = new Map(prevState);
      newRegenerationState.set(
        sessionId !== undefined ? sessionId : currentSessionId(),
        newState
      );
      return newRegenerationState;
    });
  };

  const resetRegenerationState = (sessionId?: number | null) => {
    updateRegenerationState(null, sessionId);
  };

  const currentRegenerationState = (): RegenerationState | null => {
    return regenerationState.get(currentSessionId()) || null;
  };
  const [canContinue, setCanContinue] = useState<Map<number | null, boolean>>(
    new Map([[null, false]])
  );

  const updateCanContinue = (newState: boolean, sessionId?: number | null) => {
    setCanContinue((prevState) => {
      const newCanContinueState = new Map(prevState);
      newCanContinueState.set(
        sessionId !== undefined ? sessionId : currentSessionId(),
        newState
      );
      return newCanContinueState;
    });
  };

  const currentCanContinue = (): boolean => {
    return canContinue.get(currentSessionId()) || false;
  };

  const currentSessionChatState = currentChatState();
  const currentSessionRegenerationState = currentRegenerationState();

  // uploaded files
  const [currentMessageFiles, setCurrentMessageFiles] = useState<
    FileDescriptor[]
  >([]);

  // for document display
  // NOTE: -1 is a special designation that means the latest AI message
  const [selectedMessageForDocDisplay, setSelectedMessageForDocDisplay] =
    useState<number | null>(null);
  const { aiMessage } = selectedMessageForDocDisplay
    ? getHumanAndAIMessageFromMessageNumber(
        messageHistory,
        selectedMessageForDocDisplay
      )
    : { aiMessage: null };

  const [chatSessionSharedStatus, setChatSessionSharedStatus] =
    useState<ChatSessionSharedStatus>(ChatSessionSharedStatus.Private);

  useEffect(() => {
    if (messageHistory.length === 0 && chatSessionIdRef.current === null) {
      setSelectedAssistant(
        availableAssistants.find(
          (assistant: Assistant) => assistant.id === defaultAssistantId
        )
      );
    }
  }, [defaultAssistantId, availableAssistants, messageHistory.length]);

  // future feature / to be removed
  const [
    selectedDocuments,
    toggleDocumentSelection,
    clearSelectedDocuments,
    selectedDocumentTokens,
  ] = useDocumentSelection();
  // just choose a conservative default, this will be updated in the
  // background on initial load / on assistant change
  const [maxTokens, setMaxTokens] = useState<number>(4096);

  // fetch # of allowed document tokens for the selected Assistant
  useEffect(() => {
    async function fetchMaxTokens() {
      const response = await fetch(
        `/api/chat/max-selected-document-tokens?assistant_id=${liveAssistant.id}`
      );
      if (response.ok) {
        const maxTokens = (await response.json()).max_tokens as number;
        setMaxTokens(maxTokens);
      }
    }

    fetchMaxTokens();
  }, [liveAssistant]);

  const filterManager = useFilters();
  const [finalAvailableSources, finalAvailableDocumentSets] =
    computeAvailableFilters({
      selectedAssistant: selectedAssistant,
      availableSources,
      availableDocumentSets,
    });

  const [currentFeedback, setCurrentFeedback] = useState<
    [FeedbackType, number] | null
  >(null);

  const [sharingModalVisible, setSharingModalVisible] =
    useState<boolean>(false);

  const [aboveHorizon, setAboveHorizon] = useState(false);

  const scrollableDivRef = useRef<HTMLDivElement>(null);
  const lastMessageRef = useRef<HTMLDivElement>(null);
  const inputRef = useRef<HTMLDivElement>(null);
  const endDivRef = useRef<HTMLDivElement>(null);
  const endPaddingRef = useRef<HTMLDivElement>(null);

  const previousHeight = useRef<number>(
    inputRef.current?.getBoundingClientRect().height!
  );
  const scrollDist = useRef<number>(0);

  const updateScrollTracking = () => {
    const scrollDistance =
      endDivRef?.current?.getBoundingClientRect()?.top! -
      inputRef?.current?.getBoundingClientRect()?.top!;
    scrollDist.current = scrollDistance;
    setAboveHorizon(scrollDist.current > 500);
  };

  useEffect(() => {
    const scrollableDiv = scrollableDivRef.current;
    if (scrollableDiv) {
      scrollableDiv.addEventListener("scroll", updateScrollTracking);
      return () => {
        scrollableDiv.removeEventListener("scroll", updateScrollTracking);
      };
    }
  }, []);

  const handleInputResize = () => {
    setTimeout(() => {
      if (inputRef.current && lastMessageRef.current) {
        let newHeight: number =
          inputRef.current?.getBoundingClientRect().height!;
        const heightDifference = newHeight - previousHeight.current;
        if (
          previousHeight.current &&
          heightDifference != 0 &&
          endPaddingRef.current &&
          scrollableDivRef &&
          scrollableDivRef.current
        ) {
          endPaddingRef.current.style.transition = "height 0.3s ease-out";
          endPaddingRef.current.style.height = `${Math.max(
            newHeight - 50,
            0
          )}px`;

          scrollableDivRef?.current.scrollBy({
            left: 0,
            top: Math.max(heightDifference, 0),
            behavior: "smooth",
          });
        }
        previousHeight.current = newHeight;
      }
    }, 100);
  };

  const clientScrollToBottom = (fast?: boolean) => {
    setTimeout(() => {
      if (!endDivRef.current || !scrollableDivRef.current) {
        return;
      }

      const rect = endDivRef.current.getBoundingClientRect();
      const isVisible = rect.top >= 0 && rect.bottom <= window.innerHeight;

      if (isVisible) return;

      // Check if all messages are currently rendered
      if (currentVisibleRange.end < messageHistory.length) {
        // Update visible range to include the last messages
        updateCurrentVisibleRange({
          start: Math.max(
            0,
            messageHistory.length -
              (currentVisibleRange.end - currentVisibleRange.start)
          ),
          end: messageHistory.length,
          mostVisibleMessageId: currentVisibleRange.mostVisibleMessageId,
        });

        // Wait for the state update and re-render before scrolling
        setTimeout(() => {
          endDivRef.current?.scrollIntoView({
            behavior: (fast ? "instant" : "smooth") as any,
          });
          setHasPerformedInitialScroll(true);
        }, 0);
      } else {
        // If all messages are already rendered, scroll immediately
        endDivRef.current.scrollIntoView({
          behavior: (fast ? "instant" : "smooth") as any,
        });
        setHasPerformedInitialScroll(true);
      }
    }, 50);
  };

  const distance = 500; // distance that should "engage" the scroll
  const debounceNumber = 100; // time for debouncing

  const [hasPerformedInitialScroll, setHasPerformedInitialScroll] = useState(
    existingChatSessionId === null
  );

  // handle re-sizing of the text area
  const textAreaRef = useRef<HTMLTextAreaElement>(null);
  useEffect(() => {
    handleInputResize();
  }, [message]);

  // tracks scrolling
  useEffect(() => {
    updateScrollTracking();
  }, [messageHistory]);

  // used for resizing of the document sidebar
  const masterFlexboxRef = useRef<HTMLDivElement>(null);
  const [maxDocumentSidebarWidth, setMaxDocumentSidebarWidth] = useState<
    number | null
  >(null);

  const adjustDocumentSidebarWidth = () => {
    if (masterFlexboxRef.current && document.documentElement.clientWidth) {
      if (document.documentElement.clientWidth > 1700) {
        setMaxDocumentSidebarWidth(450);
      } else if (document.documentElement.clientWidth > 1420) {
        setMaxDocumentSidebarWidth(350);
      } else {
        setMaxDocumentSidebarWidth(300);
      }
    }
  };

  useEffect(() => {
    adjustDocumentSidebarWidth(); // Adjust the width on initial render
    window.addEventListener("resize", adjustDocumentSidebarWidth); // Add resize event listener
    refreshUser();
    return () => {
      window.removeEventListener("resize", adjustDocumentSidebarWidth); // Cleanup the event listener
    };
  }, []);

  if (!documentSidebarInitialWidth && maxDocumentSidebarWidth) {
    documentSidebarInitialWidth = Math.min(700, maxDocumentSidebarWidth);
  }

  class CurrentMessageFIFO {
    private stack: PacketType[] = [];
    isComplete: boolean = false;
    error: string | null = null;

    push(packetBunch: PacketType) {
      this.stack.push(packetBunch);
    }

    nextPacket(): PacketType | undefined {
      return this.stack.shift();
    }

    isEmpty(): boolean {
      return this.stack.length === 0;
    }
  }

  async function updateCurrentMessageFIFO(
    stack: CurrentMessageFIFO,
    params: any
  ) {
    try {
      for await (const packet of sendMessage(params)) {
        if (params.signal?.aborted) {
          throw new Error("AbortError");
        }
        stack.push(packet);
      }
    } catch (error: unknown) {
      if (error instanceof Error) {
        if (error.name === "AbortError") {
          console.debug("Stream aborted");
        } else {
          stack.error = error.message;
        }
      } else {
        stack.error = String(error);
      }
    } finally {
      stack.isComplete = true;
    }
  }

  const resetInputBar = () => {
    setMessage("");
    setCurrentMessageFiles([]);
    if (endPaddingRef.current) {
      endPaddingRef.current.style.height = `95px`;
    }
  };

  const continueGenerating = () => {
    onSubmit({
      messageOverride:
        "Continue Generating (pick up exactly where you left off)",
    });
  };

  type NewType = RegenerationRequest;

  const onSubmit = async ({
    messageIdToResend,
    messageOverride,
    queryOverride,
    forceSearch,
    isSeededChat,
    alternativeAssistantOverride = null,
    modelOverRide,
    regenerationRequest,
  }: {
    messageIdToResend?: number;
    messageOverride?: string;
    queryOverride?: string;
    forceSearch?: boolean;
    isSeededChat?: boolean;
    alternativeAssistantOverride?: Assistant | null;
    modelOverRide?: LlmOverride;
    regenerationRequest?: NewType | null;
  } = {}) => {
    let frozenSessionId = currentSessionId();
    updateCanContinue(false, frozenSessionId);

    if (currentChatState() != "input") {
      toast({
        title: "Error",
        description: "Please wait for the response to complete",
        variant: "destructive",
      });

      return;
    }

    setAlternativeGeneratingAssistant(alternativeAssistantOverride);

    let currChatSessionId: number;
    let isNewSession = chatSessionIdRef.current === null;
    const searchParamBasedChatSessionName =
      searchParams.get(SEARCH_PARAM_NAMES.TITLE) || null;

    if (isNewSession) {
      currChatSessionId = await createChatSession(
        liveAssistant?.id || 0,
        searchParamBasedChatSessionName,
        teamspaceId
      );
    } else {
      currChatSessionId = chatSessionIdRef.current as number;
    }
    frozenSessionId = currChatSessionId;

    updateStatesWithNewSessionId(currChatSessionId);

    const controller = new AbortController();

    setAbortControllers((prev) =>
      new Map(prev).set(currChatSessionId, controller)
    );

    const messageToResend = messageHistory.find(
      (message) => message.messageId === messageIdToResend
    );

    updateRegenerationState(
      regenerationRequest
        ? { regenerating: true, finalMessageIndex: messageIdToResend || 0 }
        : null
    );
    const messageMap = currentMessageMap(completeMessageDetail);
    const messageToResendParent =
      messageToResend?.parentMessageId !== null &&
      messageToResend?.parentMessageId !== undefined
        ? messageMap.get(messageToResend.parentMessageId)
        : null;
    const messageToResendIndex = messageToResend
      ? messageHistory.indexOf(messageToResend)
      : null;

    if (!messageToResend && messageIdToResend !== undefined) {
      toast({
        title: "Message Resend Failed",
        description:
          "Failed to re-send message - please refresh the page and try again.",
        variant: "destructive",
      });
      resetRegenerationState(currentSessionId());
      updateChatState("input", frozenSessionId);
      return;
    }
    let currMessage = messageToResend ? messageToResend.message : message;
    if (messageOverride) {
      currMessage = messageOverride;
    }

    setSubmittedMessage(currMessage);

    updateChatState("loading");

    const currMessageHistory =
      messageToResendIndex !== null
        ? messageHistory.slice(0, messageToResendIndex)
        : messageHistory;

    let parentMessage =
      messageToResendParent ||
      (currMessageHistory.length > 0
        ? currMessageHistory[currMessageHistory.length - 1]
        : null) ||
      (messageMap.size === 1 ? Array.from(messageMap.values())[0] : null);

    const currentAssistantId = alternativeAssistantOverride
      ? alternativeAssistantOverride.id
      : alternativeAssistant
        ? alternativeAssistant.id
        : liveAssistant.id;

    resetInputBar();
    let messageUpdates: Message[] | null = null;

    let answer = "";

    let stopReason: StreamStopReason | null = null;
    let query: string | null = null;
    let retrievalType: RetrievalType =
      selectedDocuments.length > 0
        ? RetrievalType.SelectedDocs
        : RetrievalType.None;
    let documents: EnmeddDocument[] = selectedDocuments;
    let aiMessageImages: FileDescriptor[] | null = null;
    let error: string | null = null;
    let stackTrace: string | null = null;

    let finalMessage: BackendMessage | null = null;
    let toolCalls: ToolCallMetadata[] = [];

    let initialFetchDetails: null | {
      user_message_id: number;
      assistant_message_id: number;
      frozenMessageMap: Map<number, Message>;
    } = null;

    try {
      const mapKeys = Array.from(
        currentMessageMap(completeMessageDetail).keys()
      );
      const systemMessage = Math.min(...mapKeys);

      const lastSuccessfulMessageId =
        getLastSuccessfulMessageId(currMessageHistory) || systemMessage;

      const stack = new CurrentMessageFIFO();
      updateCurrentMessageFIFO(stack, {
        signal: controller.signal, // Add this line
        message: currMessage,
        alternateAssistantId: currentAssistantId,
        fileDescriptors: currentMessageFiles,
        parentMessageId:
          regenerationRequest?.parentMessage.messageId ||
          lastSuccessfulMessageId,
        chatSessionId: currChatSessionId,
        promptId: liveAssistant?.prompts[0]?.id || 0,
        filters: buildFilters(
          filterManager.selectedSources,
          filterManager.selectedDocumentSets,
          filterManager.timeRange,
          filterManager.selectedTags
        ),
        selectedDocumentIds: selectedDocuments
          .filter(
            (document) =>
              document.db_doc_id !== undefined && document.db_doc_id !== null
          )
          .map((document) => document.db_doc_id as number),
        queryOverride,
        forceSearch,
        regenerate: regenerationRequest !== undefined,
        modelProvider:
          modelOverRide?.name ||
          llmOverrideManager.llmOverride.name ||
          llmOverrideManager.globalDefault.name ||
          undefined,
        modelVersion:
          modelOverRide?.modelName ||
          llmOverrideManager.llmOverride.modelName ||
          searchParams.get(SEARCH_PARAM_NAMES.MODEL_VERSION) ||
          llmOverrideManager.globalDefault.modelName ||
          undefined,
        temperature: llmOverrideManager.temperature || undefined,
        systemPromptOverride:
          searchParams.get(SEARCH_PARAM_NAMES.SYSTEM_PROMPT) || undefined,
        useExistingUserMessage: isSeededChat,
      });

      const delay = (ms: number) => {
        return new Promise((resolve) => setTimeout(resolve, ms));
      };

      await delay(50);
      while (!stack.isComplete || !stack.isEmpty()) {
        if (stack.isEmpty()) {
          await delay(0.5);
        }

        if (!stack.isEmpty() && !controller.signal.aborted) {
          const packet = stack.nextPacket();
          if (!packet) {
            continue;
          }

          if (!initialFetchDetails) {
            if (!Object.hasOwn(packet, "user_message_id")) {
              console.error(
                "First packet should contain message response info "
              );
              if (Object.hasOwn(packet, "error")) {
                const error = (packet as StreamingError).error;
                setLoadingError(error);
                updateChatState("input");
                return;
              }
              continue;
            }

            const messageResponseIDInfo = packet as MessageResponseIDInfo;

            const user_message_id = messageResponseIDInfo.user_message_id!;
            const assistant_message_id =
              messageResponseIDInfo.reserved_assistant_message_id;

            // we will use tempMessages until the regenerated message is complete
            messageUpdates = [
              {
                messageId: regenerationRequest
                  ? regenerationRequest?.parentMessage?.messageId!
                  : user_message_id,
                message: currMessage,
                type: "user",
                files: currentMessageFiles,
                toolCalls: [],
                parentMessageId: parentMessage?.messageId || SYSTEM_MESSAGE_ID,
              },
            ];

            if (parentMessage && !regenerationRequest) {
              messageUpdates.push({
                ...parentMessage,
                childrenMessageIds: (
                  parentMessage.childrenMessageIds || []
                ).concat([user_message_id]),
                latestChildMessageId: user_message_id,
              });
            }

            const { messageMap: currentFrozenMessageMap } =
              upsertToCompleteMessageMap({
                messages: messageUpdates,
                chatSessionId: currChatSessionId,
              });

            const frozenMessageMap = currentFrozenMessageMap;
            initialFetchDetails = {
              frozenMessageMap,
              assistant_message_id,
              user_message_id,
            };

            resetRegenerationState();
          } else {
            const { user_message_id, frozenMessageMap } = initialFetchDetails;

            setChatState((prevState) => {
              if (prevState.get(chatSessionIdRef.current!) === "loading") {
                return new Map(prevState).set(
                  chatSessionIdRef.current!,
                  "streaming"
                );
              }
              return prevState;
            });

            if (Object.hasOwn(packet, "answer_piece")) {
              answer += (packet as AnswerPiecePacket).answer_piece;
            } else if (Object.hasOwn(packet, "top_documents")) {
              documents = (packet as DocumentsResponse).top_documents;
              retrievalType = RetrievalType.Search;
              if (documents && documents.length > 0) {
                // point to the latest message (we don't know the messageId yet, which is why
                // we have to use -1)
                setSelectedMessageForDocDisplay(user_message_id);
              }
            } else if (Object.hasOwn(packet, "tool_name")) {
              toolCalls = [
                {
                  tool_name: (packet as ToolCallMetadata).tool_name,
                  tool_args: (packet as ToolCallMetadata).tool_args,
                  tool_result: (packet as ToolCallMetadata).tool_result,
                },
              ];
              if (
                !toolCalls[0].tool_result ||
                toolCalls[0].tool_result == undefined
              ) {
                updateChatState("toolBuilding", frozenSessionId);
              } else {
                updateChatState("streaming", frozenSessionId);
              }

              // This will be consolidated in upcoming tool calls udpate,
              // but for now, we need to set query as early as possible
              if (toolCalls[0].tool_name == SEARCH_TOOL_NAME) {
                query = toolCalls[0].tool_args["query"];
              }
            } else if (Object.hasOwn(packet, "file_ids")) {
              aiMessageImages = (packet as ImageGenerationDisplay).file_ids.map(
                (fileId) => {
                  return {
                    id: fileId,
                    type: ChatFileType.IMAGE,
                  };
                }
              );
            } else if (Object.hasOwn(packet, "error")) {
              error = (packet as StreamingError).error;
              stackTrace = (packet as StreamingError).stack_trace;
            } else if (Object.hasOwn(packet, "message_id")) {
              finalMessage = packet as BackendMessage;
            } else if (Object.hasOwn(packet, "stop_reason")) {
              const stop_reason = (packet as StreamStopInfo).stop_reason;
              if (stop_reason === StreamStopReason.CONTEXT_LENGTH) {
                updateCanContinue(true, frozenSessionId);
              }
            }

            // on initial message send, we insert a dummy system message
            // set this as the parent here if no parent is set
            parentMessage =
              parentMessage || frozenMessageMap?.get(SYSTEM_MESSAGE_ID)!;

            const updateFn = (messages: Message[]) => {
              const replacementsMap = regenerationRequest
                ? new Map([
                    [
                      regenerationRequest?.parentMessage?.messageId,
                      regenerationRequest?.parentMessage?.messageId,
                    ],
                    [
                      regenerationRequest?.messageId,
                      initialFetchDetails?.assistant_message_id,
                    ],
                  ] as [number, number][])
                : null;

              return upsertToCompleteMessageMap({
                messages: messages,
                replacementsMap: replacementsMap,
                completeMessageMapOverride: frozenMessageMap,
                chatSessionId: frozenSessionId!,
              });
            };

            updateFn([
              {
                messageId: regenerationRequest
                  ? regenerationRequest?.parentMessage?.messageId!
                  : initialFetchDetails.user_message_id!,
                message: currMessage,
                type: "user",
                files: currentMessageFiles,
                toolCalls: [],
                parentMessageId: error ? null : lastSuccessfulMessageId,
                childrenMessageIds: [
                  ...(regenerationRequest?.parentMessage?.childrenMessageIds ||
                    []),
                  initialFetchDetails.assistant_message_id!,
                ],
                latestChildMessageId: initialFetchDetails.assistant_message_id,
              },
              {
                messageId: initialFetchDetails.assistant_message_id!,
                message: error || answer,
                type: error ? "error" : "assistant",
                retrievalType,
                query: finalMessage?.rephrased_query || query,
                documents:
                  finalMessage?.context_docs?.top_documents || documents,
                citations: finalMessage?.citations || {},
                files: finalMessage?.files || aiMessageImages || [],
                toolCalls: finalMessage?.tool_calls || toolCalls,
                parentMessageId: regenerationRequest
                  ? regenerationRequest?.parentMessage?.messageId!
                  : initialFetchDetails.user_message_id,
                alternateAssistantID: alternativeAssistant?.id,
                stackTrace: stackTrace,
                overridden_model: finalMessage?.overridden_model,
                stopReason: stopReason,
              },
            ]);
          }
        }
        clientScrollToBottom(true);
      }
    } catch (e: any) {
      const errorMsg = e.message;
      upsertToCompleteMessageMap({
        messages: [
          {
            messageId:
              initialFetchDetails?.user_message_id || TEMP_USER_MESSAGE_ID,
            message: currMessage,
            type: "user",
            files: currentMessageFiles,
            toolCalls: [],
            parentMessageId: parentMessage?.messageId || SYSTEM_MESSAGE_ID,
          },
          {
            messageId:
              initialFetchDetails?.assistant_message_id ||
              TEMP_ASSISTANT_MESSAGE_ID,
            message: errorMsg,
            type: "error",
            files: aiMessageImages || [],
            toolCalls: [],
            parentMessageId:
              initialFetchDetails?.user_message_id || TEMP_USER_MESSAGE_ID,
          },
        ],
        completeMessageMapOverride: currentMessageMap(completeMessageDetail),
      });
    }
    resetRegenerationState(currentSessionId());

    updateChatState("input");
    if (isNewSession) {
      if (finalMessage) {
        setSelectedMessageForDocDisplay(finalMessage.message_id);
      }

      if (!searchParamBasedChatSessionName) {
        await new Promise((resolve) => setTimeout(resolve, 200));
        await nameChatSession(currChatSessionId, currMessage);
        refreshChatSessions(teamspaceId);
      }

      // NOTE: don't switch pages if the user has navigated away from the chat
      if (
        currChatSessionId === chatSessionIdRef.current ||
        chatSessionIdRef.current === null
      ) {
        const newUrl = buildChatUrl(
          searchParams,
          currChatSessionId,
          null,
          false,
          teamspaceId
        );
        // newUrl is like /chat?chatId=10
        // current page is like /chat
        router.push(newUrl, { scroll: false });
      }
    }
    if (
      finalMessage?.context_docs &&
      finalMessage.context_docs.top_documents.length > 0 &&
      retrievalType === RetrievalType.Search
    ) {
      setSelectedMessageForDocDisplay(finalMessage.message_id);
    }
    setAlternativeGeneratingAssistant(null);
  };

  const onFeedback = async (
    messageId: number,
    feedbackType: FeedbackType,
    feedbackDetails: string,
    predefinedFeedback: string | undefined
  ) => {
    if (chatSessionIdRef.current === null) {
      return;
    }

    const response = await handleChatFeedback(
      messageId,
      feedbackType,
      feedbackDetails,
      predefinedFeedback
    );

    if (response.ok) {
      toast({
        title: "Feedback Submitted",
        description: "Thank you for sharing your thoughts with us!",
        variant: "success",
      });
    } else {
      const responseJson = await response.json();
      const errorMsg = responseJson.detail || responseJson.message;
      toast({
        title: "Submission Failed",
        description: `We're sorry, but we couldn't submit your feedback: ${errorMsg}`,
        variant: "destructive",
      });
    }
  };

  const onAssistantChange = (assistant: Assistant | null) => {
    if (assistant && assistant.id !== liveAssistant.id) {
      // Abort the ongoing stream if it exists
      console.log("THIS IS BEEN CALLED");
      // if (currentSessionChatState != "input") {
      //   stopGenerating();
      //   resetInputBar();
      // }

      textAreaRef.current?.focus();
      router.push(
        buildChatUrl(searchParams, null, assistant.id, false, teamspaceId)
      );
    }
  };

  const handleImageUpload = (acceptedFiles: File[]) => {
    const [_, llmModel] = getFinalLLM(
      llmProviders,
      liveAssistant,
      llmOverrideManager.llmOverride
    );
    const llmAcceptsImages = checkLLMSupportsImageInput(llmModel);

    const imageFiles = acceptedFiles.filter((file) =>
      file.type.startsWith("image/")
    );
    if (imageFiles.length > 0 && !llmAcceptsImages) {
      toast({
        title: "Unsupported Input",
        description:
          "The current Assistant does not support image input. Please choose an assistant that has Vision capabilities.",
        variant: "destructive",
      });
      return;
    }

    const tempFileDescriptors = acceptedFiles.map((file) => ({
      id: uuidv4(),
      type: file.type.startsWith("image/")
        ? ChatFileType.IMAGE
        : ChatFileType.DOCUMENT,
      isUploading: true,
    }));

    // only show loading spinner for reasonably large files
    const totalSize = acceptedFiles.reduce((sum, file) => sum + file.size, 0);
    if (totalSize > 50 * 1024) {
      setCurrentMessageFiles((prev) => [...prev, ...tempFileDescriptors]);
    }

    const removeTempFiles = (prev: FileDescriptor[]) => {
      return prev.filter(
        (file) => !tempFileDescriptors.some((newFile) => newFile.id === file.id)
      );
    };

    uploadFilesForChat(acceptedFiles).then(([files, error]) => {
      if (error) {
        setCurrentMessageFiles((prev) => removeTempFiles(prev));
        toast({
          title: "Upload Failed",
          description: `Unable to upload files: ${error}`,
          variant: "destructive",
        });
      } else {
        setCurrentMessageFiles((prev) => [...removeTempFiles(prev), ...files]);
      }
    });
  };

  // handle redirect if chat page is disabled
  // NOTE: this must be done here, in a client component since
  // settings are passed in via Context and therefore aren't
  // available in server-side components
  const settings = useContext(SettingsContext);
  const enterpriseSettings = settings?.workspaces;
  if (settings?.settings?.chat_page_enabled === false) {
    router.push("/search");
  }

  const [loadingError, setLoadingError] = useState<string | null>(null);

  useScrollonStream({
    chatState: currentSessionChatState,
    scrollableDivRef,
    scrollDist,
    endDivRef,
    distance,
    debounceNumber,
  });

  // Virtualization + Scrolling related effects and functions
  const scrollInitialized = useRef(false);
  interface VisibleRange {
    start: number;
    end: number;
    mostVisibleMessageId: number | null;
  }

  const [visibleRange, setVisibleRange] = useState<
    Map<number | null, VisibleRange>
  >(() => {
    const initialRange: VisibleRange = {
      start: 0,
      end: BUFFER_COUNT,
      mostVisibleMessageId: null,
    };
    return new Map([[chatSessionIdRef.current, initialRange]]);
  });

  // Function used to update current visible range. Only method for updating `visibleRange` state.
  const updateCurrentVisibleRange = (
    newRange: VisibleRange,
    forceUpdate?: boolean
  ) => {
    if (
      scrollInitialized.current &&
      visibleRange.get(loadedIdSessionRef.current) == undefined &&
      !forceUpdate
    ) {
      return;
    }

    setVisibleRange((prevState) => {
      const newState = new Map(prevState);
      newState.set(loadedIdSessionRef.current, newRange);
      return newState;
    });
  };

  //  Set first value for visibleRange state on page load / refresh.
  const initializeVisibleRange = () => {
    const upToDatemessageHistory = buildLatestMessageChain(
      currentMessageMap(completeMessageDetail)
    );

    if (!scrollInitialized.current && upToDatemessageHistory.length > 0) {
      const newEnd = Math.max(upToDatemessageHistory.length, BUFFER_COUNT);
      const newStart = Math.max(0, newEnd - BUFFER_COUNT);
      const newMostVisibleMessageId =
        upToDatemessageHistory[newEnd - 1]?.messageId;

      updateCurrentVisibleRange(
        {
          start: newStart,
          end: newEnd,
          mostVisibleMessageId: newMostVisibleMessageId,
        },
        true
      );
      scrollInitialized.current = true;
    }
  };

  const updateVisibleRangeBasedOnScroll = () => {
    if (!scrollInitialized.current) return;
    const scrollableDiv = scrollableDivRef.current;
    if (!scrollableDiv) return;

    const viewportHeight = scrollableDiv.clientHeight;
    let mostVisibleMessageIndex = -1;

    messageHistory.forEach((message, index) => {
      const messageElement = document.getElementById(
        `message-${message.messageId}`
      );
      if (messageElement) {
        const rect = messageElement.getBoundingClientRect();
        const isVisible = rect.bottom <= viewportHeight && rect.bottom > 0;
        if (isVisible && index > mostVisibleMessageIndex) {
          mostVisibleMessageIndex = index;
        }
      }
    });

    if (mostVisibleMessageIndex !== -1) {
      const startIndex = Math.max(0, mostVisibleMessageIndex - BUFFER_COUNT);
      const endIndex = Math.min(
        messageHistory.length,
        mostVisibleMessageIndex + BUFFER_COUNT + 1
      );

      updateCurrentVisibleRange({
        start: startIndex,
        end: endIndex,
        mostVisibleMessageId: messageHistory[mostVisibleMessageIndex].messageId,
      });
    }
  };

  useEffect(() => {
    initializeVisibleRange();
  }, [router, messageHistory]);

  useLayoutEffect(() => {
    const handleScroll = () => {
      updateVisibleRangeBasedOnScroll();
    };
    scrollableDivRef.current?.addEventListener("scroll", handleScroll);

    return () => {
      scrollableDivRef.current?.removeEventListener("scroll", handleScroll);
    };
  }, [messageHistory]);

  const currentVisibleRange = visibleRange.get(currentSessionId()) || {
    start: 0,
    end: 0,
    mostVisibleMessageId: null,
  };

  useEffect(() => {
    if (noAssistants) {
      return;
    }
    const includes = checkAnyAssistantHasSearch(
      messageHistory,
      availableAssistants,
      liveAssistant
    );
    setRetrievalEnabled(includes);
  }, [messageHistory, availableAssistants, liveAssistant]);

  const [retrievalEnabled, setRetrievalEnabled] = useState(() => {
    if (noAssistants) {
      return false;
    }
    return checkAnyAssistantHasSearch(
      messageHistory,
      availableAssistants,
      liveAssistant
    );
  });

  const [stackTraceModalContent, setStackTraceModalContent] = useState<
    string | null
  >(null);

  const innerSidebarElementRef = useRef<HTMLDivElement>(null);
  const [settingsToggled, setSettingsToggled] = useState(false);

  const currentAssistant = alternativeAssistant || liveAssistant;

  interface RegenerationRequest {
    messageId: number;
    parentMessage: Message;
  }

  function createRegenerator(regenerationRequest: RegenerationRequest) {
    // Returns new function that only needs `modelOverRide` to be specified when called
    return async function (modelOverRide: LlmOverride) {
      return await onSubmit({
        modelOverRide,
        messageIdToResend: regenerationRequest.parentMessage.messageId,
        regenerationRequest,
      });
    };
  }
  const [showNoAssistantModal, setShowNoAssistantModal] =
    useState(noAssistants);

  const [open, setOpen] = useState(retrievalEnabled);
  useEffect(() => {
    setOpen(retrievalEnabled);
  }, [retrievalEnabled]);

  return (
    <SidebarProvider
      open={open}
      onOpenChange={setOpen}
      defaultOpen={open}
      style={
        {
          "--sidebar-width": "350px",
        } as React.CSSProperties
      }
      className="h-full w-full"
    >
      <Inset
        open={retrievalEnabled}
        openFalse={() => setOpen(false)}
        openTrue={() => setOpen(true)}
      >
        {(toggleSidebar) => (
          <Sidebar
            user={user}
            sidebar={
              <ChatSidebar
                existingChats={chatSessions}
                currentChatSession={selectedChatSession}
                folders={folders}
                openedFolders={openedFolders}
                teamspaceId={teamspaceId}
                chatSessionIdRef={chatSessionIdRef}
              />
            }
          >
            <HealthCheckBanner />

            {showApiKeyModal && !shouldShowWelcomeModal ? (
              <ApiKeyModal
                hide={() => setShowApiKeyModal(false)}
                isOpen={showApiKeyModal && !shouldShowWelcomeModal}
              />
            ) : (
              showNoAssistantModal && (
                <NoAssistantModal
                  isAdmin={isAdmin}
                  open={showNoAssistantModal}
                  onClose={() => setShowNoAssistantModal(false)}
                />
              )
            )}

            {/* ChatPopup is a custom popup that displays a admin-specified message on initial user visit.
Only used in the EE version of the app. */}

            <ChatPopup />

            <div className="relative flex overflow-x-hidden bg-background default h-full">
              <div
                ref={masterFlexboxRef}
                className="flex w-full overflow-x-hidden"
              >
                {settingsToggled && (
                  <SetDefaultModelModal
                    setLlmOverride={llmOverrideManager.setGlobalDefault}
                    defaultModel={user?.preferences.default_model!}
                    llmProviders={llmProviders}
                    onClose={() => setSettingsToggled(false)}
                    settingsToggled={settingsToggled}
                  />
                )}

                {stackTraceModalContent && (
                  <ExceptionTraceModal
                    onOutsideClick={() => setStackTraceModalContent(null)}
                    exceptionTrace={stackTraceModalContent}
                    isOpen={!!stackTraceModalContent}
                  />
                )}

                {documentSidebarInitialWidth !== undefined &&
                isReady &&
                !isLoadingUser ? (
                  <Dropzone
                    key="enmedd-dropzone"
                    onDrop={handleImageUpload}
                    noClick
                  >
                    {({ getRootProps }) => (
                      <>
                        <div
                          className={`w-full sm:relative flex flex-col${
                            !retrievalEnabled ? "" : ""
                          }
                flex-auto transition-margin duration-300
                overflow-x-auto  overflow-y-auto
                `}
                          {...getRootProps()}
                        >
                          {/* <input {...getInputProps()} /> */}

                          <HelperFab />

                          {liveAssistant && (
                            <div className="relative shrink-0">
                              <div className="flex w-full items-center p-4 lg:px-0 3xl:px-4 justify-between min-h-16">
                                <div className="flex ml-auto gap-2 items-center pr-12 lg:pr-14 3xl:pr-12">
                                  {chatSessionIdRef.current !== null && (
                                    <FeatureFlagWrapper flag="share_chat">
                                      <ShareChatSessionModal
                                        chatSessionId={chatSessionIdRef.current}
                                        existingSharedStatus={
                                          chatSessionSharedStatus
                                        }
                                        onShare={(shared) =>
                                          setChatSessionSharedStatus(
                                            shared
                                              ? ChatSessionSharedStatus.Public
                                              : ChatSessionSharedStatus.Private
                                          )
                                        }
                                      />
                                    </FeatureFlagWrapper>
                                  )}
                                </div>
                              </div>
                            </div>
                          )}

                          <div
                            className="w-full h-full flex flex-col overflow-x-hidden relative scroll-smooth flex-1 pt-6 lg:pt-0 lg:px-10 3xl:px-0 "
                            ref={scrollableDivRef}
                          >
                            {/* ChatBanner is a custom banner that displays a admin-specified message at
                the top of the chat page. Only used in the EE version of the app. */}
                            {/*  <ChatBanner /> */}

                            {messageHistory.length === 0 &&
                              !isFetchingChatMessages &&
                              currentSessionChatState == "input" &&
                              !loadingError && (
                                <ChatIntro
                                  availableSources={finalAvailableSources}
                                  liveAssistant={liveAssistant}
                                  user={user}
                                >
                                  {currentAssistant &&
                                    currentAssistant.starter_messages &&
                                    currentAssistant.starter_messages.length >
                                      0 &&
                                    messageHistory.length === 0 &&
                                    !isFetchingChatMessages && (
                                      <div className="grid grid-cols-2 md:grid-cols-4 gap-4 pt-6 md:pt-8">
                                        {currentAssistant.starter_messages.map(
                                          (
                                            starterMessage: StarterMessageType,
                                            i: number
                                          ) => (
                                            <div
                                              key={i}
                                              className={`w-full ${
                                                i > 1 ? "hidden md:flex" : ""
                                              }`}
                                            >
                                              <StarterMessage
                                                starterMessage={starterMessage}
                                                onClick={() =>
                                                  onSubmit({
                                                    messageOverride:
                                                      starterMessage.message,
                                                  })
                                                }
                                              />
                                            </div>
                                          )
                                        )}
                                      </div>
                                    )}
                                </ChatIntro>
                              )}
                            <div
                              className={`pb-10 md:pb-14 lg:pb-16 px-5 md:px-8 lg:px-5 2xl:px-0 max-w-full mx-auto 2xl:w-searchbar w-full
                  } ${messageHistory.length === 0 ? "hidden" : "block"}`}
                            >
                              {(messageHistory.length < BUFFER_COUNT
                                ? messageHistory
                                : messageHistory.slice(
                                    currentVisibleRange.start,
                                    currentVisibleRange.end
                                  )
                              ).map((message, fauxIndex) => {
                                const i =
                                  messageHistory.length < BUFFER_COUNT
                                    ? fauxIndex
                                    : fauxIndex + currentVisibleRange.start;

                                const messageMap = currentMessageMap(
                                  completeMessageDetail
                                );
                                const messageReactComponentKey = `${i}-${currentSessionId()}`;
                                const parentMessage = message.parentMessageId
                                  ? messageMap.get(message.parentMessageId)
                                  : null;
                                if (message.type === "user") {
                                  if (
                                    (currentSessionChatState == "loading" &&
                                      i == messageHistory.length - 1) ||
                                    (currentSessionRegenerationState?.regenerating &&
                                      message.messageId >=
                                        currentSessionRegenerationState?.finalMessageIndex!)
                                  ) {
                                    return <></>;
                                  }
                                  return (
                                    <div
                                      id={`message-${message.messageId}`}
                                      key={messageReactComponentKey}
                                    >
                                      <HumanMessage
                                        user={user}
                                        stopGenerating={stopGenerating}
                                        content={message.message}
                                        files={message.files}
                                        messageId={message.messageId}
                                        onEdit={(editedContent) => {
                                          const parentMessageId =
                                            message.parentMessageId!;
                                          const parentMessage =
                                            messageMap.get(parentMessageId)!;
                                          upsertToCompleteMessageMap({
                                            messages: [
                                              {
                                                ...parentMessage,
                                                latestChildMessageId: null,
                                              },
                                            ],
                                          });
                                          onSubmit({
                                            messageIdToResend:
                                              message.messageId || undefined,
                                            messageOverride: editedContent,
                                          });
                                        }}
                                        otherMessagesCanSwitchTo={
                                          parentMessage?.childrenMessageIds ||
                                          []
                                        }
                                        onMessageSelection={(messageId) => {
                                          const newCompleteMessageMap = new Map(
                                            messageMap
                                          );
                                          newCompleteMessageMap.get(
                                            message.parentMessageId!
                                          )!.latestChildMessageId = messageId;
                                          updateCompleteMessageDetail(
                                            currentSessionId(),
                                            newCompleteMessageMap
                                          );
                                          setSelectedMessageForDocDisplay(
                                            messageId
                                          );
                                          // set message as latest so we can edit this message
                                          // and so it sticks around on page reload
                                          setMessageAsLatest(messageId);
                                        }}
                                      />
                                    </div>
                                  );
                                } else if (message.type === "assistant") {
                                  const isShowingRetrieved =
                                    (selectedMessageForDocDisplay !== null &&
                                      selectedMessageForDocDisplay ===
                                        message.messageId) ||
                                    (selectedMessageForDocDisplay ===
                                      TEMP_USER_MESSAGE_ID &&
                                      i === messageHistory.length - 1);
                                  const previousMessage =
                                    i !== 0 ? messageHistory[i - 1] : null;

                                  const currentAlternativeAssistant =
                                    message.alternateAssistantID != null
                                      ? availableAssistants.find(
                                          (assistant) =>
                                            assistant.id ==
                                            message.alternateAssistantID
                                        )
                                      : null;

                                  if (
                                    (currentSessionChatState == "loading" &&
                                      i > messageHistory.length - 1) ||
                                    (currentSessionRegenerationState?.regenerating &&
                                      message.messageId >
                                        currentSessionRegenerationState?.finalMessageIndex!)
                                  ) {
                                    return <></>;
                                  }
                                  return (
                                    <div
                                      id={`message-${message.messageId}`}
                                      key={messageReactComponentKey}
                                      ref={
                                        i == messageHistory.length - 1
                                          ? lastMessageRef
                                          : null
                                      }
                                    >
                                      <AIMessage
                                        continueGenerating={
                                          i == messageHistory.length - 1 &&
                                          currentCanContinue()
                                            ? continueGenerating
                                            : undefined
                                        }
                                        overriddenModel={
                                          message.overridden_model
                                        }
                                        regenerate={createRegenerator({
                                          messageId: message.messageId,
                                          parentMessage: parentMessage!,
                                        })}
                                        otherMessagesCanSwitchTo={
                                          parentMessage?.childrenMessageIds ||
                                          []
                                        }
                                        onMessageSelection={(messageId) => {
                                          const newCompleteMessageMap = new Map(
                                            messageMap
                                          );
                                          newCompleteMessageMap.get(
                                            message.parentMessageId!
                                          )!.latestChildMessageId = messageId;

                                          updateCompleteMessageDetail(
                                            currentSessionId(),
                                            newCompleteMessageMap
                                          );

                                          setSelectedMessageForDocDisplay(
                                            messageId
                                          );
                                          // set message as latest so we can edit this message
                                          // and so it sticks around on page reload
                                          setMessageAsLatest(messageId);
                                        }}
                                        isActive={
                                          messageHistory.length - 1 == i
                                        }
                                        selectedDocuments={selectedDocuments}
                                        docs={message.documents}
                                        currentAssistant={liveAssistant}
                                        alternativeAssistant={
                                          currentAlternativeAssistant
                                        }
                                        messageId={message.messageId}
                                        content={message.message}
                                        // content={message.message}
                                        files={message.files}
                                        query={
                                          messageHistory[i]?.query || undefined
                                        }
                                        assistantName={liveAssistant.name}
                                        citedDocuments={getCitedDocumentsFromMessage(
                                          message
                                        )}
                                        toolCall={
                                          message.toolCalls &&
                                          message.toolCalls[0]
                                        }
                                        isComplete={
                                          i !== messageHistory.length - 1 ||
                                          (currentSessionChatState !=
                                            "streaming" &&
                                            currentSessionChatState !=
                                              "toolBuilding")
                                        }
                                        hasDocs={
                                          (message.documents &&
                                            message.documents.length > 0) ===
                                          true
                                        }
                                        handleFeedback={
                                          i === messageHistory.length - 1 &&
                                          currentSessionChatState != "input"
                                            ? undefined
                                            : (feedbackType) =>
                                                setCurrentFeedback([
                                                  feedbackType,
                                                  message.messageId as number,
                                                ])
                                        }
                                        handleSearchQueryEdit={
                                          i === messageHistory.length - 1 &&
                                          currentSessionChatState == "input"
                                            ? (newQuery) => {
                                                if (!previousMessage) {
                                                  toast({
                                                    title: "Edit Error",
                                                    description:
                                                      "Cannot edit query of the first message - please refresh the page and try again.",
                                                    variant: "destructive",
                                                  });
                                                  return;
                                                }
                                                if (
                                                  previousMessage.messageId ===
                                                  null
                                                ) {
                                                  toast({
                                                    title: "Pending Message",
                                                    description:
                                                      "Cannot edit query of a pending message - please wait a few seconds and try again.",
                                                    variant: "destructive",
                                                  });
                                                  return;
                                                }
                                                onSubmit({
                                                  messageIdToResend:
                                                    previousMessage.messageId,
                                                  queryOverride: newQuery,
                                                  alternativeAssistantOverride:
                                                    currentAlternativeAssistant,
                                                });
                                              }
                                            : undefined
                                        }
                                        isCurrentlyShowingRetrieved={
                                          settings?.isMobile
                                            ? false
                                            : isShowingRetrieved
                                        }
                                        handleToggleSideBar={() => {
                                          if (settings?.isMobile) {
                                            toggleSidebar();
                                          } else {
                                            !isShowingRetrieved
                                              ? setOpen(true)
                                              : setOpen(false);
                                          }
                                        }}
                                        handleShowRetrieved={(
                                          messageNumber
                                        ) => {
                                          if (settings?.isMobile) {
                                            if (!isShowingRetrieved) {
                                              setSelectedMessageForDocDisplay(
                                                null
                                              );
                                            } else {
                                              if (messageNumber !== null) {
                                                setSelectedMessageForDocDisplay(
                                                  messageNumber
                                                );
                                              } else {
                                                setSelectedMessageForDocDisplay(
                                                  -1
                                                );
                                              }
                                            }
                                          } else {
                                            if (isShowingRetrieved) {
                                              setSelectedMessageForDocDisplay(
                                                null
                                              );
                                            } else {
                                              if (messageNumber !== null) {
                                                setSelectedMessageForDocDisplay(
                                                  messageNumber
                                                );
                                              } else {
                                                setSelectedMessageForDocDisplay(
                                                  -1
                                                );
                                              }
                                            }
                                          }
                                        }}
                                        handleForceSearch={() => {
                                          if (
                                            previousMessage &&
                                            previousMessage.messageId
                                          ) {
                                            onSubmit({
                                              messageIdToResend:
                                                previousMessage.messageId,
                                              forceSearch: true,
                                              alternativeAssistantOverride:
                                                currentAlternativeAssistant,
                                            });
                                          } else {
                                            toast({
                                              title: "Force Search Error",
                                              description:
                                                "Failed to force search - please refresh the page and try again.",
                                              variant: "destructive",
                                            });
                                          }
                                        }}
                                        retrievalDisabled={
                                          currentAlternativeAssistant
                                            ? !assistantIncludesRetrieval(
                                                currentAlternativeAssistant!
                                              )
                                            : !retrievalEnabled
                                        }
                                        onSubmit={onFeedback}
                                        currentFeedback={currentFeedback}
                                        llmProviders={llmProviders}
                                      />
                                    </div>
                                  );
                                } else {
                                  return (
                                    <div key={messageReactComponentKey}>
                                      <AIMessage
                                        currentAssistant={liveAssistant}
                                        messageId={message.messageId}
                                        assistantName={liveAssistant.name}
                                        content={
                                          <p className="text-red-700 text-sm my-auto">
                                            {message.message}
                                            {message.stackTrace && (
                                              <span
                                                onClick={() =>
                                                  setStackTraceModalContent(
                                                    message.stackTrace!
                                                  )
                                                }
                                                className="ml-2 cursor-pointer underline"
                                              >
                                                Show stack trace.
                                              </span>
                                            )}
                                          </p>
                                        }
                                      />
                                    </div>
                                  );
                                }
                              })}

                              {(currentSessionChatState == "loading" ||
                                (loadingError &&
                                  !currentSessionRegenerationState?.regenerating &&
                                  messageHistory[messageHistory.length - 1]
                                    ?.type != "user")) && (
                                <HumanMessage
                                  user={user}
                                  key={-2}
                                  messageId={-1}
                                  content={submittedMessage}
                                />
                              )}

                              {currentSessionChatState == "loading" && (
                                <div
                                  key={`${messageHistory.length}-${chatSessionIdRef.current}`}
                                >
                                  <AIMessage
                                    key={-3}
                                    currentAssistant={liveAssistant}
                                    alternativeAssistant={
                                      alternativeGeneratingAssistant ??
                                      alternativeAssistant
                                    }
                                    messageId={null}
                                    assistantName={liveAssistant.name}
                                    content={
                                      <div className="my-auto text-sm flex flex-col gap-1 pt-4">
                                        <Skeleton className="h-5 w-full" />
                                        <Skeleton className="h-5 w-full" />
                                        <Skeleton className="h-5 w-3/4" />
                                      </div>
                                    }
                                  />
                                </div>
                              )}

                              {loadingError && (
                                <div key={-1}>
                                  <AIMessage
                                    currentAssistant={liveAssistant}
                                    messageId={-1}
                                    assistantName={liveAssistant.name}
                                    content={
                                      <p className="text-red-700 text-sm my-auto">
                                        {loadingError}
                                      </p>
                                    }
                                  />
                                </div>
                              )}

                              {/* Some padding at the bottom so the search bar has space at the bottom to not cover the last message*/}

                              <div ref={endDivRef} />

                              <div ref={endDivRef} />
                            </div>
                          </div>
                          <div ref={inputRef} className="z-10 w-full">
                            {aboveHorizon && (
                              <CircleArrowDown
                                onClick={() => clientScrollToBottom(true)}
                                size={24}
                                className="absolute bottom-[calc(100%_+_16px)] left-1/2 -translate-x-1/2 pointer-events-auto !rounded-full cursor-pointer bg-background"
<<<<<<< HEAD
                              />
                            )}
                            <div className="w-full pb-4 md:pb-10 lg:pb-4 lg:px-10 3xl:px-0 ">
                              <ChatInputBar
                                showConfigureAPIKey={() =>
                                  setShowApiKeyModal(true)
                                }
                                chatState={currentSessionChatState}
                                stopGenerating={stopGenerating}
                                openModelSettings={() =>
                                  setSettingsToggled(true)
                                }
                                inputPrompts={userInputPrompts}
                                selectedDocuments={selectedDocuments}
                                // assistant stuff
                                assistantOptions={availableAssistants}
                                selectedAssistant={liveAssistant}
                                setSelectedAssistant={onAssistantChange}
                                setAlternativeAssistant={
                                  setAlternativeAssistant
                                }
                                alternativeAssistant={alternativeAssistant}
                                // end assistant stuff
                                message={message}
                                setMessage={setMessage}
                                onSubmit={onSubmit}
                                filterManager={filterManager}
                                llmOverrideManager={llmOverrideManager}
                                files={currentMessageFiles}
                                setFiles={setCurrentMessageFiles}
                                handleFileUpload={handleImageUpload}
                                textAreaRef={textAreaRef}
                                chatSessionId={chatSessionIdRef.current!}
                              />
=======
                              />
                            )}
                            <div className="w-full pb-4 md:pb-10 lg:pb-4 lg:px-10 3xl:px-0 ">
                              <ChatInputBar
                                showConfigureAPIKey={() =>
                                  setShowApiKeyModal(true)
                                }
                                chatState={currentSessionChatState}
                                stopGenerating={stopGenerating}
                                openModelSettings={() =>
                                  setSettingsToggled(true)
                                }
                                inputPrompts={userInputPrompts}
                                selectedDocuments={selectedDocuments}
                                // assistant stuff
                                assistantOptions={availableAssistants}
                                selectedAssistant={liveAssistant}
                                setSelectedAssistant={onAssistantChange}
                                setAlternativeAssistant={
                                  setAlternativeAssistant
                                }
                                alternativeAssistant={alternativeAssistant}
                                // end assistant stuff
                                message={message}
                                setMessage={setMessage}
                                onSubmit={onSubmit}
                                filterManager={filterManager}
                                llmOverrideManager={llmOverrideManager}
                                files={currentMessageFiles}
                                setFiles={setCurrentMessageFiles}
                                handleFileUpload={handleImageUpload}
                                textAreaRef={textAreaRef}
                                chatSessionId={chatSessionIdRef.current!}
                              />
>>>>>>> 280e47df

                              {enterpriseSettings &&
                                enterpriseSettings.custom_lower_disclaimer_content && (
                                  <div className="mobile:hidden mt-4 flex items-center justify-center relative w-[95%] mx-auto">
                                    <div className="text-sm text-text-500 max-w-searchbar-max px-4 text-center">
                                      <MinimalMarkdown
                                        content={
                                          enterpriseSettings.custom_lower_disclaimer_content
                                        }
                                      />
                                    </div>
                                  </div>
                                )}
                              {enterpriseSettings &&
                                enterpriseSettings.use_custom_logotype && (
                                  <div className="hidden lg:block absolute right-0 bottom-0">
                                    <Image
                                      src="/api/workspace/logotype"
                                      alt="logotype"
                                      style={{ objectFit: "contain" }}
                                      className="w-fit h-8"
                                    />
                                  </div>
                                )}
                            </div>
                          </div>
                        </div>
                      </>
                    )}
                  </Dropzone>
                ) : (
                  <div className="flex flex-col h-full mx-auto">
                    <div className="my-auto">
                      <InitializingLoader />
                    </div>
                  </div>
                )}
              </div>
            </div>
          </Sidebar>
        )}
      </Inset>

      <SidebarSidebar
        className="overflow-hidden [&>[data-sidebar=sidebar]]:flex-row"
        side="right"
      >
        <DocumentSidebar
          ref={innerSidebarElementRef}
          selectedMessage={aiMessage}
          selectedDocuments={selectedDocuments}
          clearSelectedDocuments={clearSelectedDocuments}
          selectedDocumentTokens={selectedDocumentTokens}
          maxTokens={maxTokens}
          isLoading={isFetchingChatMessages}
        />
      </SidebarSidebar>
    </SidebarProvider>
  );
}<|MERGE_RESOLUTION|>--- conflicted
+++ resolved
@@ -139,11 +139,7 @@
     <SidebarInset className="w-full overflow-hidden">
       <header className="flex h-16 shrink-0 items-center gap-2 px-4 absolute top-0 right-0">
         {open && (
-<<<<<<< HEAD
-          <SidebarTrigger className="-ml-1" onClick={() => openFalse()} />
-=======
           <SidebarTrigger className="-mr-1" onClick={() => openFalse()} />
->>>>>>> 280e47df
         )}
       </header>
       {children(handleSidbarToggle)}
@@ -2376,7 +2372,6 @@
                                 onClick={() => clientScrollToBottom(true)}
                                 size={24}
                                 className="absolute bottom-[calc(100%_+_16px)] left-1/2 -translate-x-1/2 pointer-events-auto !rounded-full cursor-pointer bg-background"
-<<<<<<< HEAD
                               />
                             )}
                             <div className="w-full pb-4 md:pb-10 lg:pb-4 lg:px-10 3xl:px-0 ">
@@ -2411,42 +2406,6 @@
                                 textAreaRef={textAreaRef}
                                 chatSessionId={chatSessionIdRef.current!}
                               />
-=======
-                              />
-                            )}
-                            <div className="w-full pb-4 md:pb-10 lg:pb-4 lg:px-10 3xl:px-0 ">
-                              <ChatInputBar
-                                showConfigureAPIKey={() =>
-                                  setShowApiKeyModal(true)
-                                }
-                                chatState={currentSessionChatState}
-                                stopGenerating={stopGenerating}
-                                openModelSettings={() =>
-                                  setSettingsToggled(true)
-                                }
-                                inputPrompts={userInputPrompts}
-                                selectedDocuments={selectedDocuments}
-                                // assistant stuff
-                                assistantOptions={availableAssistants}
-                                selectedAssistant={liveAssistant}
-                                setSelectedAssistant={onAssistantChange}
-                                setAlternativeAssistant={
-                                  setAlternativeAssistant
-                                }
-                                alternativeAssistant={alternativeAssistant}
-                                // end assistant stuff
-                                message={message}
-                                setMessage={setMessage}
-                                onSubmit={onSubmit}
-                                filterManager={filterManager}
-                                llmOverrideManager={llmOverrideManager}
-                                files={currentMessageFiles}
-                                setFiles={setCurrentMessageFiles}
-                                handleFileUpload={handleImageUpload}
-                                textAreaRef={textAreaRef}
-                                chatSessionId={chatSessionIdRef.current!}
-                              />
->>>>>>> 280e47df
 
                               {enterpriseSettings &&
                                 enterpriseSettings.custom_lower_disclaimer_content && (
