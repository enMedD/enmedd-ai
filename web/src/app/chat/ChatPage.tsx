--- conflicted
+++ resolved
@@ -1873,15 +1873,11 @@
                             {retrievalEnabled && (
                               <CustomTooltip
                                 trigger={
-<<<<<<< HEAD
                                   <Button
                                     onClick={toggleSidebar}
                                     variant="ghost"
                                     size="icon"
                                   >
-=======
-                                  <Button variant='ghost' size='icon' onClick={toggleSidebar}>
->>>>>>> 94e7e0a1
                                     {showDocSidebar ? (
                                       <PanelRightClose size={24} />
                                     ) : (
@@ -2423,11 +2419,7 @@
 
                       <div
                         ref={sidebarElementRef}
-<<<<<<< HEAD
-                        className={`fixed 2xl:relative top-0 right-0 z-overlay bg-background  flex-none overflow-hidden h-full ${
-=======
                         className={`fixed 2xl:relative top-0 right-0 z-overlay bg-background  flex-none h-full ${
->>>>>>> 94e7e0a1
                           showDocSidebar ? "translate-x-0" : "translate-x-full"
                         }`}
                         style={{
