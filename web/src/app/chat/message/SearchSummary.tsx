<<<<<<< HEAD
import { Search } from "lucide-react";
=======
import {
  BasicClickable,
  EmphasizedClickable,
} from "@/components/BasicClickable";
import { HoverPopup } from "@/components/HoverPopup";
import { Hoverable } from "@/components/Hoverable";
import { Tooltip } from "@/components/tooltip/Tooltip";
>>>>>>> c65f2690
import { useEffect, useRef, useState } from "react";
import { Input } from "@/components/ui/input";
import { X, Check, Pencil } from "lucide-react";
import { Button } from "@/components/ui/button";
import { CustomTooltip } from "@/components/CustomTooltip";

export function ShowHideDocsButton({
  messageId,
  isCurrentlyShowingRetrieved,
  handleShowRetrieved,
  handleToggleSideBar,
}: {
  messageId: number | null;
  isCurrentlyShowingRetrieved: boolean;
  handleShowRetrieved: (messageId: number | null) => void;
  handleToggleSideBar?: () => void;
}) {
  return (
    <div
      className="ml-auto my-auto"
      onClick={() => handleShowRetrieved(messageId)}
    >
      {(() => {
        const isMobile = window.innerWidth <= 1420;

        const buttonLabel = isMobile
          ? isCurrentlyShowingRetrieved
            ? "Show Docs"
            : "Hide Docs"
          : isCurrentlyShowingRetrieved
            ? "Hide Docs"
            : "Show Docs";

        return (
          <Button
            size="xs"
            variant="outline"
            onClick={handleToggleSideBar}
            className="w-24"
          >
            {buttonLabel}
          </Button>
        );
      })()}
    </div>
  );
}

export function SearchSummary({
  query,
  hasDocs,
  finished,
  messageId,
  handleShowRetrieved,
  handleSearchQueryEdit,
  handleToggleSideBar,
}: {
  finished: boolean;
  query: string;
  hasDocs: boolean;
  messageId: number | null;
  handleShowRetrieved: (messageId: number | null) => void;
  handleSearchQueryEdit?: (query: string) => void;
  handleToggleSideBar?: () => void;
}) {
  const [isEditing, setIsEditing] = useState(false);
  const [finalQuery, setFinalQuery] = useState(query);
  const [isOverflowed, setIsOverflowed] = useState(false);
  const searchingForRef = useRef<HTMLDivElement>(null);
  const editQueryRef = useRef<HTMLInputElement>(null);

  useEffect(() => {
    const checkOverflow = () => {
      const current = searchingForRef.current;
      if (current) {
        setIsOverflowed(
          current.scrollWidth > current.clientWidth ||
            current.scrollHeight > current.clientHeight
        );
      }
    };

    checkOverflow();
    window.addEventListener("resize", checkOverflow); // Recheck on window resize

    return () => window.removeEventListener("resize", checkOverflow);
  }, []);

  useEffect(() => {
    if (isEditing && editQueryRef.current) {
      editQueryRef.current.focus();
    }
  }, [isEditing]);

  useEffect(() => {
    if (!isEditing) {
      setFinalQuery(query);
    }
  }, [query]);

  const searchingForDisplay = (
<<<<<<< HEAD
    <div
      className={`flex items-center py-1 rounded ${
        isOverflowed ? "cursor-default" : ""
      }`}
    >
      <Search size={16} className="shrink-0 mr-2" />
      <div className="line-clamp-1 break-all px-0.5" ref={searchingForRef}>
        Searching for: <i>{finalQuery}</i>
=======
    <div className={`flex p-1 rounded ${isOverflowed && "cursor-default"}`}>
      <FiSearch className="flex-none mr-2 my-auto" size={14} />
      <div
        className={`${!finished && "loading-text"} 
        !text-sm !line-clamp-1 !break-all px-0.5`}
        ref={searchingForRef}
      >
        {finished ? "Searched" : "Searching"} for: <i> {finalQuery}</i>
>>>>>>> c65f2690
      </div>
    </div>
  );

  const editInput = handleSearchQueryEdit ? (
    <div className="flex w-full mr-3">
      <div className="my-2 w-full">
        <Input
          ref={editQueryRef}
          value={finalQuery}
          onChange={(e) => setFinalQuery(e.target.value)}
          onKeyDown={(event) => {
            if (event.key === "Enter") {
              setIsEditing(false);
              if (!finalQuery) {
                setFinalQuery(query);
              } else if (finalQuery !== query) {
                handleSearchQueryEdit(finalQuery);
              }
              event.preventDefault();
            } else if (event.key === "Escape") {
              setFinalQuery(query);
              setIsEditing(false);
              event.preventDefault();
            }
          }}
        />
      </div>
      <div className="ml-2 my-auto flex">
        <Button
          onClick={() => {
            if (!finalQuery) {
              setFinalQuery(query);
            } else if (finalQuery !== query) {
              handleSearchQueryEdit(finalQuery);
            }
            setIsEditing(false);
          }}
          variant="ghost"
          size="smallIcon"
        >
          <Check size={16} />
        </Button>
        <Button
          onClick={() => {
            setFinalQuery(query);
            setIsEditing(false);
          }}
          variant="ghost"
          size="smallIcon"
        >
          <X size={16} />
        </Button>
      </div>
    </div>
  ) : null;

  return (
    <div className="flex pt-4">
      {isEditing ? (
        editInput
      ) : (
        <>
          <div className="text-sm">
            {isOverflowed ? (
              <CustomTooltip trigger={searchingForDisplay} align="start">
                <div className="w-full max-w-96 lg:max-w-screen-md max-h-40 overflow-auto">
                  <b>Full query:</b>{" "}
                  <div className="mt-1 italic w-full">{query}</div>
                </div>
              </CustomTooltip>
            ) : (
              searchingForDisplay
            )}
          </div>
          {handleSearchQueryEdit && (
<<<<<<< HEAD
            <div className="my-auto mx-2">
              <CustomTooltip
                trigger={
                  <Button
                    variant="ghost"
                    size="smallIcon"
                    onClick={() => setIsEditing(true)}
                  >
                    <Pencil size={16} />
                  </Button>
                }
                asChild
              >
                Edit
              </CustomTooltip>
            </div>
          )}
        </>
      )}
      {hasDocs && (
        <ShowHideDocsButton
          messageId={messageId}
          isCurrentlyShowingRetrieved={isCurrentlyShowingRetrieved}
          handleShowRetrieved={handleShowRetrieved}
          handleToggleSideBar={handleToggleSideBar}
        />
      )}
=======
            <Tooltip delayDuration={1000} content={"Edit Search"}>
              <button
                className="my-auto hover:bg-hover p-1.5 rounded"
                onClick={() => {
                  setIsEditing(true);
                }}
              >
                <FiEdit2 />
              </button>
            </Tooltip>
          )}
        </>
      )}
>>>>>>> c65f2690
    </div>
  );
}<|MERGE_RESOLUTION|>--- conflicted
+++ resolved
@@ -1,6 +1,3 @@
-<<<<<<< HEAD
-import { Search } from "lucide-react";
-=======
 import {
   BasicClickable,
   EmphasizedClickable,
@@ -8,10 +5,9 @@
 import { HoverPopup } from "@/components/HoverPopup";
 import { Hoverable } from "@/components/Hoverable";
 import { Tooltip } from "@/components/tooltip/Tooltip";
->>>>>>> c65f2690
 import { useEffect, useRef, useState } from "react";
 import { Input } from "@/components/ui/input";
-import { X, Check, Pencil } from "lucide-react";
+import { X, Check, Pencil, Search } from "lucide-react";
 import { Button } from "@/components/ui/button";
 import { CustomTooltip } from "@/components/CustomTooltip";
 
@@ -110,7 +106,6 @@
   }, [query]);
 
   const searchingForDisplay = (
-<<<<<<< HEAD
     <div
       className={`flex items-center py-1 rounded ${
         isOverflowed ? "cursor-default" : ""
@@ -118,17 +113,7 @@
     >
       <Search size={16} className="shrink-0 mr-2" />
       <div className="line-clamp-1 break-all px-0.5" ref={searchingForRef}>
-        Searching for: <i>{finalQuery}</i>
-=======
-    <div className={`flex p-1 rounded ${isOverflowed && "cursor-default"}`}>
-      <FiSearch className="flex-none mr-2 my-auto" size={14} />
-      <div
-        className={`${!finished && "loading-text"} 
-        !text-sm !line-clamp-1 !break-all px-0.5`}
-        ref={searchingForRef}
-      >
         {finished ? "Searched" : "Searching"} for: <i> {finalQuery}</i>
->>>>>>> c65f2690
       </div>
     </div>
   );
@@ -205,7 +190,6 @@
             )}
           </div>
           {handleSearchQueryEdit && (
-<<<<<<< HEAD
             <div className="my-auto mx-2">
               <CustomTooltip
                 trigger={
@@ -225,29 +209,6 @@
           )}
         </>
       )}
-      {hasDocs && (
-        <ShowHideDocsButton
-          messageId={messageId}
-          isCurrentlyShowingRetrieved={isCurrentlyShowingRetrieved}
-          handleShowRetrieved={handleShowRetrieved}
-          handleToggleSideBar={handleToggleSideBar}
-        />
-      )}
-=======
-            <Tooltip delayDuration={1000} content={"Edit Search"}>
-              <button
-                className="my-auto hover:bg-hover p-1.5 rounded"
-                onClick={() => {
-                  setIsEditing(true);
-                }}
-              >
-                <FiEdit2 />
-              </button>
-            </Tooltip>
-          )}
-        </>
-      )}
->>>>>>> c65f2690
     </div>
   );
 }