"use client";

import { FeedbackType } from "../types";
import { useEffect, useRef, useState } from "react";
import ReactMarkdown from "react-markdown";
import { EnmeddDocument } from "@/lib/search/interfaces";
import { SearchSummary, ShowHideDocsButton } from "./SearchSummary";
import { SourceIcon } from "@/components/SourceIcon";
import { ThreeDots } from "react-loader-spinner";
import { SkippedSearch } from "./SkippedSearch";
import remarkGfm from "remark-gfm";
import { CopyButton } from "@/components/CopyButton";
import { ChatFileType, FileDescriptor, ToolCallMetadata } from "../interfaces";
import {
  IMAGE_GENERATION_TOOL_NAME,
  SEARCH_TOOL_NAME,
} from "../tools/constants";
import { ToolRunDisplay } from "../tools/ToolRunningAnimation";
import { DocumentPreview } from "../files/documents/DocumentPreview";
import { InMessageImage } from "../files/images/InMessageImage";
import { CodeBlock } from "./CodeBlock";
import rehypePrism from "rehype-prism-plus";

// Prism stuff
import Prism from "prismjs";

import "prismjs/themes/prism-tomorrow.css";
import "./custom-code-styles.css";
import { Assistant } from "@/app/admin/assistants/interfaces";

import { AssistantIcon } from "@/components/assistants/AssistantIcon";
import { Textarea } from "@/components/ui/textarea";
import { Button } from "@/components/ui/button";
import { Skeleton } from "@/components/ui/skeleton";

const TOOLS_WITH_CUSTOM_HANDLING = [
  SEARCH_TOOL_NAME,
  IMAGE_GENERATION_TOOL_NAME,
];

function FileDisplay({ files }: { files: FileDescriptor[] }) {
  const imageFiles = files.filter((file) => file.type === ChatFileType.IMAGE);
  const nonImgFiles = files.filter((file) => file.type !== ChatFileType.IMAGE);

  return (
    <>
      {nonImgFiles && nonImgFiles.length > 0 && (
        <div className="mt-2 mb-4">
          <div className="flex flex-col gap-2">
            {nonImgFiles.map((file) => {
              return (
                <div key={file.id} className="w-fit">
                  <DocumentPreview
                    fileName={file.name || file.id}
                    maxWidth="max-w-64"
                  />
                </div>
              );
            })}
          </div>
        </div>
      )}
      {imageFiles && imageFiles.length > 0 && (
        <div className="mt-2 mb-4">
          <div className="flex flex-wrap gap-2">
            {imageFiles.map((file) => {
              return <InMessageImage key={file.id} fileId={file.id} />;
            })}
          </div>
        </div>
      )}
    </>
  );
}

interface FeedbackDetails {
  message: string;
  predefinedFeedback?: string;
}

export const AIMessage = ({
  alternativeAssistant,
  messageId,
  content,
  files,
  query,
  assistantName,
  citedDocuments,
  toolCall,
  isComplete,
  hasDocs,
  handleFeedback,
  isCurrentlyShowingRetrieved,
  handleShowRetrieved,
  handleSearchQueryEdit,
  handleForceSearch,
  retrievalDisabled,
  currentAssistant,
  handleToggleSideBar,
  currentFeedback,
  onClose,
  onSubmit,
  isStreaming,
}: {
  alternativeAssistant?: Assistant | null;
  currentAssistant: Assistant;
  messageId: number | null;
  content: string | JSX.Element;
  files?: FileDescriptor[];
  query?: string;
  assistantName?: string;
  citedDocuments?: [string, EnmeddDocument][] | null;
  toolCall?: ToolCallMetadata;
  isComplete?: boolean;
  hasDocs?: boolean;
  handleFeedback?: (feedbackType: FeedbackType) => void;
  isCurrentlyShowingRetrieved?: boolean;
  handleShowRetrieved?: (messageNumber: number | null) => void;
  handleSearchQueryEdit?: (query: string) => void;
  handleForceSearch?: () => void;
  retrievalDisabled?: boolean;
  handleToggleSideBar?: () => void;
  currentFeedback?: [FeedbackType, number] | null;
  onClose?: () => void;
  onSubmit?: (feedbackDetails: {
    message: string;
    predefinedFeedback?: string;
  }) => void;
  isStreaming?: boolean;
}) => {
  const [isReady, setIsReady] = useState(false);
  const [isLikeModalOpen, setIsLikeModalOpen] = useState(false);
  const [isDislikeModalOpen, setIsDislikeModalOpen] = useState(false);
  const [feedbackSubmitted, setFeedbackSubmitted] = useState(false);
  const [showLikeButton, setShowLikeButton] = useState(true);
  const [showDislikeButton, setShowDislikeButton] = useState(true);

  const handleLikeSubmit = async (feedbackDetails: FeedbackDetails) => {
    if (onSubmit) {
      await onSubmit(feedbackDetails);
      setFeedbackSubmitted(true);
      setShowDislikeButton(false);
    }
  };

  const handleDislikeSubmit = async (feedbackDetails: FeedbackDetails) => {
    if (onSubmit) {
      await onSubmit(feedbackDetails);
      setFeedbackSubmitted(true);
      setShowLikeButton(false);
    }
  };

  useEffect(() => {
    Prism.highlightAll();
    setIsReady(true);
  }, []);

  // this is needed to give Prism a chance to load
  if (!isReady) {
    return <div />;
  }

  if (!isComplete) {
    const trimIncompleteCodeSection = (
      content: string | JSX.Element
    ): string | JSX.Element => {
      if (typeof content === "string") {
        const pattern = /```[a-zA-Z]+[^\s]*$/;
        const match = content.match(pattern);
        if (match && match.index && match.index > 3) {
          const newContent = content.slice(0, match.index - 3);
          return newContent;
        }
        return content;
      }
      return content;
    };

    content = trimIncompleteCodeSection(content);
  }

  const shouldShowLoader =
    !toolCall || (toolCall.tool_name === SEARCH_TOOL_NAME && !content);
  const defaultLoader = shouldShowLoader ? (
    <div className="my-auto text-sm flex flex-col gap-1">
      <Skeleton className="h-5 w-full" />
      <Skeleton className="h-5 w-full" />
      <Skeleton className="h-5 w-3/4" />
    </div>
  ) : undefined;

  return (
    <div className={`flex -mr-6 w-full pb-5`}>
      <div className="w-full">
        <div className="">
          <div className="flex">
            <AssistantIcon
              size="large"
              assistant={alternativeAssistant || currentAssistant}
            />

            <div className="my-auto ml-2 font-bold text-inverted-inverted">
              {assistantName || "enMedD AI"}
            </div>

            {query === undefined &&
              hasDocs &&
              handleShowRetrieved !== undefined &&
              isCurrentlyShowingRetrieved !== undefined &&
              !retrievalDisabled && (
                <div className="absolute flex ml-8 w-message-xs 2xl:w-message-sm 3xl:w-message-default">
                  <div className="ml-auto">
                    <ShowHideDocsButton
                      messageId={messageId}
                      isCurrentlyShowingRetrieved={isCurrentlyShowingRetrieved}
                      handleShowRetrieved={handleShowRetrieved}
                      handleToggleSideBar={handleToggleSideBar}
                    />
                  </div>
                </div>
              )}
          </div>

          <div className="pl-1.5 md:pl-12 break-words w-full">
            {(!toolCall || toolCall.tool_name === SEARCH_TOOL_NAME) && (
              <>
                {query !== undefined &&
                  handleShowRetrieved !== undefined &&
                  isCurrentlyShowingRetrieved !== undefined &&
                  !retrievalDisabled && (
                    <div>
                      <SearchSummary
                        query={query}
                        hasDocs={hasDocs || false}
                        messageId={messageId}
                        isCurrentlyShowingRetrieved={
                          isCurrentlyShowingRetrieved
                        }
                        handleShowRetrieved={handleShowRetrieved}
                        handleSearchQueryEdit={handleSearchQueryEdit}
                        handleToggleSideBar={handleToggleSideBar}
                      />
                    </div>
                  )}
                {handleForceSearch &&
                  content &&
                  query === undefined &&
                  !hasDocs &&
                  !retrievalDisabled && (
                    <div className="pb-2">
                      <SkippedSearch handleForceSearch={handleForceSearch} />
                    </div>
                  )}
              </>
            )}

            {toolCall &&
              !TOOLS_WITH_CUSTOM_HANDLING.includes(toolCall.tool_name) && (
                <div className="my-2">
                  <ToolRunDisplay
                    toolName={
                      toolCall.tool_result && content
                        ? `Used "${toolCall.tool_name}"`
                        : `Using "${toolCall.tool_name}"`
                    }
                    toolLogo={<Wrench size={15} className="my-auto mr-1" />}
                    isRunning={!toolCall.tool_result || !content}
                  />
                </div>
              )}

            {toolCall &&
              toolCall.tool_name === IMAGE_GENERATION_TOOL_NAME &&
              !toolCall.tool_result && (
                <div className="my-2">
                  <ToolRunDisplay
                    toolName={`Generating images`}
                    toolLogo={<ImageIcon size={15} className="my-auto mr-1" />}
                    isRunning={!toolCall.tool_result}
                  />
                </div>
              )}

            {content ? (
              <>
                <FileDisplay files={files || []} />

                {typeof content === "string" ? (
                  <ReactMarkdown
                    key={messageId}
                    className="max-w-full prose markdown"
                    components={{
                      a: (props) => {
                        const { node, ...rest } = props;
                        // for some reason <a> tags cause the onClick to not apply
                        // and the links are unclickable
                        // TODO: fix the fact that you have to double click to follow link
                        // for the first link
                        return (
                          <a
                            key={node?.position?.start?.offset}
                            onClick={() =>
                              rest.href
                                ? window.open(rest.href, "_blank")
                                : undefined
                            }
                            className="cursor-pointer text-primary hover:text-primary-foreground"
                            // href={rest.href}
                            // target="_blank"
                            // rel="noopener noreferrer"
                          >
                            {rest.children}
                          </a>
                        );
                      },
                      code: (props) => (
                        <CodeBlock {...props} content={content as string} />
                      ),
                      p: ({ node, ...props }) => (
                        <p {...props} className="ault mt-2.5" />
                      ),
                    }}
                    remarkPlugins={[remarkGfm]}
                    rehypePlugins={[[rehypePrism, { ignoreMissing: true }]]}
                  >
                    {content}
                  </ReactMarkdown>
                ) : (
                  content
                )}
              </>
            ) : isComplete ? null : (
              defaultLoader
            )}
            {citedDocuments && citedDocuments.length > 0 && (
              <div className="mt-2 flex flex-col gap-1">
                <b className="text-sm text-inverted-inverted">Sources:</b>
                <div className="flex flex-wrap gap-2">
                  {citedDocuments
                    .filter(([_, document]) => document.semantic_identifier)
                    .map(([citationKey, document], ind) => {
                      const display = (
                        <div className="w-full flex gap-1.5">
                          <SourceIcon
                            sourceType={document.source_type}
                            iconSize={16}
                          />
                          <p className="truncate">
                            [{citationKey}] {document!.semantic_identifier}
                          </p>
                        </div>
                      );
                      if (document.link) {
                        return (
                          <Badge
                            variant="secondary"
                            className="cursor-pointer hover:bg-opacity-75"
                            key={document.document_id}
                          >
                            <a
                              href={document.link}
                              target="_blank"
                              className="cursor-pointer flex truncate"
                            >
                              {display}
                            </a>
                          </Badge>
                        );
                      } else {
                        return (
                          <Badge
                            variant="secondary"
                            className="cursor-pointer hover:bg-opacity-75"
                            key={document.document_id}
                          >
                            {display}
                          </Badge>
                        );
                      }
                    })}
                </div>
              </div>
            )}
          </div>
          {handleFeedback && (
            <div className="flex flex-row gap-x-0.5 pl-1 md:pl-12 mt-1.5">
              <CopyButton content={content.toString()} smallIcon />
<<<<<<< HEAD
              <CustomTooltip
                trigger={
                  <CustomModal
                    trigger={
                      <Button
                        variant="ghost"
                        size="smallIcon"
                        onClick={() => {
                          handleFeedback("like");
                          setIsLikeModalOpen(true);
                        }}
                      >
                        <ThumbsUp size={16} />
                      </Button>
                    }
                    onClose={() => setIsLikeModalOpen(false)}
                    open={isLikeModalOpen}
                    title={
                      <div className="flex text-2xl font-bold pb-6">
                        <div className="my-auto mr-1">
                          <ThumbsUpIcon className="my-auto mr-2 text-green-500" />
=======

              {showLikeButton && (
                <CustomTooltip
                  trigger={
                    <CustomModal
                      trigger={
                        <Button
                          variant="ghost"
                          size="smallIcon"
                          onClick={() => {
                            handleFeedback("like");
                            setIsLikeModalOpen(true);
                          }}
                          className={
                            feedbackSubmitted ? "pointer-events-none" : ""
                          }
                        >
                          <ThumbsUp
                            size={16}
                            className={
                              feedbackSubmitted
                                ? "fill-primary stroke-primary cursor-not-allowed"
                                : ""
                            }
                          />
                        </Button>
                      }
                      onClose={() => setIsLikeModalOpen(false)}
                      open={isLikeModalOpen}
                      title={
                        <div className="flex text-2xl font-bold pb-6">
                          <div className="my-auto mr-1">
                            <ThumbsUpIcon className="my-auto mr-2 text-green-500" />
                          </div>
                          Provide additional feedback
>>>>>>> 502a4e56
                        </div>
                      }
                    >
                      <FeedbackModal
                        feedbackType="like"
                        onClose={onClose}
                        onSubmit={handleLikeSubmit}
                        onModalClose={() => setIsLikeModalOpen(false)}
                      />
                    </CustomModal>
                  }
                  side="bottom"
                >
                  Good response
                </CustomTooltip>
              )}

              {showDislikeButton && (
                <CustomTooltip
                  trigger={
                    <CustomModal
                      trigger={
                        <Button
                          variant="ghost"
                          size="smallIcon"
                          onClick={() => {
                            handleFeedback("dislike");
                            setIsDislikeModalOpen(true);
                          }}
                          className={
                            feedbackSubmitted ? "pointer-events-none" : ""
                          }
                        >
                          <ThumbsDown
                            size={16}
                            className={
                              feedbackSubmitted
                                ? "fill-primary stroke-primary cursor-not-allowed"
                                : ""
                            }
                          />
                        </Button>
                      }
                      onClose={() => setIsDislikeModalOpen(false)}
                      open={isDislikeModalOpen}
                      title={
                        <div className="flex text-2xl font-bold pb-6">
                          <div className="my-auto mr-1">
                            <ThumbsDownIcon className="my-auto mr-2 text-red-600" />
                          </div>
                          Provide additional feedback
                        </div>
                      }
                    >
                      <FeedbackModal
                        feedbackType="dislike"
                        onClose={onClose}
                        onSubmit={handleDislikeSubmit}
                        onModalClose={() => setIsDislikeModalOpen(false)}
                      />
                    </CustomModal>
                  }
                  side="bottom"
                >
                  Bad response
                </CustomTooltip>
              )}
            </div>
          )}
        </div>
      </div>
    </div>
  );
};

function MessageSwitcher({
  currentPage,
  totalPages,
  handlePrevious,
  handleNext,
}: {
  currentPage: number;
  totalPages: number;
  handlePrevious: () => void;
  handleNext: () => void;
}) {
  return (
    <div className="flex items-center text-sm space-x-2 pt-2">
      <CustomTooltip
        trigger={
          <Button
            variant="ghost"
            size="icon"
            onClick={currentPage === 1 ? undefined : handlePrevious}
          >
            <ChevronLeft />
          </Button>
        }
        asChild
      >
        Previous
      </CustomTooltip>
      <span className="select-none  text-medium min-w-8 text-center">
        {currentPage} / {totalPages}
      </span>
      <CustomTooltip
        trigger={
          <Button
            variant="ghost"
            size="icon"
            onClick={currentPage === totalPages ? undefined : handleNext}
          >
            <ChevronRight />
          </Button>
        }
        asChild
      >
        Next
      </CustomTooltip>
    </div>
  );
}

import { Badge } from "@/components/ui/badge";
import {
  Pencil,
  ThumbsDown,
  ThumbsUp,
  Wrench,
  Image as ImageIcon,
  ChevronLeft,
  ChevronRight,
  User,
  ThumbsDownIcon,
  ThumbsUpIcon,
} from "lucide-react";
import { User as UserTypes } from "@/lib/types";
import { FeedbackModal } from "../modal/FeedbackModal";
import { CustomModal } from "@/components/CustomModal";
import { UserProfile } from "@/components/UserProfile";
import { CustomTooltip } from "@/components/CustomTooltip";

export const HumanMessage = ({
  content,
  files,
  messageId,
  otherMessagesCanSwitchTo,
  onEdit,
  onMessageSelection,
  user,
}: {
  content: string;
  files?: FileDescriptor[];
  messageId?: number | null;
  otherMessagesCanSwitchTo?: number[];
  onEdit?: (editedContent: string) => void;
  onMessageSelection?: (messageId: number) => void;
  user?: UserTypes | null;
}) => {
  const textareaRef = useRef<HTMLTextAreaElement>(null);

  const [isHovered, setIsHovered] = useState(false);
  const [isEditing, setIsEditing] = useState(false);
  const [editedContent, setEditedContent] = useState(content);

  useEffect(() => {
    if (!isEditing) {
      setEditedContent(content);
    }
  }, [content]);

  useEffect(() => {
    if (textareaRef.current) {
      // Focus the textarea
      textareaRef.current.focus();
      // Move the cursor to the end of the text
      textareaRef.current.selectionStart = textareaRef.current.value.length;
      textareaRef.current.selectionEnd = textareaRef.current.value.length;
    }
  }, [isEditing]);

  const handleEditSubmit = () => {
    if (editedContent.trim() !== content.trim()) {
      onEdit?.(editedContent);
    }
    setIsEditing(false);
  };

  const currentMessageInd = messageId
    ? otherMessagesCanSwitchTo?.indexOf(messageId)
    : undefined;

  return (
    <div
      className="relative flex w-full pb-5 -mr-6"
      onMouseEnter={() => setIsHovered(true)}
      onMouseLeave={() => setIsHovered(false)}
    >
      <div className="w-full">
        <div className="">
          <div className="flex">
            <div className="mx-1">
              <UserProfile user={user} size={34} textSize="text-base" />
            </div>

            <div className="my-auto ml-2 font-bold text-inverted-inverted">
              You
            </div>
          </div>
          <div className="flex flex-wrap pt-4 pl-1.5 md:pl-12 w-full">
            <div className="break-words w-full">
              <FileDisplay files={files || []} />
              {isEditing ? (
                <div>
                  <div
                    className={`
                      opacity-100
                      w-full
                      flex
                      flex-col
                      border 
                      border-border 
                      rounded-regular 
                      pb-2
                      [&:has(textarea:focus)]::ring-1
                      [&:has(textarea:focus)]::ring-black
                    `}
                  >
                    <Textarea
                      ref={textareaRef}
                      className={`
                      m-0 
                      focus-visible:!ring-0
                      focus-visible:!ring-offset-0
                      w-full 
                      h-auto
                      shrink
                      border-0
                      !rounded-regular 
                      whitespace-normal 
                      break-word
                      overscroll-contain
                      outline-none 
                      placeholder-gray-400 
                      resize-none
                      pl-4
                      overflow-y-auto
                      py-4`}
                      aria-multiline
                      role="textarea"
                      value={editedContent}
                      style={{ scrollbarWidth: "thin" }}
                      onChange={(e) => {
                        setEditedContent(e.target.value);
                        e.target.style.height = `${e.target.scrollHeight}px`;
                      }}
                      onKeyDown={(e) => {
                        if (e.key === "Escape") {
                          e.preventDefault();
                          setEditedContent(content);
                          setIsEditing(false);
                        }
                        // Submit edit if "Command Enter" is pressed, like in ChatGPT
                        if (e.key === "Enter" && e.metaKey) {
                          handleEditSubmit();
                        }
                      }}
                    />
                    <div className="flex justify-end gap-2 pr-4 mt-2">
                      <Button
                        onClick={() => {
                          setEditedContent(content);
                          setIsEditing(false);
                        }}
                        variant="destructive"
                      >
                        Cancel
                      </Button>
                      <Button onClick={handleEditSubmit}>Submit</Button>
                    </div>
                  </div>
                </div>
              ) : typeof content === "string" ? (
                <div className="relative">
                  <div className="flex flex-col max-w-full prose preserve-lines">
                    {content}
                  </div>

                  {onEdit &&
                    isHovered &&
                    !isEditing &&
                    (!files || files.length === 0) && (
                      <div className="bg-hover absolute -top-11 right-0 rounded">
                        <CustomTooltip
                          trigger={
                            <Button
                              variant="ghost"
                              size="smallIcon"
                              onClick={() => {
                                setIsEditing(true);
                                setIsHovered(false);
                              }}
                            >
                              <Pencil size={16} />
                            </Button>
                          }
                          asChild
                        >
                          Edit
                        </CustomTooltip>
                      </div>
                    )}
                </div>
              ) : (
                content
              )}
            </div>
          </div>
          <div className="flex flex-col md:flex-row gap-x-0.5 ml-12">
            {currentMessageInd !== undefined &&
              onMessageSelection &&
              otherMessagesCanSwitchTo &&
              otherMessagesCanSwitchTo.length > 1 && (
                <div className="mr-2">
                  <MessageSwitcher
                    currentPage={currentMessageInd + 1}
                    totalPages={otherMessagesCanSwitchTo.length}
                    handlePrevious={() =>
                      onMessageSelection(
                        otherMessagesCanSwitchTo[currentMessageInd - 1]
                      )
                    }
                    handleNext={() =>
                      onMessageSelection(
                        otherMessagesCanSwitchTo[currentMessageInd + 1]
                      )
                    }
                  />
                </div>
              )}
          </div>
        </div>
      </div>
    </div>
  );
};<|MERGE_RESOLUTION|>--- conflicted
+++ resolved
@@ -386,29 +386,6 @@
           {handleFeedback && (
             <div className="flex flex-row gap-x-0.5 pl-1 md:pl-12 mt-1.5">
               <CopyButton content={content.toString()} smallIcon />
-<<<<<<< HEAD
-              <CustomTooltip
-                trigger={
-                  <CustomModal
-                    trigger={
-                      <Button
-                        variant="ghost"
-                        size="smallIcon"
-                        onClick={() => {
-                          handleFeedback("like");
-                          setIsLikeModalOpen(true);
-                        }}
-                      >
-                        <ThumbsUp size={16} />
-                      </Button>
-                    }
-                    onClose={() => setIsLikeModalOpen(false)}
-                    open={isLikeModalOpen}
-                    title={
-                      <div className="flex text-2xl font-bold pb-6">
-                        <div className="my-auto mr-1">
-                          <ThumbsUpIcon className="my-auto mr-2 text-green-500" />
-=======
 
               {showLikeButton && (
                 <CustomTooltip
@@ -444,7 +421,6 @@
                             <ThumbsUpIcon className="my-auto mr-2 text-green-500" />
                           </div>
                           Provide additional feedback
->>>>>>> 502a4e56
                         </div>
                       }
                     >
