import { getSourceMetadataForSources } from "@/lib/sources";
import { User, ValidSources } from "@/lib/types";
import { Assistant } from "../admin/assistants/interfaces";
import { Badge } from "@/components/ui/badge";
import { Bookmark, Info } from "lucide-react";
import { CustomTooltip } from "@/components/CustomTooltip";
import { AssistantIcon } from "@/components/assistants/AssistantIcon";

export function ChatIntro({
  availableSources,
  liveAssistant,
  children,
  user,
}: {
  availableSources: ValidSources[];
  liveAssistant: Assistant;
  children?: React.ReactNode;
  user?: User | null;
}) {
  const availableSourceMetadata = getSourceMetadataForSources(availableSources);
  return (
    <>
      <div className="flex 2xl:justify-center w-full my-auto md:py-20">
        <div className="max-w-full mx-auto 2xl:w-searchbar px-5 md:px-8 lg:px-5 2xl:px-0 mt-10 md:mt-16 lg:mt-0 2xl:mt-14">
          <div className="flex flex-col items-center gap-4 md:pb-6">
            <AssistantIcon assistant={liveAssistant} size="xxlarge" />
            <h1 className="text-[1.5rem] md:text-[2.5rem] font-semibold leading-[1.2] tracking-tighter text-dark-900 text-center">
              {liveAssistant?.name || "Vanguard AI"}
            </h1>
<<<<<<< HEAD
            <div className="flex items-center gap-2 text-subtle">
              By: {liveAssistant?.owner?.email || "Vanguard AI"}
            </div>
=======
            {/* <div className="flex items-center gap-2 text-subtle">
              By: {liveAssistant?.owner?.email || "Arnold AI"}
            </div> */}
>>>>>>> b6ff0fe7
            <p className="text-center text-dark-900 w-full md:w-3/4 line-clamp">
              {liveAssistant?.description || ""}
            </p>
          </div>

          {liveAssistant && liveAssistant.num_chunks !== 0 && (
            <div>
              {liveAssistant.document_sets.length > 0 && (
                <div className="mt-2">
                  <p className="mt-4 mb-1 font-bold text-dark-900">
                    Document Sets:{" "}
                  </p>
                  <div className="flex flex-wrap gap-2">
                    {liveAssistant.document_sets.map((documentSet) => (
                      <div key={documentSet.id} className="w-fit">
                        <CustomTooltip
                          trigger={
                            <Badge variant="secondary">
                              <Bookmark size={16} />
                              {documentSet.name}
                            </Badge>
                          }
                        >
                          <div className="flex items-center gap-1">
                            <Info size={16} />
                            <div className="!text-sm">
                              {documentSet.description}
                            </div>
                          </div>
                        </CustomTooltip>
                      </div>
                    ))}
                  </div>
                </div>
              )}

              {availableSources.length > 0 && (
                <div className="mt-1">
                  <p className="mt-4 mb-1 font-bold text-dark-900">
                    Connected Sources:{" "}
                  </p>
                  <div className={`flex flex-wrap gap-2`}>
                    {availableSourceMetadata.map((sourceMetadata) => (
                      <Badge
                        key={sourceMetadata.internalName}
                        variant="secondary"
                      >
                        {sourceMetadata.icon({})}
                        {sourceMetadata.displayName}
                      </Badge>
                    ))}
                  </div>
                </div>
              )}
            </div>
          )}

          {children}
        </div>
      </div>
    </>
  );
}<|MERGE_RESOLUTION|>--- conflicted
+++ resolved
@@ -27,15 +27,9 @@
             <h1 className="text-[1.5rem] md:text-[2.5rem] font-semibold leading-[1.2] tracking-tighter text-dark-900 text-center">
               {liveAssistant?.name || "Vanguard AI"}
             </h1>
-<<<<<<< HEAD
-            <div className="flex items-center gap-2 text-subtle">
+            {/* <div className="flex items-center gap-2 text-subtle">
               By: {liveAssistant?.owner?.email || "Vanguard AI"}
-            </div>
-=======
-            {/* <div className="flex items-center gap-2 text-subtle">
-              By: {liveAssistant?.owner?.email || "Arnold AI"}
             </div> */}
->>>>>>> b6ff0fe7
             <p className="text-center text-dark-900 w-full md:w-3/4 line-clamp">
               {liveAssistant?.description || ""}
             </p>
