import { useState } from "react";
import { Text } from "@tremor/react";
import { ChatSessionSharedStatus } from "../interfaces";
import { CopyButton } from "@/components/CopyButton";
import { Copy, Share } from "lucide-react";
import { Button } from "@/components/ui/button";
import Link from "next/link";
import { CustomModal } from "@/components/CustomModal";
import { CustomTooltip } from "@/components/CustomTooltip";
import { useToast } from "@/hooks/use-toast";

function buildShareLink(chatSessionId: number) {
  const baseUrl = `${window.location.protocol}//${window.location.host}`;
  return `${baseUrl}/chat/shared/${chatSessionId}`;
}

async function generateShareLink(chatSessionId: number) {
  const response = await fetch(`/api/chat/chat-session/${chatSessionId}`, {
    method: "PATCH",
    headers: {
      "Content-Type": "application/json",
    },
    body: JSON.stringify({ sharing_status: "public" }),
  });

  if (response.ok) {
    return buildShareLink(chatSessionId);
  }
  return null;
}

async function deleteShareLink(chatSessionId: number) {
  const response = await fetch(`/api/chat/chat-session/${chatSessionId}`, {
    method: "PATCH",
    headers: {
      "Content-Type": "application/json",
    },
    body: JSON.stringify({ sharing_status: "private" }),
  });

  return response.ok;
}

export function ShareChatSessionModal({
  chatSessionId,
  existingSharedStatus,
  onShare,
  onPopover,
}: {
  chatSessionId: number;
  existingSharedStatus: ChatSessionSharedStatus;
  onShare?: (shared: boolean) => void;
  onPopover?: boolean;
}) {
  const [isShareModalOpen, setIsShareModalOpen] = useState(false);
  const [linkGenerating, setLinkGenerating] = useState(false);
  const [shareLink, setShareLink] = useState<string>(
    existingSharedStatus === ChatSessionSharedStatus.Public
      ? buildShareLink(chatSessionId)
      : ""
  );
  const { toast } = useToast();

  return (
    <CustomModal
      title="Share link to Chat"
      trigger={
        onPopover ? (
          <Button
<<<<<<< HEAD
            variant="ghost"
=======
>>>>>>> 94e7e0a1
            onClick={() => setIsShareModalOpen(true)}
             variant='ghost'
          >
            <Share className="mr-2" size={16} />
            Share
          </Button>
        ) : (
          <CustomTooltip
            trigger={
<<<<<<< HEAD
              <Button
                variant="ghost"
                size="icon"
                onClick={() => setIsShareModalOpen(true)}
              >
=======
              <Button variant='ghost' size='icon' onClick={() => setIsShareModalOpen(true)}>
>>>>>>> 94e7e0a1
                <Share size={20} />
              </Button>
            }
          >
            Share
          </CustomTooltip>
        )
      }
      onClose={() => setIsShareModalOpen(false)}
      open={isShareModalOpen}
    >
      <div className="flex mt-2">
        {shareLink ? (
          <div>
            <p>
              This chat session is currently shared. Anyone at your organization
              can view the message history using the following link:
            </p>

            <div className="flex py-2 items-center gap-2">
              <CopyButton content={shareLink} />
              <Link
                href={shareLink}
                target="_blank"
                className="underline text-link text-sm"
              >
                {shareLink}
              </Link>
            </div>

            <p className="mb-4">
              Click the button below to make the chat private again.
            </p>

            <Button
              onClick={async () => {
                setLinkGenerating(true);

                const success = await deleteShareLink(chatSessionId);
                if (success) {
                  setShareLink("");
                  onShare && onShare(false);
                  toast({
                    title: "Share link deleted",
                    description:
                      "The share link has been successfully deleted.",
                    variant: "success",
                  });
                } else {
                  toast({
                    title: "Failed to delete share link",
                    description: "There was an issue deleting the share link.",
                    variant: "destructive",
                  });
                }

                setLinkGenerating(false);
              }}
              variant="destructive"
            >
              Delete Share Link
            </Button>
          </div>
        ) : (
          <div>
            <div className="pb-6">
              <span className="font-bold">Warning</span>
              <p className="pt-2">
                Ensure that all content in the chat is safe to share with the
                whole organization. The content of the retrieved documents will
                not be visible, but the names of cited documents as well as the
                AI and human messages will be visible.
              </p>
            </div>

            <Button
              onClick={async () => {
                setLinkGenerating(true);

                // NOTE: for "inescure" non-https setup, the `navigator.clipboard.writeText` may fail
                // as the browser may not allow the clipboard to be accessed.
                try {
                  const shareLink = await generateShareLink(chatSessionId);
                  if (!shareLink) {
                    toast({
                      title: "Failed to generate share link",
                      description:
                        "There was an issue generating the share link.",
                      variant: "destructive",
                    });
                  } else {
                    setShareLink(shareLink);
                    onShare && onShare(true);
                    navigator.clipboard.writeText(shareLink);
                    toast({
                      title: "Share link generated and copied",
                      description:
                        "The share link has been successfully copied to the clipboard.",
                      variant: "success",
                    });
                  }
                } catch (e) {
                  console.error(e);
                  toast({
                    title: "Error",
                    description:
                      "An unexpected error occurred while generating the share link.",
                    variant: "destructive",
                  });
                }

                setLinkGenerating(false);
              }}
            >
              <Copy size={16} /> Generate and Copy Share Link
            </Button>
          </div>
        )}
      </div>
    </CustomModal>
  );
}<|MERGE_RESOLUTION|>--- conflicted
+++ resolved
@@ -67,10 +67,6 @@
       trigger={
         onPopover ? (
           <Button
-<<<<<<< HEAD
-            variant="ghost"
-=======
->>>>>>> 94e7e0a1
             onClick={() => setIsShareModalOpen(true)}
              variant='ghost'
           >
@@ -80,15 +76,11 @@
         ) : (
           <CustomTooltip
             trigger={
-<<<<<<< HEAD
               <Button
                 variant="ghost"
                 size="icon"
                 onClick={() => setIsShareModalOpen(true)}
               >
-=======
-              <Button variant='ghost' size='icon' onClick={() => setIsShareModalOpen(true)}>
->>>>>>> 94e7e0a1
                 <Share size={20} />
               </Button>
             }
