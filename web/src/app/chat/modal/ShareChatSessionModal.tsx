--- conflicted
+++ resolved
@@ -76,15 +76,11 @@
         ) : (
           <CustomTooltip
             trigger={
-<<<<<<< HEAD
-              <Button variant='ghost' size='icon' onClick={() => setIsShareModalOpen(true)}>
-=======
               <Button
                 variant="ghost"
                 size="icon"
                 onClick={() => setIsShareModalOpen(true)}
               >
->>>>>>> 68e4e5e4
                 <Share size={20} />
               </Button>
             }
