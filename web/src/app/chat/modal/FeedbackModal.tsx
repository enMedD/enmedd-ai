"use client";

import { useState } from "react";
import { FeedbackType } from "../types";
import { Button } from "@/components/ui/button";
import { Textarea } from "@/components/ui/textarea";
import { RadioGroup, RadioGroupItem } from "@/components/ui/radio-group";
import { Label } from "@/components/ui/label";

const predefinedPositiveFeedbackOptions =
  process.env.NEXT_PUBLIC_POSITIVE_PREDEFINED_FEEDBACK_OPTIONS?.split(",") ||
  [];
const predefinedNegativeFeedbackOptions =
  process.env.NEXT_PUBLIC_NEGATIVE_PREDEFINED_FEEDBACK_OPTIONS?.split(",") || [
    "Retrieved documents were not relevant",
    "AI misread the documents",
    "Cited source had incorrect information",
  ];

interface FeedbackModalProps {
  feedbackType: FeedbackType;
  onClose?: () => void;
  onSubmit?: (
    messageId: number,
    feedbackType: FeedbackType,
    feedbackDetails: string,
    predefinedFeedback: string | undefined
  ) => Promise<void>;
  onModalClose: () => void;
  currentFeedback?: [FeedbackType, number] | null;
}

export const FeedbackModal = ({
  feedbackType,
  onClose,
  onSubmit,
  onModalClose,
  currentFeedback,
}: FeedbackModalProps) => {
  const [message, setMessage] = useState("");
  const [predefinedFeedback, setPredefinedFeedback] = useState<
    string | undefined
  >();

  const handlePredefinedFeedback = (feedback: string) => {
    setPredefinedFeedback(feedback);
  };

  const predefinedFeedbackOptions =
    feedbackType === "like"
      ? predefinedPositiveFeedbackOptions
      : predefinedNegativeFeedbackOptions;

  const handleSubmit = () => {
    if (onSubmit && currentFeedback) {
      onSubmit(
        currentFeedback[1],
        currentFeedback[0],
        message,
        predefinedFeedback
      );
      setMessage("");
      setPredefinedFeedback(undefined);
      onModalClose();
      if (onClose) {
        onClose();
      }
    }
  };

  return (
    <div className="space-y-4">
      <Textarea
        autoFocus
        role="textarea"
        aria-multiline
        placeholder={
          feedbackType === "like"
            ? "(Optional) What did you like about this response?"
            : "(Optional) What was the issue with the response? How could it be improved?"
        }
        value={message}
        onChange={(e) => setMessage(e.target.value)}
        className="min-h-40"
      />
<<<<<<< HEAD
      <RadioGroup className="pb-4">
        {predefinedFeedbackOptions.map((feedback, index) => (
          <div
            key={index}
            className="flex items-center space-x-2"
            onClick={() => handlePredefinedFeedback(feedback)}
          >
            <RadioGroupItem value={feedback} id={feedback} />
            <Label htmlFor={feedback}>{feedback}</Label>
          </div>
        ))}
      </RadioGroup>
      <div className="w-full flex items-center justify-center">
=======
      {predefinedFeedbackOptions && (
        <RadioGroup>
          {predefinedFeedbackOptions.map((feedback, index) => (
            <div
              key={index}
              className="flex items-center space-x-2"
              onClick={() => handlePredefinedFeedback(feedback)}
            >
              <RadioGroupItem value={feedback} id={feedback} />
              <Label htmlFor={feedback}>{feedback}</Label>
            </div>
          ))}
        </RadioGroup>
      )}

      <div className="w-full flex justify-end gap-2">
        <Button onClick={onModalClose} variant="ghost">
          Cancel
        </Button>
>>>>>>> f975b1fe
        <Button onClick={handleSubmit}>Submit feedback</Button>
      </div>
    </div>
  );
};<|MERGE_RESOLUTION|>--- conflicted
+++ resolved
@@ -83,21 +83,6 @@
         onChange={(e) => setMessage(e.target.value)}
         className="min-h-40"
       />
-<<<<<<< HEAD
-      <RadioGroup className="pb-4">
-        {predefinedFeedbackOptions.map((feedback, index) => (
-          <div
-            key={index}
-            className="flex items-center space-x-2"
-            onClick={() => handlePredefinedFeedback(feedback)}
-          >
-            <RadioGroupItem value={feedback} id={feedback} />
-            <Label htmlFor={feedback}>{feedback}</Label>
-          </div>
-        ))}
-      </RadioGroup>
-      <div className="w-full flex items-center justify-center">
-=======
       {predefinedFeedbackOptions && (
         <RadioGroup>
           {predefinedFeedbackOptions.map((feedback, index) => (
@@ -117,7 +102,6 @@
         <Button onClick={onModalClose} variant="ghost">
           Cancel
         </Button>
->>>>>>> f975b1fe
         <Button onClick={handleSubmit}>Submit feedback</Button>
       </div>
     </div>
