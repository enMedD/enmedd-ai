import React, { useState, useRef, useEffect } from "react";
import {
  ChevronDownIcon,
  ChevronRightIcon,
  IconProps,
} from "@/components/icons/icons";

interface ChatInputOptionProps {
  name?: string;
  Icon: ({ size, className }: IconProps) => JSX.Element;
  onClick?: () => void;
  size?: number;
  tooltipContent?: React.ReactNode;
  flexPriority?: "shrink" | "stiff" | "second";
  toggle?: boolean;
}

export const ChatInputOption: React.FC<ChatInputOptionProps> = ({
  name,
  Icon,
  // icon: Icon,
  size = 16,
  flexPriority,
  tooltipContent,
  toggle,
  onClick,
}) => {
  const [isDropupVisible, setDropupVisible] = useState(false);
  const [isTooltipVisible, setIsTooltipVisible] = useState(false);
  const componentRef = useRef<HTMLDivElement>(null);

  useEffect(() => {
    const handleClickOutside = (event: MouseEvent) => {
      if (
        componentRef.current &&
        !componentRef.current.contains(event.target as Node)
      ) {
        setIsTooltipVisible(false);
        setDropupVisible(false);
      }
    };

    document.addEventListener("mousedown", handleClickOutside);
    return () => {
      document.removeEventListener("mousedown", handleClickOutside);
    };
  }, []);

  return (
    <div
      ref={componentRef}
      className={`
<<<<<<< HEAD
        border 
        rounded-regular 
=======
        relative 
        cursor-pointer 
>>>>>>> c65f2690
        flex 
        items-center 
        space-x-2 
        text-text-700
        hover:bg-hover
        hover:text-emphasis
        p-1.5
        rounded-md
        ${
          flexPriority === "shrink" &&
          "flex-shrink-100 flex-grow-0 flex-basis-auto min-w-[30px] whitespace-nowrap overflow-hidden"
        }
        ${
          flexPriority === "second" &&
          "flex-shrink flex-basis-0 min-w-[30px] whitespace-nowrap overflow-hidden"
        }
        ${
          flexPriority === "stiff" &&
          "flex-none whitespace-nowrap overflow-hidden"
        }
      `}
      title={name}
      onClick={onClick}
    >
<<<<<<< HEAD
      {options.map((option) => (
        <DefaultDropdownElement
          key={option.value}
          name={option.name}
          onSelect={() => {
            if (option.onClick) {
              option.onClick();
              setDropupVisible(false);
            }
          }}
          isSelected={false}
        />
      ))}
    </div>
  ) : null;

  const option = (
    <div className="relative w-fit">
      <div
        className="
          cursor-pointer 
          flex 
          items-center 
          space-x-2 
          text-subtle
          hover:bg-hover
          hover:
          p-1.5
          rounded-xs
        "
        onClick={handleClick}
        title={name}
      >
        <Icon size={size} className="flex-none" />
        <span className="text-sm break-all line-clamp-1">{name}</span>
      </div>
    </div>
  );

  if (!dropdownContent) {
    return (
      <div
        onClick={onClick}
        className={`text-ellipsis
          ${
            flexPriority == "shrink" &&
            "flex-shrink-[10000] flex-grow-0 flex-basis-auto min-w-[30px] whitespace-nowrap overflow-hidden"
          }
          ${
            flexPriority == "second" &&
            "flex-shrink flex-basis-0 min-w-[30px] whitespace-nowrap overflow-hidden"
          }
          ${
            flexPriority == "stiff" &&
            "flex-none whitespace-nowrap overflow-hidden"
          }
          `}
      >
        {option}
      </div>
    );
  }
=======
      <Icon size={size} className="flex-none" />
      <div className="flex items-center gap-x-.5">
        {name && <span className="text-sm break-all line-clamp-1">{name}</span>}
        {toggle && (
          <ChevronDownIcon className="flex-none ml-1" size={size - 4} />
        )}
      </div>
>>>>>>> c65f2690

      {isTooltipVisible && tooltipContent && (
        <div
          className="absolute z-10 p-2 text-sm text-white bg-black rounded shadow-lg"
          style={{
            top: "100%",
            left: "50%",
            transform: "translateX(-50%)",
            marginTop: "0.5rem",
            whiteSpace: "nowrap",
          }}
        >
          {tooltipContent}
        </div>
      )}
    </div>
  );
};<|MERGE_RESOLUTION|>--- conflicted
+++ resolved
@@ -50,13 +50,8 @@
     <div
       ref={componentRef}
       className={`
-<<<<<<< HEAD
-        border 
-        rounded-regular 
-=======
         relative 
         cursor-pointer 
->>>>>>> c65f2690
         flex 
         items-center 
         space-x-2 
@@ -81,70 +76,6 @@
       title={name}
       onClick={onClick}
     >
-<<<<<<< HEAD
-      {options.map((option) => (
-        <DefaultDropdownElement
-          key={option.value}
-          name={option.name}
-          onSelect={() => {
-            if (option.onClick) {
-              option.onClick();
-              setDropupVisible(false);
-            }
-          }}
-          isSelected={false}
-        />
-      ))}
-    </div>
-  ) : null;
-
-  const option = (
-    <div className="relative w-fit">
-      <div
-        className="
-          cursor-pointer 
-          flex 
-          items-center 
-          space-x-2 
-          text-subtle
-          hover:bg-hover
-          hover:
-          p-1.5
-          rounded-xs
-        "
-        onClick={handleClick}
-        title={name}
-      >
-        <Icon size={size} className="flex-none" />
-        <span className="text-sm break-all line-clamp-1">{name}</span>
-      </div>
-    </div>
-  );
-
-  if (!dropdownContent) {
-    return (
-      <div
-        onClick={onClick}
-        className={`text-ellipsis
-          ${
-            flexPriority == "shrink" &&
-            "flex-shrink-[10000] flex-grow-0 flex-basis-auto min-w-[30px] whitespace-nowrap overflow-hidden"
-          }
-          ${
-            flexPriority == "second" &&
-            "flex-shrink flex-basis-0 min-w-[30px] whitespace-nowrap overflow-hidden"
-          }
-          ${
-            flexPriority == "stiff" &&
-            "flex-none whitespace-nowrap overflow-hidden"
-          }
-          `}
-      >
-        {option}
-      </div>
-    );
-  }
-=======
       <Icon size={size} className="flex-none" />
       <div className="flex items-center gap-x-.5">
         {name && <span className="text-sm break-all line-clamp-1">{name}</span>}
@@ -152,7 +83,6 @@
           <ChevronDownIcon className="flex-none ml-1" size={size - 4} />
         )}
       </div>
->>>>>>> c65f2690
 
       {isTooltipVisible && tooltipContent && (
         <div
