"use client";

import {
  Search,
  MessageCircleMore,
  FolderPlus,
  Plus,
  Command,
} from "lucide-react";
import { useContext, useEffect } from "react";
import Link from "next/link";
import Image from "next/image";
import { useRouter } from "next/navigation";
import { ChatSession } from "../interfaces";

import { NEXT_PUBLIC_NEW_CHAT_DIRECTS_TO_SAME_ASSISTANT } from "@/lib/constants";

import { Folder } from "../folders/interfaces";
import { createFolder } from "../folders/FolderManagement";
import { SettingsContext } from "@/components/settings/SettingsProvider";

import { Button } from "@/components/ui/button";
import { Separator } from "@/components/ui/separator";
import { useToast } from "@/hooks/use-toast";
import { CustomTooltip } from "@/components/CustomTooltip";
import { useKeyboardShortcuts } from "@/hooks/useKeyboardShortcuts";
import VanguardAi from "../../../../public/logo-brand.png";
import { PageTab } from "@/components/PageTab";
import { buildImgUrl } from "../files/images/utils";
import {
  Sidebar,
  SidebarContent,
  SidebarFooter,
  SidebarGroup,
  SidebarGroupContent,
  SidebarHeader,
  SidebarMenu,
  SidebarMenuButton,
  SidebarMenuItem,
} from "@/components/ui/sidebar";

export const ChatSidebar = ({
  existingChats,
  currentChatSession,
  folders,
  openedFolders,
  isAssistant,
  teamspaceId,
  chatSessionIdRef,
}: {
  existingChats: ChatSession[];
  currentChatSession: ChatSession | null | undefined;
  folders: Folder[];
  openedFolders: { [key: number]: boolean };
  isAssistant?: boolean;
  teamspaceId?: string;
  chatSessionIdRef?: React.MutableRefObject<number | null>;
}) => {
  const router = useRouter();
  const { toast } = useToast();

  const currentChatId = currentChatSession?.id;

  // prevent the NextJS Router cache from causing the chat sidebar to not
  // update / show an outdated list of chats
  useEffect(() => {
    router.refresh();
  }, [currentChatId, router]);

  useKeyboardShortcuts([
    {
      key: "k",
      handler: () => {
        router.push(
          `${teamspaceId ? `/t/${teamspaceId}` : ""}/chat` +
            (NEXT_PUBLIC_NEW_CHAT_DIRECTS_TO_SAME_ASSISTANT &&
            currentChatSession
              ? `?assistantId=${currentChatSession.assistant_id}`
              : "")
        );
      },
      ctrlKey: true,
    },
    {
      key: "i",
      handler: () => {
        createFolder("New Folder")
          .then((folderId) => {
            console.log(`Folder created with ID: ${folderId}`);
            router.refresh();
          })
          .catch((error) => {
            console.error("Failed to create folder:", error);
            toast({
              title: "Folder Creation Failed",
              description: `Unable to create the folder: ${error.message}. Please try again.`,
              variant: "destructive",
            });
          });
      },
      ctrlKey: true,
    },
  ]);

  const combinedSettings = useContext(SettingsContext);
  if (!combinedSettings) {
    return null;
  }
  const settings = combinedSettings.settings;
  const workspaces = combinedSettings.workspaces;

  return (
<<<<<<< HEAD
    <>
      <div
        className={`
            flex-col 
            h-full
            flex
            z-overlay
            w-full py-4
            `}
        id="chat-sidebar"
      >
        <div className="flex items-center gap-1 w-full relative justify-center px-4 pb-5 pt-1">
          {workspaces && workspaces.custom_header_logo ? (
            <img
              src={buildImgUrl(workspaces?.custom_header_logo)}
              alt="Logo"
              className="h-8 object-contain w-full"
            />
          ) : (
            <Image src={VanguardAi} alt="logo-brand" height={32} />
          )}
        </div>

        {/* <Button
            variant="ghost"
            size="icon"
            onClick={toggleSideBar}
            className="lg:hidden"
          >
            <PanelLeftClose size={24} />
          </Button> */}

        <div className="h-full overflow-y-auto">
          <div className="px-4 text-sm font-medium flex flex-col">
            <Separator className="mb-4" />
            {settings.search_page_enabled && (
              <Link
                href={teamspaceId ? `/t/${teamspaceId}/search` : "/search"}
                className="flex px-4 py-2 h-10 rounded-regular cursor-pointer hover:bg-hover-light items-center gap-2 justify-between"
              >
                <div className="flex items-center gap-2">
                  <Search size={16} className="shrink-0" />
                  Search
                </div>
                <div className="flex items-center gap-1 font-normal">
                  <Command size={14} />S
                </div>
              </Link>
            )}
            {settings.chat_page_enabled && (
              <>
                <Link
                  href={teamspaceId ? `/t/${teamspaceId}/chat` : "/chat"}
                  className={`flex px-4 py-2 h-10 rounded-regular cursor-pointer items-center gap-2 justify-between ${
                    !isAssistant
                      ? "bg-brand-500 text-white"
                      : "hover:bg-hover-light"
                  }`}
=======
    <Sidebar collapsible="none" className="flex-1 flex overflow-hidden">
      <SidebarHeader className="gap-0 pb-0 pt-[17px] md:pt-[9px] px-3 flex items-center justify-center">
        {workspaces && workspaces.custom_header_logo ? (
          <img
            src={buildImgUrl(workspaces?.custom_header_logo)}
            alt="Logo"
            className="h-11 object-contain w-full"
          />
        ) : (
          <Image src={ArnoldAi} alt="arnoldai-logo" height={44} />
        )}
        <Separator className="mt-[9px]" />
      </SidebarHeader>

      <SidebarContent className="gap-0 overflow-x-hidden">
        <SidebarGroup>
          <SidebarGroupContent>
            <SidebarMenu>
              <SidebarMenuItem>
                <SidebarMenuButton
                  className="whitespace-nowrap shrink-0 truncate"
                  asChild
>>>>>>> b6ff0fe7
                >
                  <Link
                    href={teamspaceId ? `/t/${teamspaceId}/search` : "/search"}
                    className={`flex items-center gap-2 justify-between w-full`}
                  >
                    <div className="flex items-center gap-2">
                      <Search size={16} className="shrink-0" />
                      Search
                    </div>
                    <div className="flex items-center gap-1 font-normal">
                      <Command size={14} />S
                    </div>
                  </Link>
                </SidebarMenuButton>
              </SidebarMenuItem>

              {settings.chat_page_enabled && (
                <>
                  <SidebarMenuItem>
                    <SidebarMenuButton
                      className="whitespace-nowrap shrink-0 truncate"
                      variant="brand"
                      asChild
                    >
                      <Link
                        href={teamspaceId ? `/t/${teamspaceId}/chat` : "/chat"}
                        className={`flex items-center gap-2 justify-between w-full`}
                      >
                        <div className="flex items-center gap-2">
                          <MessageCircleMore size={16} className="shrink-0" />
                          Chat
                        </div>

                        <div className="flex items-center gap-1 font-normal">
                          <Command size={14} />D
                        </div>
                      </Link>
                    </SidebarMenuButton>
                  </SidebarMenuItem>

                  {/* {combinedSettings.featureFlags.explore_assistants && (
                    <SidebarMenuItem>
                      <SidebarMenuButton className="whitespace-nowrap shrink-0 truncate">
                        <Link
                          href="/assistants/mine"
                          className={`flex items-center gap-2 justify-between w-full`}
                        >
                          <div className="flex items-center gap-2">
                            <Headset size={16} />
                            Explore Assistants
                          </div>

                          <div className="flex items-center gap-1 font-normal">
                            <Command size={14} />A
                          </div>
                        </Link>
                      </SidebarMenuButton>
                    </SidebarMenuItem>
                  )} */}
                </>
              )}
            </SidebarMenu>
          </SidebarGroupContent>
          <Separator className="mt-2" />
        </SidebarGroup>

        <PageTab
          existingChats={existingChats}
          currentChatId={currentChatId}
          folders={folders}
          openedFolders={openedFolders}
          teamspaceId={teamspaceId}
          chatSessionIdRef={chatSessionIdRef}
        />
      </SidebarContent>

      <SidebarFooter>
        <SidebarMenu className="flex-row">
          <SidebarMenuItem className="flex-1">
            <SidebarMenuButton
              asChild
              variant="brand"
              className="flex items-center justify-center"
            >
              <Link
                href={
                  `${teamspaceId ? `/t/${teamspaceId}` : ""}/chat` +
                  (NEXT_PUBLIC_NEW_CHAT_DIRECTS_TO_SAME_ASSISTANT &&
                  currentChatSession
                    ? `?assistantId=${currentChatSession.assistant_id}`
                    : "")
                }
                className=" w-full"
              >
                <Plus size={16} />
                Start new chat
              </Link>
            </SidebarMenuButton>
          </SidebarMenuItem>
          <SidebarMenuItem>
            <SidebarMenuButton
              variant="brand"
              onClick={() =>
                createFolder("New Folder", teamspaceId)
                  .then((folderId) => {
                    console.log(`Folder created with ID: ${folderId}`);
                    router.refresh();
                  })
                  .catch((error) => {
                    console.error("Failed to create folder:", error);
                    toast({
                      title: "Folder Creation Failed",
                      description: `Unable to create the folder: ${error.message}. Please try again.`,
                      variant: "destructive",
                    });
                  })
              }
              tooltip={{
                children: "Create New Folder",
                hidden: false,
              }}
              size="icon"
              className="flex items-center justify-center"
            >
              <FolderPlus size={16} />
            </SidebarMenuButton>
          </SidebarMenuItem>
        </SidebarMenu>
      </SidebarFooter>
    </Sidebar>
  );
};<|MERGE_RESOLUTION|>--- conflicted
+++ resolved
@@ -110,66 +110,6 @@
   const workspaces = combinedSettings.workspaces;
 
   return (
-<<<<<<< HEAD
-    <>
-      <div
-        className={`
-            flex-col 
-            h-full
-            flex
-            z-overlay
-            w-full py-4
-            `}
-        id="chat-sidebar"
-      >
-        <div className="flex items-center gap-1 w-full relative justify-center px-4 pb-5 pt-1">
-          {workspaces && workspaces.custom_header_logo ? (
-            <img
-              src={buildImgUrl(workspaces?.custom_header_logo)}
-              alt="Logo"
-              className="h-8 object-contain w-full"
-            />
-          ) : (
-            <Image src={VanguardAi} alt="logo-brand" height={32} />
-          )}
-        </div>
-
-        {/* <Button
-            variant="ghost"
-            size="icon"
-            onClick={toggleSideBar}
-            className="lg:hidden"
-          >
-            <PanelLeftClose size={24} />
-          </Button> */}
-
-        <div className="h-full overflow-y-auto">
-          <div className="px-4 text-sm font-medium flex flex-col">
-            <Separator className="mb-4" />
-            {settings.search_page_enabled && (
-              <Link
-                href={teamspaceId ? `/t/${teamspaceId}/search` : "/search"}
-                className="flex px-4 py-2 h-10 rounded-regular cursor-pointer hover:bg-hover-light items-center gap-2 justify-between"
-              >
-                <div className="flex items-center gap-2">
-                  <Search size={16} className="shrink-0" />
-                  Search
-                </div>
-                <div className="flex items-center gap-1 font-normal">
-                  <Command size={14} />S
-                </div>
-              </Link>
-            )}
-            {settings.chat_page_enabled && (
-              <>
-                <Link
-                  href={teamspaceId ? `/t/${teamspaceId}/chat` : "/chat"}
-                  className={`flex px-4 py-2 h-10 rounded-regular cursor-pointer items-center gap-2 justify-between ${
-                    !isAssistant
-                      ? "bg-brand-500 text-white"
-                      : "hover:bg-hover-light"
-                  }`}
-=======
     <Sidebar collapsible="none" className="flex-1 flex overflow-hidden">
       <SidebarHeader className="gap-0 pb-0 pt-[17px] md:pt-[9px] px-3 flex items-center justify-center">
         {workspaces && workspaces.custom_header_logo ? (
@@ -179,7 +119,7 @@
             className="h-11 object-contain w-full"
           />
         ) : (
-          <Image src={ArnoldAi} alt="arnoldai-logo" height={44} />
+          <Image src={VanguardAi} alt="arnoldai-logo" height={44} />
         )}
         <Separator className="mt-[9px]" />
       </SidebarHeader>
@@ -192,7 +132,6 @@
                 <SidebarMenuButton
                   className="whitespace-nowrap shrink-0 truncate"
                   asChild
->>>>>>> b6ff0fe7
                 >
                   <Link
                     href={teamspaceId ? `/t/${teamspaceId}/search` : "/search"}
