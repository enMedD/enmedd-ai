import { UserSettingsButton } from "@/components/UserSettingsButton";
import { Ellipsis } from "lucide-react";
import Image from "next/image";

import ArnoldAi from "../../../../public/arnold_ai.png";
import { Separator } from "@/components/ui/separator";
import { User } from "@/lib/types";
import { CustomTooltip } from "@/components/CustomTooltip";
import { Logo } from "@/components/Logo";
import { useContext } from "react";
import { SettingsContext } from "@/components/settings/SettingsProvider";
import { fetchSettingsSS } from "@/components/settings/lib";
import Link from "next/link";

interface WorkSpaceSidebarProps {
  openSidebar?: boolean;
  user?: User | null;
}

export const WorkSpaceSidebar = ({
  openSidebar,
  user,
}: WorkSpaceSidebarProps) => {
  const combinedSettings = useContext(SettingsContext);
  if (!combinedSettings) {
    return null;
  }
  const settings = combinedSettings.settings;
  const enterpriseSettings = combinedSettings.enterpriseSettings;
  const defaultPage = settings.default_page;

  return (
    <div className={`bg-background h-full p-4 border-r border-border`}>
      <div
        className={`h-full flex flex-col justify-between transition-opacity duration-300 ease-in-out lg:!opacity-100  ${
          openSidebar ? "opacity-100 delay-200" : "opacity-0 delay-100"
        }`}
      >
        <div className="flex flex-col items-center">
          <Image
            src={ArnoldAi}
            alt="ArnoldAi Logo"
            width={40}
            height={40}
            className="rounded-regular min-w-10 min-h-10"
          />
          <Separator className="mt-6" />
          <div className="flex flex-col items-center gap-4 pt-4">
            <CustomTooltip
              trigger={
                <Link href={`/${defaultPage}`} className="flex items-center">
                  <Logo />
                </Link>
              }
              side="right"
              delayDuration={0}
            >
              {enterpriseSettings!.application_name
                ? enterpriseSettings!.application_name
                : ""}
            </CustomTooltip>
          </div>
        </div>
        <div className="flex flex-col items-center gap-4">
          <UserSettingsButton user={user} defaultPage={defaultPage} />
        </div>
      </div>
    </div>
  );
<<<<<<< HEAD
=======
}; */

import { UserSettingsButton } from "@/components/UserSettingsButton";
import Image from "next/image";

import ArnoldAi from "../../../../public/arnold_ai.png";
import { Separator } from "@/components/ui/separator";
import { User } from "@/lib/types";
import { CustomTooltip } from "@/components/CustomTooltip";
import { Logo } from "@/components/Logo";
import Link from "next/link";
import { CombinedSettings } from "@/app/admin/settings/interfaces";

interface WorkSpaceSidebarProps {
  openSidebar?: boolean;
  user?: User | null;
  combinedSettings?: CombinedSettings | null;
}

export const WorkSpaceSidebar = ({
  openSidebar,
  user,
  combinedSettings,
}: WorkSpaceSidebarProps) => {
  return (
    <div className={`bg-background h-full p-4 border-r border-border`}>
      <div
        className={`h-full flex flex-col justify-between transition-opacity duration-300 ease-in-out lg:!opacity-100  ${
          openSidebar ? "opacity-100 delay-200" : "opacity-0 delay-100"
        }`}
      >
        <div className="flex flex-col items-center">
          <Image
            src={ArnoldAi}
            alt="ArnoldAi Logo"
            width={40}
            height={40}
            className="rounded-regular min-w-10 min-h-10 pb-6 w-auto h-auto"
          />
          <Separator />
          <div className="flex flex-col items-center gap-4 pt-4">
            <CustomTooltip
              trigger={
                <Link href={`/`} className="flex items-center">
                  <Logo />
                </Link>
              }
              side="right"
              delayDuration={0}
            >
              {combinedSettings?.enterpriseSettings?.application_name ||
                "enMedD AI"}
            </CustomTooltip>
          </div>
        </div>
        <div className="flex flex-col items-center gap-4">
          <UserSettingsButton user={user} />
        </div>
      </div>
    </div>
  );
>>>>>>> d7ad8a68
};<|MERGE_RESOLUTION|>--- conflicted
+++ resolved
@@ -57,7 +57,7 @@
             >
               {enterpriseSettings!.application_name
                 ? enterpriseSettings!.application_name
-                : ""}
+                : "enMedD AI"}
             </CustomTooltip>
           </div>
         </div>
@@ -67,68 +67,4 @@
       </div>
     </div>
   );
-<<<<<<< HEAD
-=======
-}; */
-
-import { UserSettingsButton } from "@/components/UserSettingsButton";
-import Image from "next/image";
-
-import ArnoldAi from "../../../../public/arnold_ai.png";
-import { Separator } from "@/components/ui/separator";
-import { User } from "@/lib/types";
-import { CustomTooltip } from "@/components/CustomTooltip";
-import { Logo } from "@/components/Logo";
-import Link from "next/link";
-import { CombinedSettings } from "@/app/admin/settings/interfaces";
-
-interface WorkSpaceSidebarProps {
-  openSidebar?: boolean;
-  user?: User | null;
-  combinedSettings?: CombinedSettings | null;
-}
-
-export const WorkSpaceSidebar = ({
-  openSidebar,
-  user,
-  combinedSettings,
-}: WorkSpaceSidebarProps) => {
-  return (
-    <div className={`bg-background h-full p-4 border-r border-border`}>
-      <div
-        className={`h-full flex flex-col justify-between transition-opacity duration-300 ease-in-out lg:!opacity-100  ${
-          openSidebar ? "opacity-100 delay-200" : "opacity-0 delay-100"
-        }`}
-      >
-        <div className="flex flex-col items-center">
-          <Image
-            src={ArnoldAi}
-            alt="ArnoldAi Logo"
-            width={40}
-            height={40}
-            className="rounded-regular min-w-10 min-h-10 pb-6 w-auto h-auto"
-          />
-          <Separator />
-          <div className="flex flex-col items-center gap-4 pt-4">
-            <CustomTooltip
-              trigger={
-                <Link href={`/`} className="flex items-center">
-                  <Logo />
-                </Link>
-              }
-              side="right"
-              delayDuration={0}
-            >
-              {combinedSettings?.enterpriseSettings?.application_name ||
-                "enMedD AI"}
-            </CustomTooltip>
-          </div>
-        </div>
-        <div className="flex flex-col items-center gap-4">
-          <UserSettingsButton user={user} />
-        </div>
-      </div>
-    </div>
-  );
->>>>>>> d7ad8a68
 };