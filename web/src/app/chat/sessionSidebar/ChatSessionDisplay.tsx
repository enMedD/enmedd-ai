"use client";

import { useRouter } from "next/navigation";
import { ChatSession } from "../interfaces";
import { useState, useEffect, useContext } from "react";
import { deleteChatSession, renameChatSession } from "../lib";
import { DeleteChatModal } from "../modal/DeleteChatModal";
import { BasicSelectable } from "@/components/BasicClickable";
import Link from "next/link";

import { ShareChatSessionModal } from "../modal/ShareChatSessionModal";
import { CHAT_SESSION_ID_KEY, FOLDER_ID_KEY } from "@/lib/drag/constants";
import {
  Ellipsis,
  Share2,
  X,
  Check,
  Pencil,
  MessageCircleMore,
} from "lucide-react";
import {
  Popover,
  PopoverContent,
  PopoverTrigger,
} from "@/components/ui/popover";
import { Button } from "@/components/ui/button";
import { CustomTooltip } from "@/components/CustomTooltip";
import { SettingsContext } from "@/components/settings/SettingsProvider";

export function ChatSessionDisplay({
  chatSession,
  isSelected,
  skipGradient,
  toggleSideBar,
}: {
  chatSession: ChatSession;
  isSelected: boolean;
  // needed when the parent is trying to apply some background effect
  // if not set, the gradient will still be applied and cause weirdness
  skipGradient?: boolean;
  toggleSideBar?: () => void;
}) {
  const router = useRouter();
  const combinedSettings = useContext(SettingsContext);
  const [isRenamingChat, setIsRenamingChat] = useState(false);
  const [chatName, setChatName] = useState(chatSession.name);
  const [delayedSkipGradient, setDelayedSkipGradient] = useState(skipGradient);

  useEffect(() => {
    if (skipGradient) {
      setDelayedSkipGradient(true);
    } else {
      const timer = setTimeout(() => {
        setDelayedSkipGradient(skipGradient);
      }, 300);
      return () => clearTimeout(timer);
    }
  }, [skipGradient]);

  const onRename = async () => {
    const response = await renameChatSession(chatSession.id, chatName);
    if (response.ok) {
      setIsRenamingChat(false);
      router.refresh();
    } else {
      alert("Failed to rename chat session");
    }
  };

  return (
    <CustomTooltip
      trigger={
        <Link
          className="flex relative"
          key={chatSession.id}
          href={`/chat?chatId=${chatSession.id}`}
          scroll={false}
          draggable="true"
          onDragStart={(event) => {
            event.dataTransfer.setData(
              CHAT_SESSION_ID_KEY,
              chatSession.id.toString()
            );
            event.dataTransfer.setData(
              FOLDER_ID_KEY,
              chatSession.folder_id?.toString() || ""
            );
          }}
          onClick={toggleSideBar}
        >
          <BasicSelectable fullWidth selected={isSelected}>
            <>
              <div className="flex relative items-center gap-2 w-full">
                <MessageCircleMore size={16} className="min-w-4 min-h-4" />
                {isRenamingChat ? (
                  <input
                    value={chatName}
                    onChange={(e) => setChatName(e.target.value)}
                    onKeyDown={(event) => {
                      if (event.key === "Enter") {
                        onRename();
                        event.preventDefault();
                      }
                    }}
                    className="-my-px px-1 py-[1px] mr-2 w-full rounded"
                  />
                ) : (
                  <p className="break-all overflow-hidden whitespace-nowrap mr-3  text-ellipsis">
                    {chatName || `Chat ${chatSession.id}`}
                  </p>
                )}
                {isSelected &&
                  (isRenamingChat ? (
                    <div className="ml-auto my-auto flex">
                      <div
                        onClick={onRename}
                        className={`hover:bg-background-inverted/10 p-1 -m-1 rounded`}
                      >
                        <Check size={16} />
                      </div>
                      <div
                        onClick={() => {
                          setChatName(chatSession.name);
                          setIsRenamingChat(false);
                        }}
                        className={`hover:bg-background-inverted/10 p-1 -m-1 rounded ml-2`}
                      >
                        <X size={16} />
                      </div>
                    </div>
                  ) : (
                    <div className="ml-auto my-auto flex z-30 gap-1">
                      <div className="flex items-center">
                        <div className={"-m-1"}>
<<<<<<< HEAD
                          <Popover>
                            <PopoverTrigger asChild>
                              <div className="hover:bg-background-inverted/10 p-1 rounded">
                                <Ellipsis size={16} />
                              </div>
                            </PopoverTrigger>
                            <PopoverContent>
                              <div className="flex flex-col w-full">
                                {combinedSettings?.featureFlags.share_chat && (
                                  <ShareChatSessionModal
                                    chatSessionId={chatSession.id}
                                    existingSharedStatus={
                                      chatSession.shared_status
                                    }
                                  >
                                    <Button
                                      variant="ghost"
                                      className="w-full flex justify-start hover:bg-primary hover:text-inverted"
                                    >
                                      <Share2 className="mr-2" size={16} />
                                      Share
                                    </Button>
                                  </ShareChatSessionModal>
                                )}
                                <Button
                                  variant="ghost"
                                  onClick={() => setIsRenamingChat(true)}
                                  className="w-full hover:bg-primary hover:text-inverted"
                                >
                                  <Pencil className="mr-2" size={16} />
                                  Rename
                                </Button>
                              </div>
                            </PopoverContent>
                          </Popover>
=======
                          <CustomTooltip
                            trigger={
                              <Popover>
                                <PopoverTrigger asChild>
                                  <div className="hover:bg-background-inverted/10 p-1 rounded flex items-center justify-center">
                                    <Ellipsis size={16} />
                                  </div>
                                </PopoverTrigger>
                                <PopoverContent>
                                  <div className="flex flex-col w-full">
                                    {combinedSettings?.featureFlags
                                      .share_chat && (
                                      <ShareChatSessionModal
                                        chatSessionId={chatSession.id}
                                        existingSharedStatus={
                                          chatSession.shared_status
                                        }
                                      >
                                        <Button
                                          variant="ghost"
                                          className="w-full flex justify-start hover:bg-primary hover:text-inverted"
                                        >
                                          <Share2 className="mr-2" size={16} />
                                          Share
                                        </Button>
                                      </ShareChatSessionModal>
                                    )}
                                    <Button
                                      variant="ghost"
                                      onClick={() => setIsRenamingChat(true)}
                                      className="w-full hover:bg-primary hover:text-inverted"
                                    >
                                      <Pencil className="mr-2" size={16} />
                                      Rename
                                    </Button>
                                  </div>
                                </PopoverContent>
                              </Popover>
                            }
                          >
                            More
                          </CustomTooltip>
>>>>>>> 3fbc69f8
                        </div>
                      </div>

                      <CustomTooltip
                        trigger={
                          <DeleteChatModal
                            onSubmit={async () => {
                              const response = await deleteChatSession(
                                chatSession.id
                              );
                              if (response.ok) {
                                // go back to the main page
                                router.push("/chat");
                              } else {
                                alert("Failed to delete chat session");
                              }
                            }}
                            chatSessionName={chatSession.name}
                          />
                        }
                      >
                        Delete
                      </CustomTooltip>
                    </div>
                  ))}
              </div>
              {isSelected && !isRenamingChat && !delayedSkipGradient && (
                <div className="absolute bottom-0 right-0 top-0 bg-gradient-to-l to-transparent from-hover w-20 from-60% rounded" />
              )}
            </>
          </BasicSelectable>
        </Link>
      }
      side="right"
      asChild
    >
      {chatName || `Chat ${chatSession.id}`}
    </CustomTooltip>
  );
}<|MERGE_RESOLUTION|>--- conflicted
+++ resolved
@@ -132,43 +132,6 @@
                     <div className="ml-auto my-auto flex z-30 gap-1">
                       <div className="flex items-center">
                         <div className={"-m-1"}>
-<<<<<<< HEAD
-                          <Popover>
-                            <PopoverTrigger asChild>
-                              <div className="hover:bg-background-inverted/10 p-1 rounded">
-                                <Ellipsis size={16} />
-                              </div>
-                            </PopoverTrigger>
-                            <PopoverContent>
-                              <div className="flex flex-col w-full">
-                                {combinedSettings?.featureFlags.share_chat && (
-                                  <ShareChatSessionModal
-                                    chatSessionId={chatSession.id}
-                                    existingSharedStatus={
-                                      chatSession.shared_status
-                                    }
-                                  >
-                                    <Button
-                                      variant="ghost"
-                                      className="w-full flex justify-start hover:bg-primary hover:text-inverted"
-                                    >
-                                      <Share2 className="mr-2" size={16} />
-                                      Share
-                                    </Button>
-                                  </ShareChatSessionModal>
-                                )}
-                                <Button
-                                  variant="ghost"
-                                  onClick={() => setIsRenamingChat(true)}
-                                  className="w-full hover:bg-primary hover:text-inverted"
-                                >
-                                  <Pencil className="mr-2" size={16} />
-                                  Rename
-                                </Button>
-                              </div>
-                            </PopoverContent>
-                          </Popover>
-=======
                           <CustomTooltip
                             trigger={
                               <Popover>
@@ -211,7 +174,6 @@
                           >
                             More
                           </CustomTooltip>
->>>>>>> 3fbc69f8
                         </div>
                       </div>
 
