--- conflicted
+++ resolved
@@ -57,11 +57,7 @@
   const globalAssistants = assistants.filter(
     (assistant) => assistant.is_public
   );
-<<<<<<< HEAD
-  const assistantlAssistants = assistants.filter(
-=======
   const personalAssistants = assistants.filter(
->>>>>>> 1e676f17
     (assistant) =>
       (!user || assistant.users.some((u) => u.id === user.id)) &&
       !assistant.is_public
@@ -92,16 +88,12 @@
           </>
         )}
 
-        {assistantlAssistants.length > 0 && (
+        {personalAssistants.length > 0 && (
           <>
             <div className="text-xs text-subtle flex pb-0.5 ml-1 mb-1.5 mt-5 font-bold">
               Assistantl
             </div>
-<<<<<<< HEAD
-            {assistantlAssistants.map((assistant) => {
-=======
             {personalAssistants.map((assistant) => {
->>>>>>> 1e676f17
               return (
                 <AssistantDisplay
                   key={assistant.id}
