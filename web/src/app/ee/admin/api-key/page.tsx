"use client";

import { Loading } from "@/components/Loading";
import { AdminPageTitle } from "@/components/admin/Title";
import { KeyIcon } from "@/components/icons/icons";
import { errorHandlingFetcher } from "@/lib/fetcher";
import { ErrorCallout } from "@/components/ErrorCallout";
import useSWR, { mutate } from "swr";
import { Spinner } from "@/components/Spinner";
import { deleteApiKey, regenerateApiKey } from "./lib";
import { Button } from "@/components/ui/button";
import { useState } from "react";
import { DeleteButton } from "@/components/DeleteButton";
import { FiRefreshCw } from "react-icons/fi";
import { EnmeddApiKeyForm } from "./EnmeddApiKeyForm";
import { APIKey } from "./types";
import { CustomTooltip } from "@/components/CustomTooltip";
import { Check, Copy, Pencil } from "lucide-react";
import { useToast } from "@/hooks/use-toast";
import { CustomModal } from "@/components/CustomModal";
import { Divider } from "@/components/Divider";
import {
  Table,
  TableBody,
  TableCell,
  TableHead,
  TableHeader,
  TableRow,
} from "@/components/ui/table";
import { Card, CardContent } from "@/components/ui/card";
import { Badge } from "@/components/ui/badge";
import { DeleteModal } from "@/components/DeleteModal";

const API_KEY_TEXT = `
API Keys allow you to access Vanguard AI APIs programmatically. Click the button below to generate a new API Key.
`;

function NewApiKeyModal({
  apiKey,
  onClose,
}: {
  apiKey: string;
  onClose: () => void;
}) {
  const [isCopyClicked, setIsCopyClicked] = useState(false);

  return (
    <div className="flex pb-10">
      <b className="my-auto break-all">{apiKey}</b>
      <CustomTooltip
        trigger={
          <Button
            onClick={() => {
              setIsCopyClicked(true);
              navigator.clipboard.writeText(apiKey);
              setTimeout(() => {
                setIsCopyClicked(false);
              }, 2000);
            }}
            variant="ghost"
            size="icon"
            className="ml-2"
          >
            {isCopyClicked ? <Check size="16" /> : <Copy size="16" />}
          </Button>
        }
      >
        {isCopyClicked ? "Copied" : "Copy"}
      </CustomTooltip>
    </div>
  );
}

function Main() {
  const { toast } = useToast();
  const {
    data: apiKeys,
    isLoading,
    error,
  } = useSWR<APIKey[]>("/api/admin/api-key", errorHandlingFetcher);

  const [fullApiKey, setFullApiKey] = useState<string | null>(null);
  const [keyIsGenerating, setKeyIsGenerating] = useState(false);
  const [showCreateForm, setShowCreateForm] = useState(false);
  const [showUpdateForm, setShowUpdateForm] = useState(false);
  const [selectedApiKey, setSelectedApiKey] = useState<APIKey | undefined>();
  const [apiKeyToDelete, setApiKeyToDelete] = useState<APIKey | null>(null);
  const [isDeleteModalOpen, setIsDeleteModalOpen] = useState(false);
<<<<<<< HEAD

  const handleEdit = (apiKey: APIKey) => {
    setSelectedApiKey(apiKey);
    setShowCreateUpdateForm(true);
  };
=======
>>>>>>> 280e47df

  const isUpdate = selectedApiKey !== undefined;

  if (isLoading) {
    return <Loading />;
  }

  if (!apiKeys || error) {
    return (
      <ErrorCallout
        errorTitle="Failed to fetch API Keys"
        errorMsg={error?.info?.detail || error.toString()}
      />
    );
  }

  const newApiKeyButton = (
    <Button className="mt-4" onClick={() => setShowCreateForm(true)}>
      Create API Key
    </Button>
  );

  if (apiKeys.length === 0) {
    return (
      <div>
        <p className="pb-4">{API_KEY_TEXT}</p>

        <CustomModal
          trigger={newApiKeyButton}
<<<<<<< HEAD
          onClose={() => setShowCreateUpdateForm(false)}
          open={showCreateUpdateForm}
          title={isUpdate ? "Update API Key" : "Create a new API Key"}
=======
          onClose={() => setShowCreateForm(false)}
          open={showCreateForm}
          title="Create a new API Key"
>>>>>>> 280e47df
          description="Choose a memorable name for your API key. This is optional and can be added or changed later."
        >
          <EnmeddApiKeyForm
            onCreateApiKey={(apiKey) => setFullApiKey(apiKey.api_key)}
            onClose={() => {
              setShowCreateForm(false);
              setSelectedApiKey(undefined);
              mutate("/api/admin/api-key");
            }}
          />
        </CustomModal>
      </div>
    );
  }

  return (
    <div>
      {isDeleteModalOpen && apiKeyToDelete && (
        <DeleteModal
          title="Are you sure you want to remove this api key?"
          description="This action will remove the selected api key."
          onClose={() => setIsDeleteModalOpen(false)}
          open={isDeleteModalOpen}
          onSuccess={async () => {
            const response = await deleteApiKey(apiKeyToDelete.api_key_id);

            if (response.ok) {
              toast({
                title: "Deletion Success",
                description: `API Key deleted successfully.`,
                variant: "success",
              });
              setIsDeleteModalOpen(false);
            } else {
              const errorMsg = (await response.json()).detail;
              toast({
                title: "Deletion Failed",
                description: `Failed to delete API Key: ${errorMsg}`,
                variant: "destructive",
              });
            }
            mutate("/api/admin/api-key");
          }}
        />
      )}

      {fullApiKey && (
        <CustomModal
          trigger={null}
          onClose={() => setFullApiKey(null)}
          open={Boolean(fullApiKey)}
          title="New API Key"
          description="Make sure you copy your new API key. You won’t be able to see this key
          again."
        >
          <NewApiKeyModal
            apiKey={fullApiKey}
            onClose={() => setFullApiKey(null)}
          />
        </CustomModal>
      )}

      {keyIsGenerating && <Spinner />}

      <p>{API_KEY_TEXT}</p>

      <CustomModal
        trigger={newApiKeyButton}
<<<<<<< HEAD
        onClose={() => setShowCreateUpdateForm(false)}
        open={showCreateUpdateForm}
        title={isUpdate ? "Update API Key" : "Create a new API Key"}
=======
        onClose={() => {
          setShowCreateForm(false);
          localStorage.removeItem("apiKeyFormData");
        }}
        open={showCreateForm}
        title="Create a new API Key"
>>>>>>> 280e47df
        description="Choose a memorable name for your API key. This is optional and can be added or changed later."
      >
        <EnmeddApiKeyForm
          onCreateApiKey={(apiKey) => setFullApiKey(apiKey.api_key)}
          onClose={() => {
            setShowCreateForm(false);
            setSelectedApiKey(undefined);
            mutate("/api/admin/api-key");
          }}
        />
      </CustomModal>

      <CustomModal
        trigger={null}
        onClose={() => setShowUpdateForm(false)}
        open={showUpdateForm}
        title="Update API Key"
        description="Choose a memorable name for your API key. This is optional and can be added or changed later."
      >
        <EnmeddApiKeyForm
          onCreateApiKey={(apiKey) => setFullApiKey(apiKey.api_key)}
          onClose={() => {
            setShowCreateForm(false);
            setSelectedApiKey(undefined);
            mutate("/api/admin/api-key");
          }}
          apiKey={selectedApiKey}
          isUpdate={isUpdate}
        />
      </CustomModal>

      <Divider />

      <h3 className="pb-4 mt-6">Existing API Keys</h3>
      <Card>
        <CardContent className="p-0">
          <Table>
            <TableHeader>
              <TableRow>
                <TableHead>Name</TableHead>
                <TableHead>API Key</TableHead>
                <TableHead>Role</TableHead>
                <TableHead>Regenerate</TableHead>
                <TableHead>Delete</TableHead>
              </TableRow>
            </TableHeader>
            <TableBody>
              {apiKeys.map((apiKey) => (
                <TableRow key={apiKey.api_key_id}>
                  <TableCell>
                    <CustomTooltip
                      trigger={
                        <div
                          className="flex items-center w-full gap-2 cursor-pointer"
                          onClick={() => {
                            setSelectedApiKey(apiKey);
                            setShowUpdateForm(true);
                          }}
                        >
                          <Pencil size={16} className="shrink-0" />

                          <p className="w-full truncate mr-5">
                            {apiKey.api_key_name || <i>null</i>}
                          </p>
                        </div>
                      }
                      asChild
                      align="start"
                    >
                      {apiKey.api_key_name || <i>null</i>}
                    </CustomTooltip>
                  </TableCell>
                  <TableCell className="max-w-64">
                    {apiKey.api_key_display}
                  </TableCell>
                  <TableCell className="max-w-64">
                    {apiKey.api_key_role === "admin" ? (
                      <Badge>ADMIN</Badge>
                    ) : (
                      <Badge variant="secondary">USER</Badge>
                    )}
                  </TableCell>
                  <TableCell>
                    <Button
                      variant="ghost"
                      onClick={async () => {
                        setKeyIsGenerating(true);
                        const response = await regenerateApiKey(apiKey);
                        setKeyIsGenerating(false);
                        if (!response.ok) {
                          const errorMsg = await response.text();
                          toast({
                            title: "Regeneration Failed",
                            description: `Failed to regenerate API Key: ${errorMsg}`,
                            variant: "destructive",
                          });
                          return;
                        }
                        const newKey = (await response.json()) as APIKey;
                        setFullApiKey(newKey.api_key);
                        mutate("/api/admin/api-key");
                      }}
                    >
                      <FiRefreshCw className="my-auto mr-1" />
                      Refresh
                    </Button>
                  </TableCell>
                  <TableCell className="w-28">
                    <DeleteButton
                      onClick={() => {
                        setApiKeyToDelete(apiKey);
                        setIsDeleteModalOpen(true);
                      }}
                    />
                  </TableCell>
                </TableRow>
              ))}
            </TableBody>
          </Table>
        </CardContent>
      </Card>
    </div>
  );
}

export default function Page() {
  return (
    <div className="container mx-auto">
      <AdminPageTitle title="API Keys" icon={<KeyIcon size={32} />} />

      <Main />
    </div>
  );
}<|MERGE_RESOLUTION|>--- conflicted
+++ resolved
@@ -86,14 +86,6 @@
   const [selectedApiKey, setSelectedApiKey] = useState<APIKey | undefined>();
   const [apiKeyToDelete, setApiKeyToDelete] = useState<APIKey | null>(null);
   const [isDeleteModalOpen, setIsDeleteModalOpen] = useState(false);
-<<<<<<< HEAD
-
-  const handleEdit = (apiKey: APIKey) => {
-    setSelectedApiKey(apiKey);
-    setShowCreateUpdateForm(true);
-  };
-=======
->>>>>>> 280e47df
 
   const isUpdate = selectedApiKey !== undefined;
 
@@ -123,15 +115,9 @@
 
         <CustomModal
           trigger={newApiKeyButton}
-<<<<<<< HEAD
-          onClose={() => setShowCreateUpdateForm(false)}
-          open={showCreateUpdateForm}
-          title={isUpdate ? "Update API Key" : "Create a new API Key"}
-=======
           onClose={() => setShowCreateForm(false)}
           open={showCreateForm}
           title="Create a new API Key"
->>>>>>> 280e47df
           description="Choose a memorable name for your API key. This is optional and can be added or changed later."
         >
           <EnmeddApiKeyForm
@@ -200,18 +186,12 @@
 
       <CustomModal
         trigger={newApiKeyButton}
-<<<<<<< HEAD
-        onClose={() => setShowCreateUpdateForm(false)}
-        open={showCreateUpdateForm}
-        title={isUpdate ? "Update API Key" : "Create a new API Key"}
-=======
         onClose={() => {
           setShowCreateForm(false);
           localStorage.removeItem("apiKeyFormData");
         }}
         open={showCreateForm}
         title="Create a new API Key"
->>>>>>> 280e47df
         description="Choose a memorable name for your API key. This is optional and can be added or changed later."
       >
         <EnmeddApiKeyForm
