--- conflicted
+++ resolved
@@ -77,14 +77,6 @@
             {isCopyClicked ? "Copied" : "Copy"}
           </CustomTooltip>
         </div>
-<<<<<<< HEAD
-        {isCopyClicked && (
-          <p className="pt-1 text-xs font-medium text-success">
-            API Key copied
-          </p>
-        )}
-=======
->>>>>>> 94e7e0a1
       </div>
     </div>
   );
