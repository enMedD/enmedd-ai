--- conflicted
+++ resolved
@@ -1,8 +1,5 @@
-<<<<<<< HEAD
-=======
 "use client";
 
->>>>>>> 280e47df
 import { createApiKey, updateApiKey } from "./lib";
 import { UserRole } from "@/lib/types";
 import { APIKey, APIKeyArgs } from "./types";
@@ -11,22 +8,9 @@
 import { z } from "zod";
 import { useForm } from "react-hook-form";
 import { zodResolver } from "@hookform/resolvers/zod";
-<<<<<<< HEAD
-import {
-  Form,
-  FormControl,
-  FormField,
-  FormItem,
-  FormLabel,
-  FormMessage,
-} from "@/components/ui/form";
-import { Input } from "@/components/ui/input";
-import { Checkbox } from "@/components/ui/checkbox";
-=======
 import { Form } from "@/components/ui/form";
 import { CheckboxForm, InputForm } from "@/components/admin/connectors/Field";
 import { useEffect } from "react";
->>>>>>> 280e47df
 
 interface EnmeddApiKeyFormProps {
   onClose: () => void;
@@ -48,19 +32,6 @@
   apiKey,
   isUpdate,
 }: EnmeddApiKeyFormProps) => {
-<<<<<<< HEAD
-  const isUpdate = Boolean(apiKey);
-  const { toast } = useToast();
-
-  const form = useForm<FormValues>({
-    resolver: zodResolver(formSchema),
-    defaultValues: {
-      name: apiKey?.api_key_name || "",
-      is_admin: apiKey?.api_key_role === UserRole.ADMIN,
-    },
-  });
-
-=======
   const { toast } = useToast();
 
   const cachedFormData = JSON.parse(
@@ -85,7 +56,6 @@
     return () => subscription.unsubscribe();
   }, [form]);
 
->>>>>>> 280e47df
   const onSubmit = async (values: FormValues) => {
     try {
       const role: UserRole = values.is_admin ? UserRole.ADMIN : UserRole.BASIC;
@@ -112,10 +82,7 @@
           onCreateApiKey(result);
         }
         onClose();
-<<<<<<< HEAD
-=======
         localStorage.removeItem("apiKeyFormData");
->>>>>>> 280e47df
       } else {
         const error = await response.json();
         const errorMessage = error.detail || error.message || "Unknown error";
@@ -136,49 +103,6 @@
     <Form {...form}>
       <form onSubmit={form.handleSubmit(onSubmit)} className="space-y-4">
         {/* Name Field */}
-<<<<<<< HEAD
-        <FormField
-          control={form.control}
-          name="name"
-          render={({ field }) => (
-            <FormItem className="w-full">
-              <FormLabel htmlFor="name">Name</FormLabel>
-              <FormControl>
-                <Input
-                  id="name"
-                  placeholder="Enter a name for the API key"
-                  disabled={isUpdate}
-                  {...field}
-                />
-              </FormControl>
-              <FormMessage />
-            </FormItem>
-          )}
-        />
-
-        {/* Is Admin Checkbox */}
-        <FormField
-          control={form.control}
-          name="is_admin"
-          render={({ field }) => (
-            <FormItem className="flex gap-2">
-              <FormControl>
-                <Checkbox
-                  checked={field.value}
-                  onCheckedChange={(checked) =>
-                    field.onChange(Boolean(checked))
-                  }
-                />
-              </FormControl>
-              <FormLabel className="!mt-0 !mb-3 !space-y-1.5">
-                Is Admin?
-                <p className="text-sm text-muted-foreground font-normal">
-                  Grant admin-level access to the server APIs.
-                </p>
-              </FormLabel>
-            </FormItem>
-          )}
-=======
         <InputForm
           formControl={form.control}
           name="name"
@@ -193,7 +117,6 @@
           name="is_admin"
           label="Is Admin?"
           description="Grant admin-level access to the server APIs."
->>>>>>> 280e47df
         />
 
         {/* Actions */}
