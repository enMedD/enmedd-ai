"use client";

import { useRouter } from "next/navigation";
import { Workspaces } from "@/app/admin/settings/interfaces";
import { useContext, useState } from "react";
import { SettingsContext } from "@/components/settings/SettingsProvider";
import { Form, Formik } from "formik";
import * as Yup from "yup";
import {
  BooleanFormField,
  SubLabel,
  TextFormField,
} from "@/components/admin/connectors/Field";
import { ImageUpload } from "./ImageUpload";
import { Button } from "@/components/ui/button";
import Image from "next/image";
import Link from "next/link";
import { AdvancedOptionsToggle } from "@/components/AdvancedOptionsToggle";
import { Text } from "@tremor/react";
import { useToast } from "@/hooks/use-toast";

export function WhitelabelingForm() {
  const { toast } = useToast();
  const router = useRouter();
  const [selectedLogo, setSelectedLogo] = useState<File | null>(null);
  const [selectedLogotype, setSelectedLogotype] = useState<File | null>(null);

  const [showAdvancedOptions, setShowAdvancedOptions] = useState(false);

  const settings = useContext(SettingsContext);
  if (!settings) {
    return null;
  }
  const workspaces = settings.workspaces;

  async function updateWorkspaces(newValues: Workspaces) {
    const response = await fetch("/api/admin/workspace", {
      method: "PUT",
      headers: {
        "Content-Type": "application/json",
      },
      body: JSON.stringify({
        ...(workspaces || {}),
        ...newValues,
      }),
    });
    if (response.ok) {
      router.refresh();
      toast({
        title: "Settings updated",
        description: "The workspace settings have been successfully updated.",
        variant: "success",
      });
    } else {
      const errorMsg = (await response.json()).detail;
      toast({
        title: "Failed to update settings.",
        description: errorMsg,
        variant: "destructive",
      });
    }
  }

  return (
    <div>
      <Formik
        initialValues={{
          workspace_name: workspaces?.workspace_name || null,
          workspace_description: workspaces?.workspace_description || null,
          use_custom_logo: workspaces?.use_custom_logo || false,
          use_custom_logotype: workspaces?.use_custom_logotype || false,
          custom_header_logo: workspaces?.custom_header_logo || "",
          custom_header_content: workspaces?.custom_header_content || "",
          two_lines_for_chat_header:
            workspaces?.two_lines_for_chat_header || false,
          custom_popup_header: workspaces?.custom_popup_header || "",
          custom_popup_content: workspaces?.custom_popup_content || "",
          custom_lower_disclaimer_content:
            workspaces?.custom_lower_disclaimer_content || "",
          custom_nav_items: workspaces?.custom_nav_items || [],
          enable_consent_screen: workspaces?.enable_consent_screen || false,
        }}
        validationSchema={Yup.object().shape({
          workspace_name: Yup.string().nullable(),
          workspace_description: Yup.string().nullable(),
          use_custom_logo: Yup.boolean().required(),
          custom_header_logo: Yup.string().nullable(),
          use_custom_logotype: Yup.boolean().required(),
          custom_header_content: Yup.string().nullable(),
          two_lines_for_chat_header: Yup.boolean().nullable(),
          custom_popup_header: Yup.string().nullable(),
          custom_popup_content: Yup.string().nullable(),
          custom_lower_disclaimer_content: Yup.string().nullable(),
          enable_consent_screen: Yup.boolean().nullable(),
        })}
        onSubmit={async (values, formikHelpers) => {
          formikHelpers.setSubmitting(true);

          if (selectedLogo) {
            values.use_custom_logo = true;

            const formData = new FormData();
            formData.append("file", selectedLogo);
            setSelectedLogo(null);
            const response = await fetch("/api/admin/workspace/logo", {
              method: "PUT",
              body: formData,
            });
            if (!response.ok) {
              const errorMsg = (await response.json()).detail;
              toast({
                title: "Failed to upload logo",
                description: `Error: ${errorMsg}`,
                variant: "destructive",
              });
              formikHelpers.setSubmitting(false);
              return;
            }
          }

          if (selectedLogotype) {
            values.use_custom_logotype = true;

            const formData = new FormData();
            formData.append("file", selectedLogotype);
            setSelectedLogotype(null);
            const response = await fetch(
              "/api/admin/workspace/logo?is_logotype=true",
              {
                method: "PUT",
                body: formData,
              }
            );
            if (!response.ok) {
              const errorMsg = (await response.json()).detail;
              alert(`Failed to upload logo. ${errorMsg}`);
              formikHelpers.setSubmitting(false);
              return;
            }
          }

          formikHelpers.setValues(values);
          await updateWorkspaces(values);

          toast({
            title: "Logo uploaded",
            description: "The logo has been successfully uploaded.",
            variant: "success",
          });
        }}
      >
        {({ isSubmitting, values, setValues }) => (
          <Form>
            <TextFormField
              label="Workspace Name"
              name="workspace_name"
              subtext={`The custom name you are giving for your workspace. This will replace 'enMedD AI' everywhere in the UI.`}
              placeholder="Custom name which will replace 'enMedD AI'"
              disabled={isSubmitting}
            />

            <div className="pt-2" />

            <TextFormField
              optional
              label="Description"
              name="workspace_description"
              subtext={`The custom description metadata you are giving ${
                values.workspace_name || "enMedD AI"
              } for your workspace.\
                This will be seen when sharing the link or searching through the browser.`}
              placeholder="Custom description for your Workspace"
              disabled={isSubmitting}
            />

            <div className="pt-2" />

            {values.use_custom_logo ? (
              <div className="pt-3 flex flex-col items-start gap-3">
                <div>
                  <h3>Custom Logo</h3>
                  <SubLabel>Current Custom Logo: </SubLabel>
                </div>
                <img
                  src={"/api/workspace/logo?u=" + Date.now()}
                  alt="Logo"
                  style={{ objectFit: "contain" }}
                  className="w-32 h-32"
                />

                <Button
                  variant="destructive"
                  type="button"
                  onClick={async () => {
                    const valuesWithoutLogo = {
                      ...values,
                      use_custom_logo: false,
                    };
                    await updateWorkspaces(valuesWithoutLogo);
                    setValues(valuesWithoutLogo);
                  }}
                >
                  Delete
                </Button>

                <p className="text-sm text-subtle pt-4 pb-2">
                  Override the current custom logo by uploading a new image
                  below and clicking the Update button.
                </p>
              </div>
            ) : (
              <p className="pb-3 text-sm text-subtle">
                Specify your own logo to replace the standard enMedD AI logo.
              </p>
            )}

            <ImageUpload
              selectedFile={selectedLogo}
              setSelectedFile={setSelectedLogo}
            />

            <div className="pt-2" />

            {/* TODO: polish the features here*/}
            {/* <AdvancedOptionsToggle
              showAdvancedOptions={showAdvancedOptions}
              setShowAdvancedOptions={setShowAdvancedOptions}
            />

            {showAdvancedOptions && (
              <div className="w-full flex flex-col gap-y-4">
                <Text>
                  Read{" "}
                  <Link
                    href={"https://docs.danswer.dev/enterprise_edition/theming"}
                    className="text-link cursor-pointer"
                  >
                    the docs
                  </Link>{" "}
                  to see whitelabelling examples in action.
                </Text>

                <TextFormField
                  label="Chat Header Content"
                  name="custom_header_content"
                  subtext={`Custom Markdown content that will be displayed as a banner at the top of the Chat page.`}
                  placeholder="Your header content..."
                  disabled={isSubmitting}
                />

                <BooleanFormField
                  name="two_lines_for_chat_header"
                  label="Two lines for chat header?"
                  subtext="If enabled, the chat header will be displayed on two lines instead of one."
                />

                <div className="pt-2" />

                <TextFormField
                  label={
                    values.enable_consent_screen
                      ? "Consent Screen Header"
                      : "Popup Header"
                  }
                  name="custom_popup_header"
                  subtext={
                    values.enable_consent_screen
                      ? `The title for the consent screen that will be displayed for each user on their initial visit to the application. If left blank, title will default to "Terms of Use".`
                      : `The title for the popup that will be displayed for each user on their initial visit to the application. If left blank AND Custom Popup Content is specified, will use "Welcome to ${values.workspace_name || "enMEdD AI"}!".`
                  }
                  placeholder={
                    values.enable_consent_screen
                      ? "Consent Screen Header"
                      : "Initial Popup Header"
                  }
                  disabled={isSubmitting}
                />

                <TextFormField
                  label={
                    values.enable_consent_screen
                      ? "Consent Screen Content"
                      : "Popup Content"
                  }
                  name="custom_popup_content"
                  subtext={
                    values.enable_consent_screen
                      ? `Custom Markdown content that will be displayed as a consent screen on initial visit to the application. If left blank, will default to "By clicking 'I Agree', you acknowledge that you agree to the terms of use of this application and consent to proceed."`
                      : `Custom Markdown content that will be displayed as a popup on initial visit to the application.`
                  }
                  placeholder={
                    values.enable_consent_screen
                      ? "Your consent screen content..."
                      : "Your popup content..."
                  }
                  isTextArea
                  disabled={isSubmitting}
                />

                <BooleanFormField
                  name="enable_consent_screen"
                  label="Enable Consent Screen"
                  subtext="If enabled, the initial popup will be transformed into a consent screen. Users will be required to agree to the terms before accessing the application on their first login."
                  disabled={isSubmitting}
                />

                <TextFormField
                  label="Chat Footer Text"
                  name="custom_lower_disclaimer_content"
                  subtext={`Custom Markdown content that will be displayed at the bottom of the Chat page.`}
                  placeholder="Your disclaimer content..."
                  isTextArea
                  disabled={isSubmitting}
                />

                <div>
                  <h3>Chat Footer Logotype</h3>

                  {values.use_custom_logotype ? (
                    <div className="mt-3">
                      <SubLabel>Current Custom Logotype: </SubLabel>
                      <Image
                        src={
                          "/api/workspace/logotype?u=" + Date.now()
                        }
                        alt="logotype"
                        style={{ objectFit: "contain" }}
                        className="w-32 h-32 mb-10 mt-4"
                      />

                      <Button
                        color="red"
                        size="xs"
                        type="button"
                        className="mb-8"
                        onClick={async () => {
                          const valuesWithoutLogotype = {
                            ...values,
                            use_custom_logotype: false,
                          };
                          await updateWorkspaces(valuesWithoutLogotype);
                          setValues(valuesWithoutLogotype);
                        }}
                      >
                        Delete
                      </Button>

                      <SubLabel>
                        Override your uploaded custom logotype by uploading a
                        new image below and clicking the Update button. This
                        logotype is the text-based logo that will be rendered at
                        the bottom right of the chat screen.
                      </SubLabel>
                    </div>
                  ) : (
                    <SubLabel>
                      Add a custom logotype by uploading a new image below and
                      clicking the Update button. This logotype is the
                      text-based logo that will be rendered at the bottom right
                      of the chat screen.
                    </SubLabel>
                  )}
                  <ImageUpload
                    selectedFile={selectedLogotype}
                    setSelectedFile={setSelectedLogotype}
                  />
                </div>
              </div>
            )} */}

<<<<<<< HEAD

            <Button type="submit" className="mt-6">Update</Button>
=======
            <Button type="submit" className="mt-6">
              Update
            </Button>
>>>>>>> 68e4e5e4
          </Form>
        )}
      </Formik>
    </div>
  );
}<|MERGE_RESOLUTION|>--- conflicted
+++ resolved
@@ -368,14 +368,8 @@
               </div>
             )} */}
 
-<<<<<<< HEAD
 
             <Button type="submit" className="mt-6">Update</Button>
-=======
-            <Button type="submit" className="mt-6">
-              Update
-            </Button>
->>>>>>> 68e4e5e4
           </Form>
         )}
       </Formik>
