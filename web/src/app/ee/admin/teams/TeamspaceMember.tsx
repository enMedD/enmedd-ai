--- conflicted
+++ resolved
@@ -394,12 +394,6 @@
     teamspace.id.toString()
   );
 
-<<<<<<< HEAD
-  const filteredUsers = teamspace.users.filter(
-    (user) =>
-      user.email?.toLowerCase().includes(searchTerm.toLowerCase()) ||
-      user.full_name?.toLowerCase().includes(searchTerm.toLowerCase())
-=======
   const filteredCurrentUsers = teamspace.users.filter(
     (user) =>
       user.email?.toLowerCase().includes(searchTermCurrentUser.toLowerCase()) ||
@@ -416,7 +410,6 @@
       user.full_name
         ?.toLowerCase()
         .includes(searchTermAvailableUser.toLowerCase())
->>>>>>> 280e47df
   );
 
   const usersToDisplay = [
