--- conflicted
+++ resolved
@@ -30,10 +30,8 @@
 import { UserProfile } from "@/components/UserProfile";
 import { useToast } from "@/hooks/use-toast";
 import { useRouter } from "next/navigation";
-<<<<<<< HEAD
 import { useUser } from "@/components/user/UserProvider";
-=======
->>>>>>> 6efe5157
+
 
 interface TeamspaceMemberProps {
   teamspace: Teamspace & { gradient: string };
@@ -172,10 +170,6 @@
   const [isMemberModalOpen, setIsMemberModalOpen] = useState(false);
   const [isRemoveUserModalOpen, setIsRemoveUserModalOpen] = useState(false);
   const [selectedUserId, setSelectedUserId] = useState<string | null>(null);
-<<<<<<< HEAD
-=======
-
->>>>>>> 6efe5157
   const [searchTerm, setSearchTerm] = useState("");
   const { user } = useUser();
 
@@ -183,7 +177,6 @@
     user.email?.toLowerCase().includes(searchTerm.toLowerCase())
   );
 
-<<<<<<< HEAD
   const usersToDisplay = [
     ...teamspace.users
       .sort((a, b) => (a.id === user?.id ? -1 : b.id === user?.id ? 1 : 0))
@@ -209,28 +202,6 @@
         }
       );
 
-=======
-  const handleRemoveUser = async (userId: string) => {
-    try {
-      const response = await fetch(
-        `/api/manage/admin/teamspace/${teamspace.id}`,
-        {
-          method: "PATCH",
-          headers: { "Content-Type": "application/json" },
-          body: JSON.stringify({
-            user_ids: teamspace.users
-              .filter((user) => user.id !== userId)
-              .map((user) => user.id),
-            cc_pair_ids: teamspace.cc_pairs.map((ccPair) => ccPair.id),
-            assistant_ids: teamspace.assistants.map((docSet) => docSet.id),
-            document_set_ids: teamspace.document_sets.map(
-              (documentSet) => documentSet.id
-            ),
-          }),
-        }
-      );
-
->>>>>>> 6efe5157
       if (!response.ok) throw new Error("Failed to remove user");
 
       router.refresh();
@@ -277,11 +248,7 @@
 
             {teamspace.users.length > 0 ? (
               <div className="pt-8 flex flex-wrap -space-x-3">
-<<<<<<< HEAD
                 {usersToDisplay.map((user) => (
-=======
-                {teamspace.users.slice(0, 8).map((user) => (
->>>>>>> 6efe5157
                   <CustomTooltip
                     variant="white"
                     key={user.id}
@@ -339,15 +306,9 @@
                 <Table>
                   <TableHeader>
                     <TableRow>
-<<<<<<< HEAD
                       {/* <TableHead>
                         <Checkbox />
                       </TableHead> */}
-=======
-                      <TableHead>
-                        <Checkbox />
-                      </TableHead>
->>>>>>> 6efe5157
                       <TableHead>Name</TableHead>
                       <TableHead>Email Address</TableHead>
                       {/* <TableHead>Workspace</TableHead> */}
@@ -357,15 +318,9 @@
                   <TableBody>
                     {filteredUsers.map((user) => (
                       <TableRow key={user.id}>
-<<<<<<< HEAD
                         {/* <TableCell>
                           <Checkbox />
                         </TableCell> */}
-=======
-                        <TableCell>
-                          <Checkbox />
-                        </TableCell>
->>>>>>> 6efe5157
                         <TableCell className="flex items-center gap-2">
                           <UserProfile user={user} size={40} />
                           <div className="grid">
