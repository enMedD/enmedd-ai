"use client";

import useSWR from "swr";
<<<<<<< HEAD
import Image from "next/image";
import { useState } from "react";
=======
import { Dispatch, SetStateAction, useState } from "react";
>>>>>>> 280e47df
import { useGradient } from "@/hooks/useGradient";
import { SidebarContent } from "@/components/ui/sidebar";
import { ConnectorIndexingStatus, DocumentSet, Teamspace } from "@/lib/types";
import { Assistant } from "@/app/admin/assistants/interfaces";
<<<<<<< HEAD
import { Check, Pen, Plus, Shield, X } from "lucide-react";
=======
import { Check, Pen, Shield, X } from "lucide-react";
>>>>>>> 280e47df
import { errorHandlingFetcher } from "@/lib/fetcher";
import { buildImgUrl } from "@/app/chat/files/images/utils";
import { Button } from "@/components/ui/button";
import { Textarea } from "@/components/ui/textarea";
import { TeamspaceMember } from "./TeamspaceMember";
import { TeamspaceAssistant } from "./TeamspaceAssistant";
import { TeamspaceDocumentSet } from "./TeamspaceDocumentSet";
import { TeamspaceDataSource } from "./TeamspaceDataSource";
import { Input } from "@/components/ui/input";
<<<<<<< HEAD
=======
import { useToast } from "@/hooks/use-toast";
>>>>>>> 280e47df

interface TeamspaceSidebarProps {
  selectedTeamspace?: Teamspace;
  assistants: Assistant[];
  ccPairs: ConnectorIndexingStatus<any, any>[];
  documentSets: DocumentSet[];
  refreshTeamspaces: () => void;
  isEditingName: boolean;
  isEditingDescription: boolean;
  setIsEditingName: Dispatch<SetStateAction<boolean>>;
  setIsEditingDescription: Dispatch<SetStateAction<boolean>>;
}

export const TeamspaceSidebar = ({
  selectedTeamspace,
  assistants,
  ccPairs,
  documentSets,
  refreshTeamspaces,
  isEditingName,
  isEditingDescription,
  setIsEditingName,
  setIsEditingDescription,
}: TeamspaceSidebarProps) => {
  const [isNameHovered, setIsNameHovered] = useState(false);
  const [isDescriptionHovered, setIsDescriptionHovered] = useState(false);
<<<<<<< HEAD
  const [isEditingDescription, setIsEditingDescription] = useState(false);
  const [tempDescription, setTempDescription] = useState<string | null>(null);

  const [isEditingName, setIsEditingName] = useState(false);
  const [tempName, setTempName] = useState<string | null>(null);
=======
  const [tempDescription, setTempDescription] = useState<string | null>(null);
  const [tempName, setTempName] = useState<string | null>(null);
  const [isSaving, setIsSaving] = useState(false);
  const { toast } = useToast();
>>>>>>> 280e47df

  const { data, error } = useSWR(
    selectedTeamspace
      ? `/api/admin/token-rate-limits/teamspace/${selectedTeamspace.id}`
      : null,
    errorHandlingFetcher
  );

  const tokenRate = data && data.length > 0 ? data[0] : null;

  const handleSaveDescription = async () => {
    if (!selectedTeamspace || tempDescription === null) return;

<<<<<<< HEAD
=======
    setIsSaving(true);

>>>>>>> 280e47df
    try {
      const response = await fetch(
        `/api/manage/admin/teamspace?teamspace_id=${selectedTeamspace.id}`,
        {
          method: "PATCH",
          headers: {
            "Content-Type": "application/json",
          },
          body: JSON.stringify({
            name: selectedTeamspace.name,
            description: tempDescription,
          }),
        }
      );

      if (!response.ok) {
        throw new Error("Failed to update the teamspace description");
      }

      selectedTeamspace.description = tempDescription;
      setIsEditingDescription(false);
      setIsDescriptionHovered(false);
      setTempDescription(null);
      refreshTeamspaces();
<<<<<<< HEAD
    } catch (error) {
      console.error("Error updating teamspace description:", error);
=======

      toast({
        title: "Description Updated",
        description: `The description for "${selectedTeamspace.name}" has been updated successfully.`,
        variant: "success",
      });
    } catch (error) {
      console.error("Error updating teamspace description:", error);

      toast({
        title: "Update Failed",
        description:
          "An error occurred while updating the description. Please try again.",
        variant: "destructive",
      });
    } finally {
      setIsSaving(false);
>>>>>>> 280e47df
    }
  };

  const handleSaveName = async () => {
    if (!selectedTeamspace || !tempName?.trim()) return;

<<<<<<< HEAD
=======
    setIsSaving(true);

>>>>>>> 280e47df
    try {
      const response = await fetch(
        `/api/manage/admin/teamspace?teamspace_id=${selectedTeamspace.id}`,
        {
          method: "PATCH",
          headers: {
            "Content-Type": "application/json",
          },
          body: JSON.stringify({
            name: tempName,
            description: selectedTeamspace.description,
          }),
        }
      );

      if (!response.ok) {
        throw new Error("Failed to update the teamspace name");
      }

      selectedTeamspace.name = tempName;
      setIsEditingName(false);
      setIsNameHovered(false);
      setTempName(null);
      refreshTeamspaces();
<<<<<<< HEAD
    } catch (error) {
      console.error("Error updating teamspace name:", error);
=======

      toast({
        title: "Name Updated",
        description: `The name for "${tempName}" has been updated successfully.`,
        variant: "success",
      });
    } catch (error) {
      console.error("Error updating teamspace name:", error);

      toast({
        title: "Update Failed",
        description:
          "An error occurred while updating the teamspace name. Please try again.",
        variant: "destructive",
      });
    } finally {
      setIsSaving(false);
>>>>>>> 280e47df
    }
  };

  const startEditingDescription = () => {
    setTempDescription(selectedTeamspace?.description || "");
    setIsEditingDescription(true);
  };

  const cancelEditingDescription = () => {
    setTempDescription(null);
    setIsEditingDescription(false);
    setIsDescriptionHovered(false);
  };

  const startEditingName = () => {
    setTempName(selectedTeamspace?.name || "");
    setIsEditingName(true);
  };

  const cancelEditingName = () => {
    setTempName(null);
    setIsEditingName(false);
    setIsNameHovered(false);
  };

  return (
    <SidebarContent>
      {selectedTeamspace && (
        <>
          <div
            style={{ background: useGradient(selectedTeamspace.name) }}
            className="h-40 relative shrink-0"
          >
            <div className="absolute top-full -translate-y-1/2 left-1/2 -translate-x-1/2">
              {selectedTeamspace.logo ? (
                <div className="rounded-md w-16 h-16 bg-background overflow-hidden shrink-0">
                  <img
                    src={buildImgUrl(selectedTeamspace.logo)}
                    alt="Teamspace Logo"
                    className="object-cover w-full h-full"
                    width={40}
                    height={40}
                  />
                </div>
              ) : (
                <span
                  style={{ background: useGradient(selectedTeamspace.name) }}
                  className="text-3xl uppercase font-bold min-w-16 min-h-16 flex items-center justify-center rounded-xl text-inverted border-[5px] border-inverted shrink-0"
                >
                  {selectedTeamspace.name.charAt(0)}
                </span>
              )}
            </div>
          </div>

          <div className="flex flex-col items-center px-6 py-14 w-full">
            <div className="flex flex-col items-center gap-2 w-full">
              <div
                className={`relative ${isEditingName ? "w-full" : "w-fit"}`}
                onMouseEnter={() => setIsNameHovered(true)}
                onMouseLeave={() => setIsNameHovered(false)}
              >
                <h1 className="text-center font-bold text-xl md:text-[28px] w-full px-4 flex justify-center">
                  {isEditingName ? (
                    <div className="flex items-center gap-1">
                      <Input
                        value={tempName || ""}
                        onChange={(e) => setTempName(e.target.value)}
<<<<<<< HEAD
                        className="text-xl md:text-[28px]"
=======
                        className="text-base font-normal"
>>>>>>> 280e47df
                        placeholder="Set a name"
                      />
                      <Button
                        size="smallIcon"
                        variant="destructive"
                        onClick={cancelEditingName}
<<<<<<< HEAD
                      >
                        <X size={14} />
                      </Button>
                      <Button size="smallIcon" onClick={handleSaveName}>
=======
                        disabled={isSaving}
                      >
                        <X size={14} />
                      </Button>
                      <Button
                        size="smallIcon"
                        onClick={handleSaveName}
                        disabled={
                          isSaving || tempName === selectedTeamspace?.name
                        }
                      >
>>>>>>> 280e47df
                        <Check size={14} />
                      </Button>
                    </div>
                  ) : (
                    <p
                      onClick={startEditingName}
                      className="cursor-pointer truncate max-w-[300px]"
                    >
                      {selectedTeamspace.name}
                    </p>
                  )}
                </h1>
                {isNameHovered && !isEditingName && (
                  <Button
                    size="smallIcon"
                    className="absolute bottom-full right-0"
                    onClick={startEditingName}
                  >
                    <Pen size={14} />
                  </Button>
                )}
              </div>

              <div
                className={`relative ${
                  isEditingDescription ? "w-full" : "w-fit"
                }`}
                onMouseEnter={() => setIsDescriptionHovered(true)}
                onMouseLeave={() => setIsDescriptionHovered(false)}
              >
                {isEditingDescription ? (
                  <div className="relative">
                    <Textarea
                      className="min-h-20 max-h-40"
                      value={tempDescription || ""}
                      onChange={(e) => setTempDescription(e.target.value)}
                      placeholder="Set a description"
                    />
                    <div className="absolute bottom-2 right-2 flex space-x-1">
                      <Button
                        size="smallIcon"
                        variant="destructive"
                        onClick={cancelEditingDescription}
<<<<<<< HEAD
                      >
                        <X size={14} />
                      </Button>
                      <Button size="smallIcon" onClick={handleSaveDescription}>
=======
                        disabled={isSaving}
                      >
                        <X size={14} />
                      </Button>
                      <Button
                        size="smallIcon"
                        onClick={handleSaveDescription}
                        disabled={
                          isSaving ||
                          tempDescription === selectedTeamspace?.description
                        }
                      >
>>>>>>> 280e47df
                        <Check size={14} />
                      </Button>
                    </div>
                  </div>
                ) : (
                  <>
                    {selectedTeamspace.description ? (
                      <p
                        className="line-clamp text-sm text-center px-4 break-all cursor-pointer"
                        onClick={startEditingDescription}
                      >
                        {selectedTeamspace.description}
                      </p>
                    ) : (
                      <p>No description</p>
                    )}
                  </>
                )}

                {isDescriptionHovered && !isEditingDescription && (
                  <Button
                    size="smallIcon"
                    className="absolute bottom-full right-0"
                    onClick={startEditingDescription}
                  >
                    <Pen size={14} />
                  </Button>
                )}
              </div>
              <span className="text-center text-primary pt-1 font-medium text-sm">
                {selectedTeamspace.creator.full_name}
              </span>
              <span className="text-center pt-4 font-bold text-sm flex items-center gap-1">
                <Shield size={16} />
                {tokenRate
                  ? `${tokenRate.token_budget} Token Rate`
                  : "No Token Rate"}
              </span>
            </div>

            <div className="w-full flex flex-col gap-4 pt-14">
              <TeamspaceMember
                teamspace={{
                  ...selectedTeamspace,
                  gradient: useGradient(selectedTeamspace.name),
                }}
                refreshTeamspaces={refreshTeamspaces}
              />
              <TeamspaceAssistant
                teamspace={{
                  ...selectedTeamspace,
                  gradient: useGradient(selectedTeamspace.name),
                }}
                assistants={assistants}
                refreshTeamspaces={refreshTeamspaces}
              />
              <TeamspaceDocumentSet
                teamspace={{
                  ...selectedTeamspace,
                  gradient: useGradient(selectedTeamspace.name),
                }}
                documentSets={documentSets}
                refreshTeamspaces={refreshTeamspaces}
              />
              <TeamspaceDataSource
                teamspace={{
                  ...selectedTeamspace,
                  gradient: useGradient(selectedTeamspace.name),
                }}
                ccPairs={ccPairs}
                refreshTeamspaces={refreshTeamspaces}
              />
            </div>
          </div>
        </>
      )}
    </SidebarContent>
  );
};<|MERGE_RESOLUTION|>--- conflicted
+++ resolved
@@ -1,21 +1,12 @@
 "use client";
 
 import useSWR from "swr";
-<<<<<<< HEAD
-import Image from "next/image";
-import { useState } from "react";
-=======
 import { Dispatch, SetStateAction, useState } from "react";
->>>>>>> 280e47df
 import { useGradient } from "@/hooks/useGradient";
 import { SidebarContent } from "@/components/ui/sidebar";
 import { ConnectorIndexingStatus, DocumentSet, Teamspace } from "@/lib/types";
 import { Assistant } from "@/app/admin/assistants/interfaces";
-<<<<<<< HEAD
-import { Check, Pen, Plus, Shield, X } from "lucide-react";
-=======
 import { Check, Pen, Shield, X } from "lucide-react";
->>>>>>> 280e47df
 import { errorHandlingFetcher } from "@/lib/fetcher";
 import { buildImgUrl } from "@/app/chat/files/images/utils";
 import { Button } from "@/components/ui/button";
@@ -25,10 +16,7 @@
 import { TeamspaceDocumentSet } from "./TeamspaceDocumentSet";
 import { TeamspaceDataSource } from "./TeamspaceDataSource";
 import { Input } from "@/components/ui/input";
-<<<<<<< HEAD
-=======
 import { useToast } from "@/hooks/use-toast";
->>>>>>> 280e47df
 
 interface TeamspaceSidebarProps {
   selectedTeamspace?: Teamspace;
@@ -55,18 +43,10 @@
 }: TeamspaceSidebarProps) => {
   const [isNameHovered, setIsNameHovered] = useState(false);
   const [isDescriptionHovered, setIsDescriptionHovered] = useState(false);
-<<<<<<< HEAD
-  const [isEditingDescription, setIsEditingDescription] = useState(false);
-  const [tempDescription, setTempDescription] = useState<string | null>(null);
-
-  const [isEditingName, setIsEditingName] = useState(false);
-  const [tempName, setTempName] = useState<string | null>(null);
-=======
   const [tempDescription, setTempDescription] = useState<string | null>(null);
   const [tempName, setTempName] = useState<string | null>(null);
   const [isSaving, setIsSaving] = useState(false);
   const { toast } = useToast();
->>>>>>> 280e47df
 
   const { data, error } = useSWR(
     selectedTeamspace
@@ -80,11 +60,8 @@
   const handleSaveDescription = async () => {
     if (!selectedTeamspace || tempDescription === null) return;
 
-<<<<<<< HEAD
-=======
     setIsSaving(true);
 
->>>>>>> 280e47df
     try {
       const response = await fetch(
         `/api/manage/admin/teamspace?teamspace_id=${selectedTeamspace.id}`,
@@ -109,10 +86,6 @@
       setIsDescriptionHovered(false);
       setTempDescription(null);
       refreshTeamspaces();
-<<<<<<< HEAD
-    } catch (error) {
-      console.error("Error updating teamspace description:", error);
-=======
 
       toast({
         title: "Description Updated",
@@ -130,18 +103,14 @@
       });
     } finally {
       setIsSaving(false);
->>>>>>> 280e47df
     }
   };
 
   const handleSaveName = async () => {
     if (!selectedTeamspace || !tempName?.trim()) return;
 
-<<<<<<< HEAD
-=======
     setIsSaving(true);
 
->>>>>>> 280e47df
     try {
       const response = await fetch(
         `/api/manage/admin/teamspace?teamspace_id=${selectedTeamspace.id}`,
@@ -166,10 +135,6 @@
       setIsNameHovered(false);
       setTempName(null);
       refreshTeamspaces();
-<<<<<<< HEAD
-    } catch (error) {
-      console.error("Error updating teamspace name:", error);
-=======
 
       toast({
         title: "Name Updated",
@@ -187,7 +152,6 @@
       });
     } finally {
       setIsSaving(false);
->>>>>>> 280e47df
     }
   };
 
@@ -256,23 +220,13 @@
                       <Input
                         value={tempName || ""}
                         onChange={(e) => setTempName(e.target.value)}
-<<<<<<< HEAD
-                        className="text-xl md:text-[28px]"
-=======
                         className="text-base font-normal"
->>>>>>> 280e47df
                         placeholder="Set a name"
                       />
                       <Button
                         size="smallIcon"
                         variant="destructive"
                         onClick={cancelEditingName}
-<<<<<<< HEAD
-                      >
-                        <X size={14} />
-                      </Button>
-                      <Button size="smallIcon" onClick={handleSaveName}>
-=======
                         disabled={isSaving}
                       >
                         <X size={14} />
@@ -284,7 +238,6 @@
                           isSaving || tempName === selectedTeamspace?.name
                         }
                       >
->>>>>>> 280e47df
                         <Check size={14} />
                       </Button>
                     </div>
@@ -328,12 +281,6 @@
                         size="smallIcon"
                         variant="destructive"
                         onClick={cancelEditingDescription}
-<<<<<<< HEAD
-                      >
-                        <X size={14} />
-                      </Button>
-                      <Button size="smallIcon" onClick={handleSaveDescription}>
-=======
                         disabled={isSaving}
                       >
                         <X size={14} />
@@ -346,7 +293,6 @@
                           tempDescription === selectedTeamspace?.description
                         }
                       >
->>>>>>> 280e47df
                         <Check size={14} />
                       </Button>
                     </div>
