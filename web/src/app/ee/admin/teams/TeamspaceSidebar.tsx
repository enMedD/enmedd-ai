"use client";

import useSWR from "swr";
import { Dispatch, SetStateAction, useState } from "react";
import { useGradient } from "@/hooks/useGradient";
import { SidebarContent } from "@/components/ui/sidebar";
import { ConnectorIndexingStatus, DocumentSet, Teamspace } from "@/lib/types";
import { Assistant } from "@/app/admin/assistants/interfaces";
import { Check, Pen, Plus, Shield, UserRoundPlus, X } from "lucide-react";
import { errorHandlingFetcher } from "@/lib/fetcher";
import { buildImgUrl } from "@/app/chat/files/images/utils";
import { Button } from "@/components/ui/button";
import { Textarea } from "@/components/ui/textarea";
import { TeamspaceMember } from "./TeamspaceMember";
import { TeamspaceAssistant } from "./TeamspaceAssistant";
import { TeamspaceDocumentSet } from "./TeamspaceDocumentSet";
import { TeamspaceDataSource } from "./TeamspaceDataSource";
import { Input } from "@/components/ui/input";
import { useToast } from "@/hooks/use-toast";
<<<<<<< HEAD
import { TeamspaceInvite } from "./TeamspaceInvite";
=======
import { TEAMSPACE_SUCCESS_MESSAGES } from "@/constants/toast/success";
import { TEAMSPACE_ERROR_MESSAGES } from "@/constants/toast/error";
>>>>>>> 0a89b499

interface TeamspaceSidebarProps {
  selectedTeamspace?: Teamspace;
  assistants: Assistant[];
  ccPairs: ConnectorIndexingStatus<any, any>[];
  documentSets: DocumentSet[];
  refreshTeamspaces: () => void;
  isEditingName: boolean;
  isEditingDescription: boolean;
  setIsEditingName: Dispatch<SetStateAction<boolean>>;
  setIsEditingDescription: Dispatch<SetStateAction<boolean>>;
}

export const TeamspaceSidebar = ({
  selectedTeamspace,
  assistants,
  ccPairs,
  documentSets,
  refreshTeamspaces,
  isEditingName,
  isEditingDescription,
  setIsEditingName,
  setIsEditingDescription,
}: TeamspaceSidebarProps) => {
  const [isNameHovered, setIsNameHovered] = useState(false);
  const [isDescriptionHovered, setIsDescriptionHovered] = useState(false);
  const [tempDescription, setTempDescription] = useState<string | null>(null);
  const [tempName, setTempName] = useState<string | null>(null);
  const [isSaving, setIsSaving] = useState(false);
  const { toast } = useToast();

  const { data, error } = useSWR(
    selectedTeamspace
      ? `/api/admin/token-rate-limits/teamspace/${selectedTeamspace.id}`
      : null,
    errorHandlingFetcher
  );

  const tokenRate = data && data.length > 0 ? data[0] : null;

  const handleSaveDescription = async () => {
    if (!selectedTeamspace || tempDescription === null) return;

    setIsSaving(true);

    try {
      const response = await fetch(
        `/api/manage/admin/teamspace?teamspace_id=${selectedTeamspace.id}`,
        {
          method: "PATCH",
          headers: {
            "Content-Type": "application/json",
          },
          body: JSON.stringify({
            name: selectedTeamspace.name,
            description: tempDescription,
          }),
        }
      );

      if (!response.ok) {
        throw new Error("Failed to update the teamspace description");
      }

      selectedTeamspace.description = tempDescription;
      setIsEditingDescription(false);
      setIsDescriptionHovered(false);
      setTempDescription(null);
      refreshTeamspaces();

      toast({
        title: TEAMSPACE_SUCCESS_MESSAGES.DESCRIPTION.title,
        description: TEAMSPACE_SUCCESS_MESSAGES.DESCRIPTION.description(
          selectedTeamspace.description
        ),
        variant: "success",
      });
    } catch (error) {
      console.error("Error updating teamspace description:", error);

      toast({
        title: TEAMSPACE_ERROR_MESSAGES.DESCRIPTION.title,
        description: TEAMSPACE_ERROR_MESSAGES.DESCRIPTION.description,
        variant: "destructive",
      });
    } finally {
      setIsSaving(false);
    }
  };

  const handleSaveName = async () => {
    if (!selectedTeamspace || !tempName?.trim()) return;

    setIsSaving(true);

    try {
      const response = await fetch(
        `/api/manage/admin/teamspace?teamspace_id=${selectedTeamspace.id}`,
        {
          method: "PATCH",
          headers: {
            "Content-Type": "application/json",
          },
          body: JSON.stringify({
            name: tempName,
            description: selectedTeamspace.description,
          }),
        }
      );

      if (!response.ok) {
        throw new Error("Failed to update the teamspace name");
      }

      selectedTeamspace.name = tempName;
      setIsEditingName(false);
      setIsNameHovered(false);
      setTempName(null);
      refreshTeamspaces();

      toast({
        title: TEAMSPACE_SUCCESS_MESSAGES.NAME.title,
        description: TEAMSPACE_SUCCESS_MESSAGES.NAME.description(tempName),
        variant: "success",
      });
    } catch (error) {
      console.error("Error updating teamspace name:", error);

      toast({
        title: TEAMSPACE_ERROR_MESSAGES.NAME.title,
        description: TEAMSPACE_ERROR_MESSAGES.NAME.description,
        variant: "destructive",
      });
    } finally {
      setIsSaving(false);
    }
  };

  const startEditingDescription = () => {
    setTempDescription(selectedTeamspace?.description || "");
    setIsEditingDescription(true);
  };

  const cancelEditingDescription = () => {
    setTempDescription(null);
    setIsEditingDescription(false);
    setIsDescriptionHovered(false);
  };

  const startEditingName = () => {
    setTempName(selectedTeamspace?.name || "");
    setIsEditingName(true);
  };

  const cancelEditingName = () => {
    setTempName(null);
    setIsEditingName(false);
    setIsNameHovered(false);
  };

  return (
    <SidebarContent>
      {selectedTeamspace && (
        <>
          <div
            style={{ background: useGradient(selectedTeamspace.name) }}
            className="h-40 relative shrink-0"
          >
            <div className="absolute top-full -translate-y-1/2 left-1/2 -translate-x-1/2">
              {selectedTeamspace.logo ? (
                <div className="rounded-md w-16 h-16 bg-background overflow-hidden shrink-0">
                  <img
                    src={buildImgUrl(selectedTeamspace.logo)}
                    alt="Teamspace Logo"
                    className="object-cover w-full h-full"
                    width={40}
                    height={40}
                  />
                </div>
              ) : (
                <span
                  style={{ background: useGradient(selectedTeamspace.name) }}
                  className="text-3xl uppercase font-bold min-w-16 min-h-16 flex items-center justify-center rounded-xl text-inverted border-[5px] border-inverted shrink-0"
                >
                  {selectedTeamspace.name.charAt(0)}
                </span>
              )}
            </div>
          </div>

          <div className="flex flex-col items-center px-6 py-14 w-full">
            <div className="flex flex-col items-center gap-2 w-full">
              <div
                className={`relative ${isEditingName ? "w-full" : "w-fit"}`}
                onMouseEnter={() => setIsNameHovered(true)}
                onMouseLeave={() => setIsNameHovered(false)}
              >
                <h1 className="text-center font-bold text-xl md:text-[28px] w-full px-4 flex justify-center">
                  {isEditingName ? (
                    <div className="flex items-center gap-1">
                      <Input
                        value={tempName || ""}
                        onChange={(e) => setTempName(e.target.value)}
                        className="text-base font-normal"
                        placeholder="Set a name"
                      />
                      <Button
                        size="smallIcon"
                        variant="destructive"
                        onClick={cancelEditingName}
                        disabled={isSaving}
                      >
                        <X size={14} />
                      </Button>
                      <Button
                        size="smallIcon"
                        onClick={handleSaveName}
                        disabled={
                          isSaving || tempName === selectedTeamspace?.name
                        }
                      >
                        <Check size={14} />
                      </Button>
                    </div>
                  ) : (
                    <p
                      onClick={startEditingName}
                      className="cursor-pointer truncate max-w-[300px]"
                    >
                      {selectedTeamspace.name}
                    </p>
                  )}
                </h1>
                {isNameHovered && !isEditingName && (
                  <Button
                    size="smallIcon"
                    className="absolute bottom-full right-0"
                    onClick={startEditingName}
                  >
                    <Pen size={14} />
                  </Button>
                )}
              </div>

              <div
                className={`relative ${
                  isEditingDescription ? "w-full" : "w-fit"
                }`}
                onMouseEnter={() => setIsDescriptionHovered(true)}
                onMouseLeave={() => setIsDescriptionHovered(false)}
              >
                {isEditingDescription ? (
                  <div className="relative">
                    <Textarea
                      className="min-h-20 max-h-40"
                      value={tempDescription || ""}
                      onChange={(e) => setTempDescription(e.target.value)}
                      placeholder="Set a description"
                    />
                    <div className="absolute bottom-2 right-2 flex space-x-1">
                      <Button
                        size="smallIcon"
                        variant="destructive"
                        onClick={cancelEditingDescription}
                        disabled={isSaving}
                      >
                        <X size={14} />
                      </Button>
                      <Button
                        size="smallIcon"
                        onClick={handleSaveDescription}
                        disabled={
                          isSaving ||
                          tempDescription === selectedTeamspace?.description
                        }
                      >
                        <Check size={14} />
                      </Button>
                    </div>
                  </div>
                ) : (
                  <>
                    {selectedTeamspace.description ? (
                      <p
                        className="line-clamp text-sm text-center px-4 break-all cursor-pointer"
                        onClick={startEditingDescription}
                      >
                        {selectedTeamspace.description}
                      </p>
                    ) : (
                      <p>No description</p>
                    )}
                  </>
                )}

                {isDescriptionHovered && !isEditingDescription && (
                  <Button
                    size="smallIcon"
                    className="absolute bottom-full right-0"
                    onClick={startEditingDescription}
                  >
                    <Pen size={14} />
                  </Button>
                )}
              </div>
              <span className="text-center text-primary pt-1 font-medium text-sm">
                {selectedTeamspace.creator.full_name}
              </span>
              <span className="text-center pt-4 font-bold text-sm flex items-center gap-1">
                <Shield size={16} />
                {tokenRate
                  ? `${tokenRate.token_budget} Token Rate`
                  : "No Token Rate"}
              </span>
            </div>

            <div className="w-full flex flex-col gap-4 pt-14">
              <TeamspaceMember
                teamspace={{
                  ...selectedTeamspace,
                  gradient: useGradient(selectedTeamspace.name),
                }}
                refreshTeamspaces={refreshTeamspaces}
              />
              <TeamspaceAssistant
                teamspace={{
                  ...selectedTeamspace,
                  gradient: useGradient(selectedTeamspace.name),
                }}
                assistants={assistants}
                refreshTeamspaces={refreshTeamspaces}
              />
              <TeamspaceDocumentSet
                teamspace={{
                  ...selectedTeamspace,
                  gradient: useGradient(selectedTeamspace.name),
                }}
                documentSets={documentSets}
                refreshTeamspaces={refreshTeamspaces}
              />
              <TeamspaceDataSource
                teamspace={{
                  ...selectedTeamspace,
                  gradient: useGradient(selectedTeamspace.name),
                }}
                ccPairs={ccPairs}
                refreshTeamspaces={refreshTeamspaces}
              />
            </div>
          </div>

          <div className="mt-auto p-6">
            <TeamspaceInvite teamspaceId={selectedTeamspace.id}>
              <Button className="w-full">
                <Plus size={16} /> Invite People
              </Button>
            </TeamspaceInvite>
          </div>
        </>
      )}
    </SidebarContent>
  );
};<|MERGE_RESOLUTION|>--- conflicted
+++ resolved
@@ -17,12 +17,9 @@
 import { TeamspaceDataSource } from "./TeamspaceDataSource";
 import { Input } from "@/components/ui/input";
 import { useToast } from "@/hooks/use-toast";
-<<<<<<< HEAD
 import { TeamspaceInvite } from "./TeamspaceInvite";
-=======
 import { TEAMSPACE_SUCCESS_MESSAGES } from "@/constants/toast/success";
 import { TEAMSPACE_ERROR_MESSAGES } from "@/constants/toast/error";
->>>>>>> 0a89b499
 
 interface TeamspaceSidebarProps {
   selectedTeamspace?: Teamspace;
