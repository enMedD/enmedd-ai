--- conflicted
+++ resolved
@@ -38,15 +38,6 @@
       <div style={{ background: teamspace.gradient }} className="h-40 relative">
         <div className="absolute top-full -translate-y-1/2 left-1/2 -translate-x-1/2">
           {teamspace.is_custom_logo ? (
-<<<<<<< HEAD
-            <Image
-              src={`/api/teamspace/logo?teamspace_id=${teamspace.id}&t=${Date.now()}`}
-              alt="Teamspace Logo"
-              className="object-cover w-16 h-16 rounded-md shrink-0"
-              width={40}
-              height={40}
-            />
-=======
             <div className="rounded-md w-16 h-16 bg-background rounded-md overflow-hidden">
               <Image
                 src={`/api/teamspace/logo?teamspace_id=${teamspace.id}&t=${Date.now()}`}
@@ -56,7 +47,6 @@
                 height={40}
               />
             </div>
->>>>>>> da85bd55
           ) : (
             <span
               style={{ background: teamspace.gradient }}
