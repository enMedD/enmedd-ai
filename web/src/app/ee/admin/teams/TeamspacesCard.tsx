--- conflicted
+++ resolved
@@ -81,11 +81,6 @@
 
   const tokenRate = data && data.length > 0 ? data[0] : null;
 
-<<<<<<< HEAD
-  console.log(teamspace);
-
-=======
->>>>>>> 419d8ca6
   return (
     <div className="relative">
       <Popover>
