--- conflicted
+++ resolved
@@ -11,8 +11,6 @@
 import { useState } from "react";
 import "../../../../components/loading.css";
 import { buildImgUrl } from "@/app/chat/files/images/utils";
-<<<<<<< HEAD
-=======
 import {
   DropdownMenu,
   DropdownMenuContent,
@@ -20,7 +18,6 @@
   DropdownMenuItem,
   DropdownMenuTrigger,
 } from "@/components/ui/dropdown-menu";
->>>>>>> f975b1fe
 
 const DeleteArchiveModal = ({
   trigger,
