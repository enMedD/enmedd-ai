--- conflicted
+++ resolved
@@ -23,10 +23,7 @@
 import { errorHandlingFetcher } from "@/lib/fetcher";
 import { useRouter } from "next/navigation";
 import { ImageUpload } from "@/app/admin/settings/ImageUpload";
-<<<<<<< HEAD
-=======
 import { useUser } from "@/components/user/UserProvider";
->>>>>>> b8e293e6
 
 interface TeamspaceCreationFormProps {
   onClose: () => void;
@@ -47,10 +44,7 @@
 }: TeamspaceCreationFormProps) => {
   const router = useRouter();
   const [selectedFiles, setSelectedFiles] = useState<File | null>(null);
-<<<<<<< HEAD
-=======
   const { user } = useUser();
->>>>>>> b8e293e6
   // const [tokenBudget, setTokenBudget] = useState(0);
   // const [periodHours, setPeriodHours] = useState(0);
   const isUpdate = existingTeamspace !== undefined;
