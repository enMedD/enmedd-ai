/* "use client";

import { Form, Formik } from "formik";
import * as Yup from "yup";
import {
  ConnectorIndexingStatus,
  User,
  Teamspace,
  DocumentSet,
} from "@/lib/types";
import { TextFormField } from "@/components/admin/connectors/Field";
import { createTeamspace } from "./lib";
import { UserEditor } from "./UserEditor";
import { ConnectorEditor } from "./ConnectorEditor";
import { Button } from "@/components/ui/button";
import { useToast } from "@/hooks/use-toast";
import { Assistant } from "@/app/admin/assistants/interfaces";
import { FileUpload } from "@/components/admin/connectors/FileUpload";
import { useState } from "react";
import { DocumentSets } from "./DocumentSets";
import { Assistants } from "./Assistants";
import { Input } from "@/components/ui/input";
import { errorHandlingFetcher } from "@/lib/fetcher";
import { useRouter } from "next/navigation";

interface TeamspaceCreationFormProps {
  onClose: () => void;
  users: User[];
  ccPairs: ConnectorIndexingStatus<any, any>[] | undefined;
  existingTeamspace?: Teamspace;
  assistants: Assistant[];
  documentSets: DocumentSet[] | undefined;
}

export const TeamspaceCreationForm = ({
  onClose,
  users,
  ccPairs,
  existingTeamspace,
  assistants,
  documentSets,
}: TeamspaceCreationFormProps) => {
  const router = useRouter();
  const [selectedFiles, setSelectedFiles] = useState<File[]>([]);
  const [tokenBudget, setTokenBudget] = useState(0);
  const [periodHours, setPeriodHours] = useState(0);
  const isUpdate = existingTeamspace !== undefined;
  const { toast } = useToast();

  const setTokenRateLimit = async (teamspaceId: number) => {
    const response = await fetch(
      `/api/admin/token-rate-limits/teamspace/${teamspaceId}`,
      {
        method: "POST",
        headers: {
          "Content-Type": "application/json",
        },
        body: JSON.stringify({
          enabled: true,
          token_budget: tokenBudget,
          period_hours: periodHours,
        }),
      }
    );

    if (!response.ok) {
      const errorMsg =
        (await response.json()).detail || "Failed to set token rate limit.";
      toast({
        title: "Operation Failed",
        description: `Could not set token rate limit: ${errorMsg}`,
        variant: "destructive",
      });
      return;
    }

    toast({
      title: "Token Rate Limit Set",
      description: "The token rate limit has been successfully set.",
      variant: "success",
    });
  };

  return (
    <div>
      <Formik
        initialValues={{
          name: existingTeamspace ? existingTeamspace.name : "",
          user_ids: [] as string[],
          cc_pair_ids: [] as number[],
          document_set_ids: [] as number[],
          assistant_ids: [] as string[],
        }}
        validationSchema={Yup.object().shape({
          name: Yup.string().required("Please enter a name for the group"),
          user_ids: Yup.array().of(Yup.string().required()),
          cc_pair_ids: Yup.array().of(Yup.number().required()),
          document_set_ids: Yup.array().of(Yup.number().required()),
          assistant_ids: Yup.array().of(Yup.number().required()),
        })}
        onSubmit={async (values, formikHelpers) => {
          formikHelpers.setSubmitting(true);

          let response;
          response = await createTeamspace(values);
          formikHelpers.setSubmitting(false);
          if (response.ok) {
            const { id } = await response.json();

            await setTokenRateLimit(id);
            router.refresh();
            toast({
              title: isUpdate ? "Teamspace Updated!" : "Teamspace Created!",
              description: isUpdate
                ? "Your teamspace has been updated successfully."
                : "Your new teamspace has been created successfully.",
              variant: "success",
            });

            onClose();
          } else {
            const responseJson = await response.json();
            const errorMsg = responseJson.detail || responseJson.message;
            toast({
              title: "Operation Failed",
              description: isUpdate
                ? `Could not update the teamspace: ${errorMsg}`
                : `Could not create the teamspace: ${errorMsg}`,
              variant: "destructive",
            });
          }
        }}
      >
        {({ isSubmitting, values, setFieldValue }) => (
          <Form>
            <div className="pt-8 space-y-6">
              <div className="flex flex-col justify-between gap-2 lg:flex-row">
                <p className="w-1/2 font-semibold whitespace-nowrap">
                  Teamspace Name
                </p>
                <TextFormField
                  name="name"
                  placeholder="A name for the Teamspace"
                  disabled={isUpdate}
                  autoCompleteDisabled={true}
                  fullWidth
                />
              </div>

              <div className="flex flex-col justify-between gap-2 lg:flex-row">
                <p className="w-1/2 font-semibold whitespace-nowrap">
                  Teamspace Logo
                </p>
                <div className="flex items-center w-full gap-2">
                  <FileUpload
                    selectedFiles={selectedFiles}
                    setSelectedFiles={setSelectedFiles}
                  />
                </div>
              </div>

              <div className="flex flex-col justify-between gap-2 pb-4 lg:flex-row">
                <p className="w-1/2 font-semibold whitespace-nowrap">
                  Select Users
                </p>
                <div className="w-full">
                  <UserEditor
                    selectedUserIds={values.user_ids}
                    setSelectedUserIds={(userIds) =>
                      setFieldValue("user_ids", userIds)
                    }
                    allUsers={users}
                    existingUsers={[]}
                  />
                </div>
              </div>

              <div className="flex flex-col justify-between gap-2 pb-4 lg:flex-row">
                <p className="w-1/2 font-semibold whitespace-nowrap">
                  Select assistants
                </p>
                <div className="w-full">
                  <Assistants
                    assistants={assistants}
                    onSelect={(selectedAssistantIds) => {
                      setFieldValue("assistant_ids", selectedAssistantIds);
                    }}
                  />
                </div>
              </div>

              <div className="flex flex-col justify-between gap-2 pb-4 lg:flex-row">
                <p className="w-1/2 font-semibold whitespace-nowrap">
                  Select document sets
                </p>
                <div className="w-full">
                  <DocumentSets
                    documentSets={documentSets}
                    setSelectedDocumentSetIds={(documentSetIds) =>
                      setFieldValue("document_set_ids", documentSetIds)
                    }
                  />
                </div>
              </div>

              <div className="flex flex-col justify-between gap-2 pb-4 lg:flex-row">
                <p className="w-1/2 font-semibold whitespace-nowrap">
                  Select connectors
                </p>
                <div className="w-full">
                  <ConnectorEditor
                    allCCPairs={ccPairs}
                    selectedCCPairIds={values.cc_pair_ids}
                    setSetCCPairIds={(ccPairsIds) =>
                      setFieldValue("cc_pair_ids", ccPairsIds)
                    }
                  />
                </div>
              </div>

              <div className="flex flex-col justify-between gap-2 pb-4 lg:flex-row">
                <p className="w-1/2 font-semibold whitespace-nowrap">
                  Set Token Rate Limit
                </p>
                <div className="flex items-center w-full gap-4">
                  <Input
                    placeholder="Time Window (Hours)"
                    type="number"
                    value={periodHours}
                    onChange={(e) => setPeriodHours(Number(e.target.value))}
                  />
                  <Input
                    placeholder="Token Budget (Thousands)"
                    type="number"
                    value={tokenBudget}
                    onChange={(e) => setTokenBudget(Number(e.target.value))}
                  />
                </div>
              </div>

              <div className="flex justify-end gap-2 pt-4">
                <Button
                  disabled={isSubmitting}
                  className=""
                  onClick={onClose}
                  variant="ghost"
                >
                  Cancel
                </Button>
                <Button type="submit" disabled={isSubmitting} className="">
                  {isUpdate ? "Update" : "Create"}
                </Button>
              </div>
            </div>
          </Form>
        )}
      </Formik>
    </div>
  );
}; */

"use client";

import { Form, Formik } from "formik";
import * as Yup from "yup";
import {
  ConnectorIndexingStatus,
  User,
  Teamspace,
  DocumentSet,
} from "@/lib/types";
import { TextFormField } from "@/components/admin/connectors/Field";
import { createTeamspace } from "./lib";
import { UserEditor } from "./UserEditor";
import { ConnectorEditor } from "./ConnectorEditor";
import { Button } from "@/components/ui/button";
import { useToast } from "@/hooks/use-toast";
import { Assistant } from "@/app/admin/assistants/interfaces";
import { FileUpload } from "@/components/admin/connectors/FileUpload";
import { useState } from "react";
import { DocumentSets } from "./DocumentSets";
import { Assistants } from "./Assistants";
import { Input } from "@/components/ui/input";
import { errorHandlingFetcher } from "@/lib/fetcher";
import { useRouter } from "next/navigation";

interface TeamspaceCreationFormProps {
  onClose: () => void;
  users: User[];
  ccPairs: ConnectorIndexingStatus<any, any>[];
  existingTeamspace?: Teamspace;
  assistants: Assistant[];
  documentSets: DocumentSet[] | undefined;
}

export const TeamspaceCreationForm = ({
  onClose,
  users,
  ccPairs,
  existingTeamspace,
  assistants,
  documentSets,
}: TeamspaceCreationFormProps) => {
  const router = useRouter();
  const [selectedFiles, setSelectedFiles] = useState<File[]>([]);
  // const [tokenBudget, setTokenBudget] = useState(0);
  // const [periodHours, setPeriodHours] = useState(0);
  const isUpdate = existingTeamspace !== undefined;
  const { toast } = useToast();

<<<<<<< HEAD
  const uploadLogo = async (teamspaceId: number, file: File) => {
    const formData = new FormData();
    formData.append("file", file);

    const response = await fetch(
      `/api/manage/admin/teamspace/logo?teamspace_id=${teamspaceId}`,
      {
        method: "PUT",
        body: formData,
      }
    );

    if (!response.ok) {
      const errorMsg =
        (await response.json()).detail || "Failed to upload logo.";
      throw new Error(errorMsg);
    }

    return response.json();
  };

  const setTokenRateLimit = async (teamspaceId: number) => {
    const response = await fetch(
      `/api/admin/token-rate-limits/teamspace/${teamspaceId}`,
      {
        method: "POST",
        headers: {
          "Content-Type": "application/json",
        },
        body: JSON.stringify({
          enabled: true,
          token_budget: tokenBudget,
          period_hours: periodHours,
        }),
      }
    );
=======
  // const setTokenRateLimit = async (teamspaceId: number) => {
  //   const response = await fetch(
  //     `/api/admin/token-rate-limits/teamspace/${teamspaceId}`,
  //     {
  //       method: "POST",
  //       headers: {
  //         "Content-Type": "application/json",
  //       },
  //       body: JSON.stringify({
  //         enabled: true,
  //         token_budget: tokenBudget,
  //         period_hours: periodHours,
  //       }),
  //     }
  //   );
>>>>>>> 90003ee0

  //   if (!response.ok) {
  //     const errorMsg =
  //       (await response.json()).detail || "Failed to set token rate limit.";
  //     toast({
  //       title: "Operation Failed",
  //       description: `Could not set token rate limit: ${errorMsg}`,
  //       variant: "destructive",
  //     });
  //     return;
  //   }

  //   toast({
  //     title: "Token Rate Limit Set",
  //     description: "The token rate limit has been successfully set.",
  //     variant: "success",
  //   });
  // };

  return (
    <div>
      <Formik
        initialValues={{
          name: existingTeamspace ? existingTeamspace.name : "",
          user_ids: [] as string[],
          cc_pair_ids: [] as number[],
          document_set_ids: [] as number[],
          assistant_ids: [] as string[],
        }}
        validationSchema={Yup.object().shape({
          name: Yup.string().required("Please enter a name for the group"),
          user_ids: Yup.array().of(Yup.string().required()),
          cc_pair_ids: Yup.array().of(Yup.number().required()),
          document_set_ids: Yup.array().of(Yup.number().required()),
          assistant_ids: Yup.array().of(Yup.number().required()),
        })}
        onSubmit={async (values, formikHelpers) => {
          formikHelpers.setSubmitting(true);

          let response;
          response = await createTeamspace(values);
          formikHelpers.setSubmitting(false);
          if (response.ok) {
            const { id } = await response.json();

<<<<<<< HEAD
            await setTokenRateLimit(id);

            if (selectedFiles.length > 0) {
              await uploadLogo(id, selectedFiles[0]);
            }

=======
            // await setTokenRateLimit(id);
>>>>>>> 90003ee0
            router.refresh();
            toast({
              title: isUpdate ? "Teamspace Updated!" : "Teamspace Created!",
              description: isUpdate
                ? "Your teamspace has been updated successfully."
                : "Your new teamspace has been created successfully.",
              variant: "success",
            });

            onClose();
          } else {
            const responseJson = await response.json();
            const errorMsg = responseJson.detail || responseJson.message;
            toast({
              title: "Operation Failed",
              description: isUpdate
                ? `Could not update the teamspace: ${errorMsg}`
                : `Could not create the teamspace: ${errorMsg}`,
              variant: "destructive",
            });
          }
        }}
      >
        {({ isSubmitting, values, setFieldValue }) => (
          <Form>
            <div className="pt-8 space-y-6">
              <div className="flex flex-col justify-between gap-2 lg:flex-row">
                <p className="w-1/2 font-semibold whitespace-nowrap">
                  Teamspace Name
                </p>
                <TextFormField
                  name="name"
                  placeholder="A name for the Teamspace"
                  disabled={isUpdate}
                  autoCompleteDisabled={true}
                  fullWidth
                />
              </div>

              <div className="flex flex-col justify-between gap-2 lg:flex-row">
                <p className="w-1/2 font-semibold whitespace-nowrap">
                  Teamspace Logo
                </p>
                <div className="flex items-center w-full gap-2">
                  <FileUpload
                    selectedFiles={selectedFiles}
                    setSelectedFiles={setSelectedFiles}
                  />
                </div>
              </div>

              <div className="flex flex-col justify-between gap-2 pb-4 lg:flex-row">
                <p className="w-1/2 font-semibold whitespace-nowrap">
                  Select Users
                </p>
                <div className="w-full">
                  <UserEditor
                    selectedUserIds={values.user_ids}
                    setSelectedUserIds={(userIds) =>
                      setFieldValue("user_ids", userIds)
                    }
                    allUsers={users}
                    existingUsers={[]}
                  />
                </div>
              </div>

              <div className="flex flex-col justify-between gap-2 pb-4 lg:flex-row">
                <p className="w-1/2 font-semibold whitespace-nowrap">
                  Select assistants
                </p>
                <div className="w-full">
                  <Assistants
                    assistants={assistants}
                    onSelect={(selectedAssistantIds) => {
                      setFieldValue("assistant_ids", selectedAssistantIds);
                    }}
                  />
                </div>
              </div>

              <div className="flex flex-col justify-between gap-2 pb-4 lg:flex-row">
                <p className="w-1/2 font-semibold whitespace-nowrap">
                  Select document sets
                </p>
                <div className="w-full">
                  <DocumentSets
                    documentSets={documentSets}
                    setSelectedDocumentSetIds={(documentSetIds) =>
                      setFieldValue("document_set_ids", documentSetIds)
                    }
                  />
                </div>
              </div>

              <div className="flex flex-col justify-between gap-2 pb-4 lg:flex-row">
                <p className="w-1/2 font-semibold whitespace-nowrap">
                  Select connectors
                </p>
                <div className="w-full">
                  <ConnectorEditor
                    allCCPairs={ccPairs}
                    selectedCCPairIds={values.cc_pair_ids}
                    setSetCCPairIds={(ccPairsIds) =>
                      setFieldValue("cc_pair_ids", ccPairsIds)
                    }
                  />
                </div>
              </div>

<<<<<<< HEAD
              <div className="flex flex-col justify-between gap-2 pb-4 lg:flex-row">
                <p className="w-1/2 font-semibold whitespace-nowrap">
=======
              {/* <div className="flex justify-between pb-4 gap-2 flex-col lg:flex-row">
                <p className="whitespace-nowrap w-1/2 font-semibold">
>>>>>>> 90003ee0
                  Set Token Rate Limit
                </p>
                <div className="flex items-center w-full gap-4">
                  <Input
                    placeholder="Time Window (Hours)"
                    type="number"
                    value={periodHours}
                    onChange={(e) => setPeriodHours(Number(e.target.value))}
                  />
                  <Input
                    placeholder="Token Budget (Thousands)"
                    type="number"
                    value={tokenBudget}
                    onChange={(e) => setTokenBudget(Number(e.target.value))}
                  />
                </div>
              </div> */}

              <div className="flex justify-end gap-2 pt-4">
                <Button
                  disabled={isSubmitting}
                  className=""
                  onClick={onClose}
                  variant="ghost"
                >
                  Cancel
                </Button>
                <Button type="submit" disabled={isSubmitting} className="">
                  {isUpdate ? "Update" : "Create"}
                </Button>
              </div>
            </div>
          </Form>
        )}
      </Formik>
    </div>
  );
};<|MERGE_RESOLUTION|>--- conflicted
+++ resolved
@@ -308,7 +308,6 @@
   const isUpdate = existingTeamspace !== undefined;
   const { toast } = useToast();
 
-<<<<<<< HEAD
   const uploadLogo = async (teamspaceId: number, file: File) => {
     const formData = new FormData();
     formData.append("file", file);
@@ -330,22 +329,6 @@
     return response.json();
   };
 
-  const setTokenRateLimit = async (teamspaceId: number) => {
-    const response = await fetch(
-      `/api/admin/token-rate-limits/teamspace/${teamspaceId}`,
-      {
-        method: "POST",
-        headers: {
-          "Content-Type": "application/json",
-        },
-        body: JSON.stringify({
-          enabled: true,
-          token_budget: tokenBudget,
-          period_hours: periodHours,
-        }),
-      }
-    );
-=======
   // const setTokenRateLimit = async (teamspaceId: number) => {
   //   const response = await fetch(
   //     `/api/admin/token-rate-limits/teamspace/${teamspaceId}`,
@@ -361,8 +344,6 @@
   //       }),
   //     }
   //   );
->>>>>>> 90003ee0
-
   //   if (!response.ok) {
   //     const errorMsg =
   //       (await response.json()).detail || "Failed to set token rate limit.";
@@ -407,16 +388,10 @@
           if (response.ok) {
             const { id } = await response.json();
 
-<<<<<<< HEAD
-            await setTokenRateLimit(id);
-
             if (selectedFiles.length > 0) {
               await uploadLogo(id, selectedFiles[0]);
             }
-
-=======
             // await setTokenRateLimit(id);
->>>>>>> 90003ee0
             router.refresh();
             toast({
               title: isUpdate ? "Teamspace Updated!" : "Teamspace Created!",
@@ -527,13 +502,9 @@
                 </div>
               </div>
 
-<<<<<<< HEAD
-              <div className="flex flex-col justify-between gap-2 pb-4 lg:flex-row">
-                <p className="w-1/2 font-semibold whitespace-nowrap">
-=======
               {/* <div className="flex justify-between pb-4 gap-2 flex-col lg:flex-row">
                 <p className="whitespace-nowrap w-1/2 font-semibold">
->>>>>>> 90003ee0
+                
                   Set Token Rate Limit
                 </p>
                 <div className="flex items-center w-full gap-4">
