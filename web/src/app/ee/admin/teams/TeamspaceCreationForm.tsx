/* "use client";

import { Form, Formik } from "formik";
import * as Yup from "yup";
import {
  ConnectorIndexingStatus,
  User,
  Teamspace,
  DocumentSet,
} from "@/lib/types";
import { TextFormField } from "@/components/admin/connectors/Field";
import { createTeamspace } from "./lib";
import { UserEditor } from "./UserEditor";
import { ConnectorEditor } from "./ConnectorEditor";
import { Button } from "@/components/ui/button";
import { useToast } from "@/hooks/use-toast";
import { Assistant } from "@/app/admin/assistants/interfaces";
import { FileUpload } from "@/components/admin/connectors/FileUpload";
import { useState } from "react";
import { DocumentSets } from "./DocumentSets";
import { Assistants } from "./Assistants";
import { Input } from "@/components/ui/input";
import { errorHandlingFetcher } from "@/lib/fetcher";
import { useRouter } from "next/navigation";

interface TeamspaceCreationFormProps {
  onClose: () => void;
  users: User[];
  ccPairs: ConnectorIndexingStatus<any, any>[];
  existingTeamspace?: Teamspace;
  assistants: Assistant[];
  documentSets: DocumentSet[] | undefined;
}

export const TeamspaceCreationForm = ({
  onClose,
  users,
  ccPairs,
  existingTeamspace,
  assistants,
  documentSets,
}: TeamspaceCreationFormProps) => {
  const router = useRouter();
  const [selectedFiles, setSelectedFiles] = useState<File[]>([]);
  // const [tokenBudget, setTokenBudget] = useState(0);
  // const [periodHours, setPeriodHours] = useState(0);
  const isUpdate = existingTeamspace !== undefined;
  const { toast } = useToast();

  // const setTokenRateLimit = async (teamspaceId: number) => {
  //   const response = await fetch(
  //     `/api/admin/token-rate-limits/teamspace/${teamspaceId}`,
  //     {
  //       method: "POST",
  //       headers: {
  //         "Content-Type": "application/json",
  //       },
  //       body: JSON.stringify({
  //         enabled: true,
  //         token_budget: tokenBudget,
  //         period_hours: periodHours,
  //       }),
  //     }
  //   );

  //   if (!response.ok) {
  //     const errorMsg =
  //       (await response.json()).detail || "Failed to set token rate limit.";
  //     toast({
  //       title: "Operation Failed",
  //       description: `Could not set token rate limit: ${errorMsg}`,
  //       variant: "destructive",
  //     });
  //     return;
  //   }

  //   toast({
  //     title: "Token Rate Limit Set",
  //     description: "The token rate limit has been successfully set.",
  //     variant: "success",
  //   });
  // };

  return (
    <div>
      <Formik
        initialValues={{
          name: existingTeamspace ? existingTeamspace.name : "",
          user_ids: [] as string[],
          cc_pair_ids: [] as number[],
          document_set_ids: [] as number[],
          assistant_ids: [] as string[],
        }}
        validationSchema={Yup.object().shape({
          name: Yup.string().required("Please enter a name for the group"),
          user_ids: Yup.array().of(Yup.string().required()),
          cc_pair_ids: Yup.array().of(Yup.number().required()),
          document_set_ids: Yup.array().of(Yup.number().required()),
          assistant_ids: Yup.array().of(Yup.number().required()),
        })}
        onSubmit={async (values, formikHelpers) => {
          formikHelpers.setSubmitting(true);

          let response;
          response = await createTeamspace(values);
          formikHelpers.setSubmitting(false);
          if (response.ok) {
            const { id } = await response.json();

            // await setTokenRateLimit(id);
            router.refresh();
            toast({
              title: isUpdate ? "Teamspace Updated!" : "Teamspace Created!",
              description: isUpdate
                ? "Your teamspace has been updated successfully."
                : "Your new teamspace has been created successfully.",
              variant: "success",
            });

            onClose();
          } else {
            const responseJson = await response.json();
            const errorMsg = responseJson.detail || responseJson.message;
            toast({
              title: "Operation Failed",
              description: isUpdate
                ? `Could not update the teamspace: ${errorMsg}`
                : `Could not create the teamspace: ${errorMsg}`,
              variant: "destructive",
            });
          }
        }}
      >
        {({ isSubmitting, values, setFieldValue }) => (
          <Form>
            <div className="pt-8 space-y-6">
              <div className="flex flex-col justify-between gap-2 lg:flex-row">
                <p className="w-1/2 font-semibold whitespace-nowrap">
                  Teamspace Name
                </p>
                <TextFormField
                  name="name"
                  placeholder="A name for the Teamspace"
                  disabled={isUpdate}
                  autoCompleteDisabled={true}
                  fullWidth
                />
              </div>

              <div className="flex flex-col justify-between gap-2 lg:flex-row">
                <p className="w-1/2 font-semibold whitespace-nowrap">
                  Teamspace Logo
                </p>
                <div className="flex items-center w-full gap-2">
                  <FileUpload
                    selectedFiles={selectedFiles}
                    setSelectedFiles={setSelectedFiles}
                  />
                </div>
              </div>

              <div className="flex flex-col justify-between gap-2 pb-4 lg:flex-row">
                <p className="w-1/2 font-semibold whitespace-nowrap">
                  Select Users
                </p>
                <div className="w-full">
                  <UserEditor
                    selectedUserIds={values.user_ids}
                    setSelectedUserIds={(userIds) =>
                      setFieldValue("user_ids", userIds)
                    }
                    allUsers={users}
                    existingUsers={[]}
                  />
                </div>
              </div>

              <div className="flex flex-col justify-between gap-2 pb-4 lg:flex-row">
                <p className="w-1/2 font-semibold whitespace-nowrap">
                  Select assistants
                </p>
                <div className="w-full">
                  <Assistants
                    assistants={assistants}
                    onSelect={(selectedAssistantIds) => {
                      setFieldValue("assistant_ids", selectedAssistantIds);
                    }}
                  />
                </div>
              </div>

              <div className="flex flex-col justify-between gap-2 pb-4 lg:flex-row">
                <p className="w-1/2 font-semibold whitespace-nowrap">
                  Select document sets
                </p>
                <div className="w-full">
                  <DocumentSets
                    documentSets={documentSets}
                    setSelectedDocumentSetIds={(documentSetIds) =>
                      setFieldValue("document_set_ids", documentSetIds)
                    }
                  />
                </div>
              </div>

              <div className="flex flex-col justify-between gap-2 pb-4 lg:flex-row">
                <p className="w-1/2 font-semibold whitespace-nowrap">
                  Select connectors
                </p>
                <div className="w-full">
                  <ConnectorEditor
                    allCCPairs={ccPairs}
                    selectedCCPairIds={values.cc_pair_ids}
                    setSetCCPairIds={(ccPairsIds) =>
                      setFieldValue("cc_pair_ids", ccPairsIds)
                    }
                  />
                </div>
              </div>

<<<<<<< HEAD
              {/* <div className="flex justify-between pb-4 gap-2 flex-col lg:flex-row">
                <p className="whitespace-nowrap w-1/2 font-semibold">
=======
              <div className="flex flex-col justify-between gap-2 pb-4 lg:flex-row">
                <p className="w-1/2 font-semibold whitespace-nowrap">
>>>>>>> 20e0e5d8
                  Set Token Rate Limit
                </p>
                <div className="flex items-center w-full gap-4">
                  <Input
                    placeholder="Time Window (Hours)"
                    type="number"
                    value={periodHours}
                    onChange={(e) => setPeriodHours(Number(e.target.value))}
                  />
                  <Input
                    placeholder="Token Budget (Thousands)"
                    type="number"
                    value={tokenBudget}
                    onChange={(e) => setTokenBudget(Number(e.target.value))}
                  />
                </div>
              </div> */}

              <div className="flex justify-end gap-2 pt-4">
                <Button
                  disabled={isSubmitting}
                  className=""
                  onClick={onClose}
                  variant="ghost"
                >
                  Cancel
                </Button>
                <Button type="submit" disabled={isSubmitting} className="">
                  {isUpdate ? "Update" : "Create"}
                </Button>
              </div>
            </div>
          </Form>
        )}
      </Formik>
    </div>
  );
}; */

"use client";

import { Form, Formik } from "formik";
import * as Yup from "yup";
import {
  ConnectorIndexingStatus,
  User,
  Teamspace,
  DocumentSet,
} from "@/lib/types";
import { TextFormField } from "@/components/admin/connectors/Field";
import { createTeamspace } from "./lib";
import { UserEditor } from "./UserEditor";
import { ConnectorEditor } from "./ConnectorEditor";
import { Button } from "@/components/ui/button";
import { useToast } from "@/hooks/use-toast";
import { Assistant } from "@/app/admin/assistants/interfaces";
import { FileUpload } from "@/components/admin/connectors/FileUpload";
import { useState } from "react";
import { DocumentSets } from "./DocumentSets";
import { Assistants } from "./Assistants";
import { Input } from "@/components/ui/input";
import { errorHandlingFetcher } from "@/lib/fetcher";
import { useRouter } from "next/navigation";

interface TeamspaceCreationFormProps {
  onClose: () => void;
  users: User[];
  ccPairs: ConnectorIndexingStatus<any, any>[];
  existingTeamspace?: Teamspace;
  assistants: Assistant[];
  documentSets: DocumentSet[] | undefined;
}

export const TeamspaceCreationForm = ({
  onClose,
  users,
  ccPairs,
  existingTeamspace,
  assistants,
  documentSets,
}: TeamspaceCreationFormProps) => {
  const router = useRouter();
  const [selectedFiles, setSelectedFiles] = useState<File[]>([]);
  // const [tokenBudget, setTokenBudget] = useState(0);
  // const [periodHours, setPeriodHours] = useState(0);
  const isUpdate = existingTeamspace !== undefined;
  const { toast } = useToast();

  const uploadLogo = async (teamspaceId: number, file: File) => {
    const formData = new FormData();
    formData.append("file", file);

    const response = await fetch(
      `/api/manage/admin/teamspace/logo?teamspace_id=${teamspaceId}`,
      {
        method: "PUT",
        body: formData,
      }
    );

    if (!response.ok) {
      const errorMsg =
        (await response.json()).detail || "Failed to upload logo.";
      throw new Error(errorMsg);
    }

    return response.json();
  };

  // const setTokenRateLimit = async (teamspaceId: number) => {
  //   const response = await fetch(
  //     `/api/admin/token-rate-limits/teamspace/${teamspaceId}`,
  //     {
  //       method: "POST",
  //       headers: {
  //         "Content-Type": "application/json",
  //       },
  //       body: JSON.stringify({
  //         enabled: true,
  //         token_budget: tokenBudget,
  //         period_hours: periodHours,
  //       }),
  //     }
  //   );
  //   if (!response.ok) {
  //     const errorMsg =
  //       (await response.json()).detail || "Failed to set token rate limit.";
  //     toast({
  //       title: "Operation Failed",
  //       description: `Could not set token rate limit: ${errorMsg}`,
  //       variant: "destructive",
  //     });
  //     return;
  //   }

  //   toast({
  //     title: "Token Rate Limit Set",
  //     description: "The token rate limit has been successfully set.",
  //     variant: "success",
  //   });
  // };

  return (
    <div>
      <Formik
        initialValues={{
          name: existingTeamspace ? existingTeamspace.name : "",
          user_ids: [] as string[],
          cc_pair_ids: [] as number[],
          document_set_ids: [] as number[],
          assistant_ids: [] as string[],
        }}
        validationSchema={Yup.object().shape({
          name: Yup.string().required("Please enter a name for the group"),
          user_ids: Yup.array().of(Yup.string().required()),
          cc_pair_ids: Yup.array().of(Yup.number().required()),
          document_set_ids: Yup.array().of(Yup.number().required()),
          assistant_ids: Yup.array().of(Yup.number().required()),
        })}
        onSubmit={async (values, formikHelpers) => {
          formikHelpers.setSubmitting(true);

          let response;
          response = await createTeamspace(values);
          formikHelpers.setSubmitting(false);
          if (response.ok) {
            const { id } = await response.json();

            if (selectedFiles.length > 0) {
              await uploadLogo(id, selectedFiles[0]);
            }
            // await setTokenRateLimit(id);
            router.refresh();
            toast({
              title: isUpdate ? "Teamspace Updated!" : "Teamspace Created!",
              description: isUpdate
                ? "Your teamspace has been updated successfully."
                : "Your new teamspace has been created successfully.",
              variant: "success",
            });

            onClose();
          } else {
            const responseJson = await response.json();
            const errorMsg = responseJson.detail || responseJson.message;
            toast({
              title: "Operation Failed",
              description: isUpdate
                ? `Could not update the teamspace: ${errorMsg}`
                : `Could not create the teamspace: ${errorMsg}`,
              variant: "destructive",
            });
          }
        }}
      >
        {({ isSubmitting, values, setFieldValue }) => (
          <Form>
            <div className="pt-8 space-y-6">
              <div className="flex flex-col justify-between gap-2 lg:flex-row">
                <p className="w-1/2 font-semibold whitespace-nowrap">
                  Teamspace Name
                </p>
                <TextFormField
                  name="name"
                  placeholder="A name for the Teamspace"
                  disabled={isUpdate}
                  autoCompleteDisabled={true}
                  fullWidth
                />
              </div>

              <div className="flex flex-col justify-between gap-2 lg:flex-row">
                <p className="w-1/2 font-semibold whitespace-nowrap">
                  Teamspace Logo
                </p>
                <div className="flex items-center w-full gap-2">
                  <FileUpload
                    selectedFiles={selectedFiles}
                    setSelectedFiles={setSelectedFiles}
                  />
                </div>
              </div>

              <div className="flex flex-col justify-between gap-2 pb-4 lg:flex-row">
                <p className="w-1/2 font-semibold whitespace-nowrap">
                  Select Users
                </p>
                <div className="w-full">
                  <UserEditor
                    selectedUserIds={values.user_ids}
                    setSelectedUserIds={(userIds) =>
                      setFieldValue("user_ids", userIds)
                    }
                    allUsers={users}
                    existingUsers={[]}
                  />
                </div>
              </div>

              <div className="flex flex-col justify-between gap-2 pb-4 lg:flex-row">
                <p className="w-1/2 font-semibold whitespace-nowrap">
                  Select assistants
                </p>
                <div className="w-full">
                  <Assistants
                    assistants={assistants}
                    onSelect={(selectedAssistantIds) => {
                      setFieldValue("assistant_ids", selectedAssistantIds);
                    }}
                  />
                </div>
              </div>

              <div className="flex flex-col justify-between gap-2 pb-4 lg:flex-row">
                <p className="w-1/2 font-semibold whitespace-nowrap">
                  Select document sets
                </p>
                <div className="w-full">
                  <DocumentSets
                    documentSets={documentSets}
                    setSelectedDocumentSetIds={(documentSetIds) =>
                      setFieldValue("document_set_ids", documentSetIds)
                    }
                  />
                </div>
              </div>

              <div className="flex flex-col justify-between gap-2 pb-4 lg:flex-row">
                <p className="w-1/2 font-semibold whitespace-nowrap">
                  Select connectors
                </p>
                <div className="w-full">
                  <ConnectorEditor
                    allCCPairs={ccPairs}
                    selectedCCPairIds={values.cc_pair_ids}
                    setSetCCPairIds={(ccPairsIds) =>
                      setFieldValue("cc_pair_ids", ccPairsIds)
                    }
                  />
                </div>
              </div>

              {/* <div className="flex justify-between pb-4 gap-2 flex-col lg:flex-row">
                <p className="whitespace-nowrap w-1/2 font-semibold">
                
                  Set Token Rate Limit
                </p>
                <div className="flex items-center w-full gap-4">
                  <Input
                    placeholder="Time Window (Hours)"
                    type="number"
                    value={periodHours}
                    onChange={(e) => setPeriodHours(Number(e.target.value))}
                  />
                  <Input
                    placeholder="Token Budget (Thousands)"
                    type="number"
                    value={tokenBudget}
                    onChange={(e) => setTokenBudget(Number(e.target.value))}
                  />
                </div>
              </div> */}

              <div className="flex justify-end gap-2 pt-4">
                <Button
                  disabled={isSubmitting}
                  className=""
                  onClick={onClose}
                  variant="ghost"
                >
                  Cancel
                </Button>
                <Button type="submit" disabled={isSubmitting} className="">
                  {isUpdate ? "Update" : "Create"}
                </Button>
              </div>
            </div>
          </Form>
        )}
      </Formik>
    </div>
  );
};<|MERGE_RESOLUTION|>--- conflicted
+++ resolved
@@ -1,269 +1,3 @@
-/* "use client";
-
-import { Form, Formik } from "formik";
-import * as Yup from "yup";
-import {
-  ConnectorIndexingStatus,
-  User,
-  Teamspace,
-  DocumentSet,
-} from "@/lib/types";
-import { TextFormField } from "@/components/admin/connectors/Field";
-import { createTeamspace } from "./lib";
-import { UserEditor } from "./UserEditor";
-import { ConnectorEditor } from "./ConnectorEditor";
-import { Button } from "@/components/ui/button";
-import { useToast } from "@/hooks/use-toast";
-import { Assistant } from "@/app/admin/assistants/interfaces";
-import { FileUpload } from "@/components/admin/connectors/FileUpload";
-import { useState } from "react";
-import { DocumentSets } from "./DocumentSets";
-import { Assistants } from "./Assistants";
-import { Input } from "@/components/ui/input";
-import { errorHandlingFetcher } from "@/lib/fetcher";
-import { useRouter } from "next/navigation";
-
-interface TeamspaceCreationFormProps {
-  onClose: () => void;
-  users: User[];
-  ccPairs: ConnectorIndexingStatus<any, any>[];
-  existingTeamspace?: Teamspace;
-  assistants: Assistant[];
-  documentSets: DocumentSet[] | undefined;
-}
-
-export const TeamspaceCreationForm = ({
-  onClose,
-  users,
-  ccPairs,
-  existingTeamspace,
-  assistants,
-  documentSets,
-}: TeamspaceCreationFormProps) => {
-  const router = useRouter();
-  const [selectedFiles, setSelectedFiles] = useState<File[]>([]);
-  // const [tokenBudget, setTokenBudget] = useState(0);
-  // const [periodHours, setPeriodHours] = useState(0);
-  const isUpdate = existingTeamspace !== undefined;
-  const { toast } = useToast();
-
-  // const setTokenRateLimit = async (teamspaceId: number) => {
-  //   const response = await fetch(
-  //     `/api/admin/token-rate-limits/teamspace/${teamspaceId}`,
-  //     {
-  //       method: "POST",
-  //       headers: {
-  //         "Content-Type": "application/json",
-  //       },
-  //       body: JSON.stringify({
-  //         enabled: true,
-  //         token_budget: tokenBudget,
-  //         period_hours: periodHours,
-  //       }),
-  //     }
-  //   );
-
-  //   if (!response.ok) {
-  //     const errorMsg =
-  //       (await response.json()).detail || "Failed to set token rate limit.";
-  //     toast({
-  //       title: "Operation Failed",
-  //       description: `Could not set token rate limit: ${errorMsg}`,
-  //       variant: "destructive",
-  //     });
-  //     return;
-  //   }
-
-  //   toast({
-  //     title: "Token Rate Limit Set",
-  //     description: "The token rate limit has been successfully set.",
-  //     variant: "success",
-  //   });
-  // };
-
-  return (
-    <div>
-      <Formik
-        initialValues={{
-          name: existingTeamspace ? existingTeamspace.name : "",
-          user_ids: [] as string[],
-          cc_pair_ids: [] as number[],
-          document_set_ids: [] as number[],
-          assistant_ids: [] as string[],
-        }}
-        validationSchema={Yup.object().shape({
-          name: Yup.string().required("Please enter a name for the group"),
-          user_ids: Yup.array().of(Yup.string().required()),
-          cc_pair_ids: Yup.array().of(Yup.number().required()),
-          document_set_ids: Yup.array().of(Yup.number().required()),
-          assistant_ids: Yup.array().of(Yup.number().required()),
-        })}
-        onSubmit={async (values, formikHelpers) => {
-          formikHelpers.setSubmitting(true);
-
-          let response;
-          response = await createTeamspace(values);
-          formikHelpers.setSubmitting(false);
-          if (response.ok) {
-            const { id } = await response.json();
-
-            // await setTokenRateLimit(id);
-            router.refresh();
-            toast({
-              title: isUpdate ? "Teamspace Updated!" : "Teamspace Created!",
-              description: isUpdate
-                ? "Your teamspace has been updated successfully."
-                : "Your new teamspace has been created successfully.",
-              variant: "success",
-            });
-
-            onClose();
-          } else {
-            const responseJson = await response.json();
-            const errorMsg = responseJson.detail || responseJson.message;
-            toast({
-              title: "Operation Failed",
-              description: isUpdate
-                ? `Could not update the teamspace: ${errorMsg}`
-                : `Could not create the teamspace: ${errorMsg}`,
-              variant: "destructive",
-            });
-          }
-        }}
-      >
-        {({ isSubmitting, values, setFieldValue }) => (
-          <Form>
-            <div className="pt-8 space-y-6">
-              <div className="flex flex-col justify-between gap-2 lg:flex-row">
-                <p className="w-1/2 font-semibold whitespace-nowrap">
-                  Teamspace Name
-                </p>
-                <TextFormField
-                  name="name"
-                  placeholder="A name for the Teamspace"
-                  disabled={isUpdate}
-                  autoCompleteDisabled={true}
-                  fullWidth
-                />
-              </div>
-
-              <div className="flex flex-col justify-between gap-2 lg:flex-row">
-                <p className="w-1/2 font-semibold whitespace-nowrap">
-                  Teamspace Logo
-                </p>
-                <div className="flex items-center w-full gap-2">
-                  <FileUpload
-                    selectedFiles={selectedFiles}
-                    setSelectedFiles={setSelectedFiles}
-                  />
-                </div>
-              </div>
-
-              <div className="flex flex-col justify-between gap-2 pb-4 lg:flex-row">
-                <p className="w-1/2 font-semibold whitespace-nowrap">
-                  Select Users
-                </p>
-                <div className="w-full">
-                  <UserEditor
-                    selectedUserIds={values.user_ids}
-                    setSelectedUserIds={(userIds) =>
-                      setFieldValue("user_ids", userIds)
-                    }
-                    allUsers={users}
-                    existingUsers={[]}
-                  />
-                </div>
-              </div>
-
-              <div className="flex flex-col justify-between gap-2 pb-4 lg:flex-row">
-                <p className="w-1/2 font-semibold whitespace-nowrap">
-                  Select assistants
-                </p>
-                <div className="w-full">
-                  <Assistants
-                    assistants={assistants}
-                    onSelect={(selectedAssistantIds) => {
-                      setFieldValue("assistant_ids", selectedAssistantIds);
-                    }}
-                  />
-                </div>
-              </div>
-
-              <div className="flex flex-col justify-between gap-2 pb-4 lg:flex-row">
-                <p className="w-1/2 font-semibold whitespace-nowrap">
-                  Select document sets
-                </p>
-                <div className="w-full">
-                  <DocumentSets
-                    documentSets={documentSets}
-                    setSelectedDocumentSetIds={(documentSetIds) =>
-                      setFieldValue("document_set_ids", documentSetIds)
-                    }
-                  />
-                </div>
-              </div>
-
-              <div className="flex flex-col justify-between gap-2 pb-4 lg:flex-row">
-                <p className="w-1/2 font-semibold whitespace-nowrap">
-                  Select connectors
-                </p>
-                <div className="w-full">
-                  <ConnectorEditor
-                    allCCPairs={ccPairs}
-                    selectedCCPairIds={values.cc_pair_ids}
-                    setSetCCPairIds={(ccPairsIds) =>
-                      setFieldValue("cc_pair_ids", ccPairsIds)
-                    }
-                  />
-                </div>
-              </div>
-
-<<<<<<< HEAD
-              {/* <div className="flex justify-between pb-4 gap-2 flex-col lg:flex-row">
-                <p className="whitespace-nowrap w-1/2 font-semibold">
-=======
-              <div className="flex flex-col justify-between gap-2 pb-4 lg:flex-row">
-                <p className="w-1/2 font-semibold whitespace-nowrap">
->>>>>>> 20e0e5d8
-                  Set Token Rate Limit
-                </p>
-                <div className="flex items-center w-full gap-4">
-                  <Input
-                    placeholder="Time Window (Hours)"
-                    type="number"
-                    value={periodHours}
-                    onChange={(e) => setPeriodHours(Number(e.target.value))}
-                  />
-                  <Input
-                    placeholder="Token Budget (Thousands)"
-                    type="number"
-                    value={tokenBudget}
-                    onChange={(e) => setTokenBudget(Number(e.target.value))}
-                  />
-                </div>
-              </div> */}
-
-              <div className="flex justify-end gap-2 pt-4">
-                <Button
-                  disabled={isSubmitting}
-                  className=""
-                  onClick={onClose}
-                  variant="ghost"
-                >
-                  Cancel
-                </Button>
-                <Button type="submit" disabled={isSubmitting} className="">
-                  {isUpdate ? "Update" : "Create"}
-                </Button>
-              </div>
-            </div>
-          </Form>
-        )}
-      </Formik>
-    </div>
-  );
-}; */
-
 "use client";
 
 import { Form, Formik } from "formik";
