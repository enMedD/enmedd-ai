--- conflicted
+++ resolved
@@ -22,11 +22,8 @@
 import { Input } from "@/components/ui/input";
 import { errorHandlingFetcher } from "@/lib/fetcher";
 import { useRouter } from "next/navigation";
-<<<<<<< HEAD
 import { ImageUpload } from "@/app/admin/settings/ImageUpload";
-=======
 import { useUser } from "@/components/user/UserProvider";
->>>>>>> f975b1fe
 
 interface TeamspaceCreationFormProps {
   onClose: () => void;
@@ -46,12 +43,8 @@
   documentSets,
 }: TeamspaceCreationFormProps) => {
   const router = useRouter();
-<<<<<<< HEAD
   const [selectedFiles, setSelectedFiles] = useState<File | null>(null);
-=======
-  const [selectedFiles, setSelectedFiles] = useState<File[]>([]);
   const { user } = useUser();
->>>>>>> f975b1fe
   // const [tokenBudget, setTokenBudget] = useState(0);
   // const [periodHours, setPeriodHours] = useState(0);
   const isUpdate = existingTeamspace !== undefined;
