"use client";

import { Assistant } from "@/app/admin/assistants/interfaces";
import { TeamspaceContent } from "./TeamspaceContent";
import { TeamspaceSidebar } from "./TeamspaceSidebar";
import { useState } from "react";
import {
  useConnectorCredentialIndexingStatus,
  useDocumentSets,
  useTeamspaces,
  useUsers,
} from "@/lib/hooks";
import { useParams } from "next/navigation";
import { useGradient } from "@/hooks/useGradient";
import {
  Sidebar,
  SidebarInset,
  SidebarProvider,
  SidebarTrigger,
  useSidebar,
} from "@/components/ui/sidebar";
import { ConnectorIndexingStatus, DocumentSet, Teamspace } from "@/lib/types";
import { UsersResponse } from "@/lib/users/interfaces";
import { Loader2 } from "lucide-react";

const Inset = ({
  open,
  assistants,
  data,
  refreshTeamspaces,
  ccPairs,
  users,
  documentSets,
  selectedTeamspaceId,
  openFalse,
  openTrue,
  setSelectedTeamspaceId,
  cancelEditName,
  cancelEditDescription,
  isLoading,
  isError,
}: {
  open: boolean;
  assistants: Assistant[];
  data: Teamspace[];
  refreshTeamspaces: () => void;
  ccPairs: ConnectorIndexingStatus<any, any>[];
  users: UsersResponse;
  documentSets: DocumentSet[] | undefined;
  selectedTeamspaceId: number | null;
  openFalse: () => void;
  openTrue: () => void;
  setSelectedTeamspaceId: (teamspaceId: number) => void;
  cancelEditName: () => void;
  cancelEditDescription: () => void;
  isLoading: boolean;
  isError: boolean;
}) => {
  const { toggleSidebar: toggleRightSidebar, isMobile } = useSidebar();

  const handleCloseSidebar = () => {
    openFalse();
  };

  const handleShowTeamspace = (teamspaceId: number) => {
    cancelEditName();
    cancelEditDescription();

    if (selectedTeamspaceId === teamspaceId) {
      if (open) {
        openFalse();
      } else {
        openTrue();
      }
    } else {
      setSelectedTeamspaceId(teamspaceId);
      if (!open) openTrue();
    }
    if (!teamspaceId || isMobile) {
      toggleRightSidebar();
    }
  };

  return (
    <SidebarInset className="w-full overflow-hidden">
      <header className="flex h-16 shrink-0 items-center gap-2 px-4 absolute top-0 right-0">
        {open && (
          <SidebarTrigger className="-mr-1" onClick={handleCloseSidebar} />
        )}
      </header>
      <div className="h-full w-full overflow-y-auto">
        <div className="container">
          <TeamspaceContent
            assistants={assistants}
            onClick={handleShowTeamspace}
            data={data}
            refreshTeamspaces={refreshTeamspaces}
            ccPairs={ccPairs}
            users={users}
            documentSets={documentSets}
            isLoading={isLoading}
            isError={isError}
          />
        </div>
      </div>
    </SidebarInset>
  );
};

import {
  Sidebar,
  SidebarInset,
  SidebarProvider,
  SidebarTrigger,
  useSidebar,
} from "@/components/ui/sidebar";
import { ConnectorIndexingStatus, DocumentSet, Teamspace } from "@/lib/types";
import { UsersResponse } from "@/lib/users/interfaces";

const Inset = ({
  open,
  assistants,
  data,
  refreshTeamspaces,
  ccPairs,
  users,
  documentSets,
  selectedTeamspaceId,
  openFalse,
  openTrue,
  setSelectedTeamspaceId,
}: {
  open: boolean;
  assistants: Assistant[];
  data: Teamspace[];
  refreshTeamspaces: () => void;
  ccPairs: ConnectorIndexingStatus<any, any>[];
  users: UsersResponse;
  documentSets: DocumentSet[] | undefined;
  selectedTeamspaceId: number | null;
  openFalse: () => void;
  openTrue: () => void;
  setSelectedTeamspaceId: (teamspaceId: number) => void;
}) => {
  const { toggleSidebar: toggleRightSidebar, isMobile } = useSidebar();

  const handleCloseSidebar = () => {
    openFalse();
  };

  const handleShowTeamspace = (teamspaceId: number) => {
    if (selectedTeamspaceId === teamspaceId) {
      if (open) {
        openFalse();
      } else {
        openTrue();
      }
    } else {
      setSelectedTeamspaceId(teamspaceId);
      if (!open) openTrue();
    }
    if (!teamspaceId || isMobile) {
      toggleRightSidebar();
    }
  };

  return (
    <SidebarInset className="w-full overflow-hidden">
      <header className="flex h-16 shrink-0 items-center gap-2 px-4 absolute top-0 right-0">
        {open && (
          <SidebarTrigger className="-ml-1" onClick={handleCloseSidebar} />
        )}
      </header>
      <div className="h-full w-full overflow-y-auto">
        <div className="container">
          <TeamspaceContent
            assistants={assistants}
            onClick={handleShowTeamspace}
            data={data}
            refreshTeamspaces={refreshTeamspaces}
            ccPairs={ccPairs}
            users={users}
            documentSets={documentSets}
          />
        </div>
      </div>
    </SidebarInset>
  );
};

export const Main = ({ assistants }: { assistants: Assistant[] }) => {
  const { teamspaceId } = useParams();
  const [open, setOpen] = useState(false);
<<<<<<< HEAD
=======
  const [isEditingName, setIsEditingName] = useState(false);
  const [isEditingDescription, setIsEditingDescription] = useState(false);
>>>>>>> 280e47df
  const [selectedTeamspaceId, setSelectedTeamspaceId] = useState<number | null>(
    null
  );

<<<<<<< HEAD
  const { isLoading, error, data, refreshTeamspaces } = useTeamspaces();
=======
  const {
    isLoading: loading,
    error,
    data,
    refreshTeamspaces,
  } = useTeamspaces();
>>>>>>> 280e47df

  const {
    data: ccPairs,
    isLoading: isCCPairsLoading,
    error: ccPairsError,
  } = useConnectorCredentialIndexingStatus(undefined, false, teamspaceId);

  const {
    data: users,
    isLoading: userIsLoading,
    error: usersError,
  } = useUsers();

  const {
    data: documentSets,
    isLoading: isDocumentSetsLoading,
    error: documentSetsError,
  } = useDocumentSets();

  if (userIsLoading) {
    return (
      <div className="flex items-center justify-center w-full">
        <Loader2 className="animate-spin" size={24} />
      </div>
    );
  }

  if (usersError || !users) {
    return <div className="text-red-600">Error loading teams</div>;
  }

  const isLoading =
    loading || isDocumentSetsLoading || userIsLoading || isCCPairsLoading;
  const isError = ccPairsError || usersError || documentSetsError || error;

<<<<<<< HEAD
  const selectedTeamspace = data.find(
=======
  const selectedTeamspace = data?.find(
>>>>>>> 280e47df
    (teamspace) => teamspace.id === selectedTeamspaceId
  );

  const teamspacesWithGradients = data?.map((teamspace) => ({
    ...teamspace,
    gradient: useGradient(teamspace.name),
  }));

  return (
    <SidebarProvider
      open={open}
      onOpenChange={setOpen}
      style={
        {
          "--sidebar-width": "400px",
        } as React.CSSProperties
      }
      className="h-full w-full"
    >
      <Inset
        open={open}
        assistants={assistants}
<<<<<<< HEAD
        data={teamspacesWithGradients}
        refreshTeamspaces={refreshTeamspaces}
        ccPairs={ccPairs}
=======
        data={teamspacesWithGradients || []}
        refreshTeamspaces={refreshTeamspaces}
        ccPairs={ccPairs || []}
>>>>>>> 280e47df
        users={users}
        documentSets={documentSets}
        selectedTeamspaceId={selectedTeamspaceId}
        openFalse={() => setOpen(false)}
        openTrue={() => setOpen(true)}
        setSelectedTeamspaceId={setSelectedTeamspaceId}
<<<<<<< HEAD
=======
        cancelEditName={() => setIsEditingName(false)}
        cancelEditDescription={() => setIsEditingDescription(false)}
        isLoading={isLoading}
        isError={isError}
>>>>>>> 280e47df
      />

      <Sidebar
        className="overflow-hidden [&>[data-sidebar=sidebar]]:flex-row"
        side="right"
      >
        <TeamspaceSidebar
          assistants={assistants}
          selectedTeamspace={selectedTeamspace}
<<<<<<< HEAD
          ccPairs={ccPairs}
          documentSets={documentSets || []}
          refreshTeamspaces={refreshTeamspaces}
=======
          ccPairs={ccPairs || []}
          documentSets={documentSets || []}
          refreshTeamspaces={refreshTeamspaces}
          isEditingName={isEditingName}
          isEditingDescription={isEditingDescription}
          setIsEditingName={setIsEditingName}
          setIsEditingDescription={setIsEditingDescription}
>>>>>>> 280e47df
        />
      </Sidebar>
    </SidebarProvider>
  );
};<|MERGE_RESOLUTION|>--- conflicted
+++ resolved
@@ -107,109 +107,21 @@
   );
 };
 
-import {
-  Sidebar,
-  SidebarInset,
-  SidebarProvider,
-  SidebarTrigger,
-  useSidebar,
-} from "@/components/ui/sidebar";
-import { ConnectorIndexingStatus, DocumentSet, Teamspace } from "@/lib/types";
-import { UsersResponse } from "@/lib/users/interfaces";
-
-const Inset = ({
-  open,
-  assistants,
-  data,
-  refreshTeamspaces,
-  ccPairs,
-  users,
-  documentSets,
-  selectedTeamspaceId,
-  openFalse,
-  openTrue,
-  setSelectedTeamspaceId,
-}: {
-  open: boolean;
-  assistants: Assistant[];
-  data: Teamspace[];
-  refreshTeamspaces: () => void;
-  ccPairs: ConnectorIndexingStatus<any, any>[];
-  users: UsersResponse;
-  documentSets: DocumentSet[] | undefined;
-  selectedTeamspaceId: number | null;
-  openFalse: () => void;
-  openTrue: () => void;
-  setSelectedTeamspaceId: (teamspaceId: number) => void;
-}) => {
-  const { toggleSidebar: toggleRightSidebar, isMobile } = useSidebar();
-
-  const handleCloseSidebar = () => {
-    openFalse();
-  };
-
-  const handleShowTeamspace = (teamspaceId: number) => {
-    if (selectedTeamspaceId === teamspaceId) {
-      if (open) {
-        openFalse();
-      } else {
-        openTrue();
-      }
-    } else {
-      setSelectedTeamspaceId(teamspaceId);
-      if (!open) openTrue();
-    }
-    if (!teamspaceId || isMobile) {
-      toggleRightSidebar();
-    }
-  };
-
-  return (
-    <SidebarInset className="w-full overflow-hidden">
-      <header className="flex h-16 shrink-0 items-center gap-2 px-4 absolute top-0 right-0">
-        {open && (
-          <SidebarTrigger className="-ml-1" onClick={handleCloseSidebar} />
-        )}
-      </header>
-      <div className="h-full w-full overflow-y-auto">
-        <div className="container">
-          <TeamspaceContent
-            assistants={assistants}
-            onClick={handleShowTeamspace}
-            data={data}
-            refreshTeamspaces={refreshTeamspaces}
-            ccPairs={ccPairs}
-            users={users}
-            documentSets={documentSets}
-          />
-        </div>
-      </div>
-    </SidebarInset>
-  );
-};
-
 export const Main = ({ assistants }: { assistants: Assistant[] }) => {
   const { teamspaceId } = useParams();
   const [open, setOpen] = useState(false);
-<<<<<<< HEAD
-=======
   const [isEditingName, setIsEditingName] = useState(false);
   const [isEditingDescription, setIsEditingDescription] = useState(false);
->>>>>>> 280e47df
   const [selectedTeamspaceId, setSelectedTeamspaceId] = useState<number | null>(
     null
   );
 
-<<<<<<< HEAD
-  const { isLoading, error, data, refreshTeamspaces } = useTeamspaces();
-=======
   const {
     isLoading: loading,
     error,
     data,
     refreshTeamspaces,
   } = useTeamspaces();
->>>>>>> 280e47df
 
   const {
     data: ccPairs,
@@ -245,11 +157,7 @@
     loading || isDocumentSetsLoading || userIsLoading || isCCPairsLoading;
   const isError = ccPairsError || usersError || documentSetsError || error;
 
-<<<<<<< HEAD
-  const selectedTeamspace = data.find(
-=======
   const selectedTeamspace = data?.find(
->>>>>>> 280e47df
     (teamspace) => teamspace.id === selectedTeamspaceId
   );
 
@@ -272,28 +180,19 @@
       <Inset
         open={open}
         assistants={assistants}
-<<<<<<< HEAD
-        data={teamspacesWithGradients}
-        refreshTeamspaces={refreshTeamspaces}
-        ccPairs={ccPairs}
-=======
         data={teamspacesWithGradients || []}
         refreshTeamspaces={refreshTeamspaces}
         ccPairs={ccPairs || []}
->>>>>>> 280e47df
         users={users}
         documentSets={documentSets}
         selectedTeamspaceId={selectedTeamspaceId}
         openFalse={() => setOpen(false)}
         openTrue={() => setOpen(true)}
         setSelectedTeamspaceId={setSelectedTeamspaceId}
-<<<<<<< HEAD
-=======
         cancelEditName={() => setIsEditingName(false)}
         cancelEditDescription={() => setIsEditingDescription(false)}
         isLoading={isLoading}
         isError={isError}
->>>>>>> 280e47df
       />
 
       <Sidebar
@@ -303,11 +202,6 @@
         <TeamspaceSidebar
           assistants={assistants}
           selectedTeamspace={selectedTeamspace}
-<<<<<<< HEAD
-          ccPairs={ccPairs}
-          documentSets={documentSets || []}
-          refreshTeamspaces={refreshTeamspaces}
-=======
           ccPairs={ccPairs || []}
           documentSets={documentSets || []}
           refreshTeamspaces={refreshTeamspaces}
@@ -315,7 +209,6 @@
           isEditingDescription={isEditingDescription}
           setIsEditingName={setIsEditingName}
           setIsEditingDescription={setIsEditingDescription}
->>>>>>> 280e47df
         />
       </Sidebar>
     </SidebarProvider>
