"use client";

import React from "react";
import { useContext } from "react";
import Image from "next/image";

<<<<<<< HEAD
import { Separator } from "@/components/ui/separator";
=======
>>>>>>> b6ff0fe7
import { SettingsContext } from "@/components/settings/SettingsProvider";
import { useSearchContext } from "@/context/SearchContext";
import { ChatSession } from "../chat/interfaces";
<<<<<<< HEAD
import VanguardAi from "../../../public/logo-brand.png";
=======
import { Logo } from "@/components/Logo";
import ArnoldAi from "../../../public/arnold_ai.png";
import {
  Sidebar,
  SidebarContent,
  SidebarGroup,
  SidebarGroupContent,
  SidebarHeader,
  SidebarMenu,
  SidebarMenuButton,
  SidebarMenuItem,
} from "@/components/ui/sidebar";
import Link from "next/link";
import { Command, MessageCircleMore, Search } from "lucide-react";
import { PageTab } from "@/components/PageTab";
>>>>>>> b6ff0fe7
import { buildImgUrl } from "../chat/files/images/utils";
import { Separator } from "@/components/ui/separator";

export const SearchSidebar = ({
  currentSearchSession,
  openSidebar,
  teamspaceId,
  toggleSideBar,
}: {
  currentSearchSession?: ChatSession | null | undefined;
  openSidebar?: boolean;
  teamspaceId?: string;
  toggleSideBar?: () => void;
}) => {
  const { querySessions } = useSearchContext();
  const combinedSettings = useContext(SettingsContext);
  if (!combinedSettings) {
    return null;
  }
  const settings = combinedSettings.settings;
  const workspaces = combinedSettings.workspaces;

  const currentSearchId = currentSearchSession?.id;

  return (
<<<<<<< HEAD
    <>
      <div
        className={`
            flex-col 
            h-full
            flex
            z-overlay
            w-full py-4
            `}
        id="chat-sidebar"
      >
        <div className="flex items-center gap-1 w-full relative justify-center px-4 pb-5 pt-1">
          {workspaces && workspaces.custom_header_logo ? (
            <img
              src={buildImgUrl(workspaces?.custom_header_logo)}
              alt="Logo"
              className="h-8 object-contain w-full"
            />
          ) : (
            <Image src={VanguardAi} alt="logo-brand" height={32} />
          )}
        </div>
=======
    <Sidebar collapsible="none" className="flex-1 flex overflow-hidden">
      <SidebarHeader className="gap-0 pb-0 pt-[17px] md:pt-[9px] flex items-center justify-center">
        {workspaces && workspaces.custom_header_logo ? (
          <img
            src={buildImgUrl(workspaces?.custom_header_logo)}
            alt="Logo"
            className="h-11 object-contain w-full"
          />
        ) : (
          <Image src={ArnoldAi} alt="arnoldai-logo" height={44} />
        )}
        <Separator className="mt-[9px]" />
      </SidebarHeader>
>>>>>>> b6ff0fe7

      <SidebarContent className="gap-0">
        <SidebarGroup>
          <SidebarGroupContent>
            <SidebarMenu>
              <SidebarMenuItem>
                <SidebarMenuButton
                  asChild
                  className="whitespace-nowrap shrink-0 truncate bg-brand-500 text-inverted hover:bg-brand-500"
                >
                  <Link
                    href={teamspaceId ? `/t/${teamspaceId}/search` : "/search"}
                    className={`flex items-center gap-2 justify-between w-full`}
                  >
                    <div className="flex items-center gap-2">
                      <Search size={16} className="shrink-0" />
                      Search
                    </div>
                    <div className="flex items-center gap-1 font-normal">
                      <Command size={14} />S
                    </div>
                  </Link>
                </SidebarMenuButton>
              </SidebarMenuItem>

              {settings.chat_page_enabled && (
                <>
                  <SidebarMenuItem>
                    <SidebarMenuButton
                      className="whitespace-nowrap shrink-0 truncate"
                      asChild
                    >
                      <Link
                        href={teamspaceId ? `/t/${teamspaceId}/chat` : "/chat"}
                        className={`flex items-center gap-2 justify-between w-full`}
                      >
                        <div className="flex items-center gap-2">
                          <MessageCircleMore size={16} className="shrink-0" />
                          Chat
                        </div>

                        <div className="flex items-center gap-1 font-normal">
                          <Command size={14} />D
                        </div>
                      </Link>
                    </SidebarMenuButton>
                  </SidebarMenuItem>

                  {/* {combinedSettings.featureFlags.explore_assistants && (
                    <SidebarMenuItem>
                      <SidebarMenuButton className="whitespace-nowrap shrink-0 truncate">
                        <Link
                          href="/assistants/mine"
                          className={`flex items-center gap-2 justify-between w-full`}
                        >
                          <div className="flex items-center gap-2">
                            <Headset size={16} />
                            Explore Assistants
                          </div>

                          <div className="flex items-center gap-1 font-normal">
                            <Command size={14} />A
                          </div>
                        </Link>
                      </SidebarMenuButton>
                    </SidebarMenuItem>
                  )} */}
                </>
              )}
            </SidebarMenu>
          </SidebarGroupContent>
          <Separator className="mt-2" />
        </SidebarGroup>

        <PageTab
          existingChats={querySessions}
          currentChatId={currentSearchId}
          toggleSideBar={toggleSideBar}
          teamspaceId={teamspaceId}
          isSearch
        />
      </SidebarContent>
    </Sidebar>
  );
};<|MERGE_RESOLUTION|>--- conflicted
+++ resolved
@@ -4,18 +4,11 @@
 import { useContext } from "react";
 import Image from "next/image";
 
-<<<<<<< HEAD
-import { Separator } from "@/components/ui/separator";
-=======
->>>>>>> b6ff0fe7
 import { SettingsContext } from "@/components/settings/SettingsProvider";
 import { useSearchContext } from "@/context/SearchContext";
 import { ChatSession } from "../chat/interfaces";
-<<<<<<< HEAD
-import VanguardAi from "../../../public/logo-brand.png";
-=======
 import { Logo } from "@/components/Logo";
-import ArnoldAi from "../../../public/arnold_ai.png";
+import VanguardAi from "../../../public/arnold_ai.png";
 import {
   Sidebar,
   SidebarContent,
@@ -29,7 +22,6 @@
 import Link from "next/link";
 import { Command, MessageCircleMore, Search } from "lucide-react";
 import { PageTab } from "@/components/PageTab";
->>>>>>> b6ff0fe7
 import { buildImgUrl } from "../chat/files/images/utils";
 import { Separator } from "@/components/ui/separator";
 
@@ -55,30 +47,6 @@
   const currentSearchId = currentSearchSession?.id;
 
   return (
-<<<<<<< HEAD
-    <>
-      <div
-        className={`
-            flex-col 
-            h-full
-            flex
-            z-overlay
-            w-full py-4
-            `}
-        id="chat-sidebar"
-      >
-        <div className="flex items-center gap-1 w-full relative justify-center px-4 pb-5 pt-1">
-          {workspaces && workspaces.custom_header_logo ? (
-            <img
-              src={buildImgUrl(workspaces?.custom_header_logo)}
-              alt="Logo"
-              className="h-8 object-contain w-full"
-            />
-          ) : (
-            <Image src={VanguardAi} alt="logo-brand" height={32} />
-          )}
-        </div>
-=======
     <Sidebar collapsible="none" className="flex-1 flex overflow-hidden">
       <SidebarHeader className="gap-0 pb-0 pt-[17px] md:pt-[9px] flex items-center justify-center">
         {workspaces && workspaces.custom_header_logo ? (
@@ -88,11 +56,10 @@
             className="h-11 object-contain w-full"
           />
         ) : (
-          <Image src={ArnoldAi} alt="arnoldai-logo" height={44} />
+          <Image src={VanguardAi} alt="arnoldai-logo" height={44} />
         )}
         <Separator className="mt-[9px]" />
       </SidebarHeader>
->>>>>>> b6ff0fe7
 
       <SidebarContent className="gap-0">
         <SidebarGroup>
