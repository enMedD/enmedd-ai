--- conflicted
+++ resolved
@@ -258,11 +258,7 @@
 }
 
 .container {
-<<<<<<< HEAD
-  @apply mx-auto max-w-[1400px] px-6 lg:px-14 xl:px-10 2xl:px-24 py-24 md:py-32 lg:pt-16 bg-background;
-=======
   @apply mx-auto max-w-[1500px] px-6 lg:px-14 xl:px-10 2xl:px-24 py-24 md:py-32 lg:pt-16 bg-background;
->>>>>>> 280e47df
 }
 /* .container {
   @apply mx-auto max-w-[1400px] px-6 lg:px-14 xl:px-10 2xl:px-24 pb-24 md:pb-32 bg-background;
@@ -275,4 +271,16 @@
   body {
     @apply bg-background text-foreground;
   }
+}
+/* .container {
+  @apply mx-auto max-w-[1400px] px-6 lg:px-14 xl:px-10 2xl:px-24 pb-24 md:pb-32 bg-background;
+} */
+
+@layer base {
+  * {
+    @apply border-border;
+  }
+  body {
+    @apply bg-background text-foreground;
+  }
 }