@tailwind base;
@tailwind components;
@tailwind utilities;

@layer base {
  :root {
    --background: 0 0% 100%;
    --foreground: 222.2 84% 4.9%;
    --card: 0 0% 100%;
    --card-foreground: 222.2 84% 4.9%;
    --popover: 0 0% 100%;
    --popover-foreground: 222.2 84% 4.9%;
<<<<<<< HEAD
    --secondary: #eedddd;
    --secondary-foreground: #ddbbbb;
    --success: #69c57d;
    --success-foreground: rgba(27, 232, 72, 0.1);
    --muted: #ddbbbb;
    --muted-foreground: #a06f6f;
    --accent: #ddbbbb;
=======
    --secondary: #ebeefe;
    --secondary-foreground: #ebeefe;
    --success: #69c57d;
    --success-foreground: rgba(27, 232, 72, 0.1);
    --muted: #e7e7e7;
    --muted-foreground: #8a8a8a;
    --accent: #d1d1d1;
>>>>>>> 27581e45
    --accent-foreground: #000000;
    --destructive: #f16d69;
    --destructive-foreground: #f7a9a7;
    --warning: #ff9500;
    --warning-foreground: #e6b36c;
    --border: 214.3 31.8% 91.4%;
    --input: 214.3 31.8% 91.4%;
    --ring: 222.2 84% 4.9%;
    --radius: 0.5rem;
    --chart-1: 12 76% 61%;
    --chart-2: 173 58% 39%;
    --chart-3: 197 37% 24%;
    --chart-4: 43 74% 66%;
    --chart-5: 27 87% 67%;
  }

  .dark {
    --background: 222.2 84% 4.9%;
    --foreground: 210 40% 98%;
    --card: 222.2 84% 4.9%;
    --card-foreground: 210 40% 98%;
    --popover: 222.2 84% 4.9%;
    --popover-foreground: 210 40% 98%;
    --secondary: 217.2 32.6% 17.5%;
    --secondary-foreground: 210 40% 98%;
    --muted: 217.2 32.6% 17.5%;
    --muted-foreground: 215 20.2% 65.1%;
    --accent: 217.2 32.6% 17.5%;
    --accent-foreground: 210 40% 98%;
    --destructive: 0 62.8% 30.6%;
    --destructive-foreground: 210 40% 98%;
    --border: 217.2 32.6% 17.5%;
    --input: 217.2 32.6% 17.5%;
    --ring: 212.7 26.8% 83.9%;
    --chart-1: 220 70% 50%;
    --chart-2: 160 60% 45%;
    --chart-3: 30 80% 55%;
    --chart-4: 280 65% 60%;
    --chart-5: 340 75% 55%;
  }
}

@layer base {
  * {
    @apply border-border;
  }
}

html {
  height: 100%;
  overflow: hidden;
}

body {
  height: 100%;
}

*::-webkit-scrollbar {
  width: 8px;
}

*::-webkit-scrollbar-track {
  background: #f1f1f1;
  border-radius: 5px;
}

*::-webkit-scrollbar-thumb {
  background-color: #888;
  border-radius: 5px;
  border: 2px solid #f1f1f1;
}

.h1-bg {
  background: linear-gradient(90deg, #000000 0%, #2039f3 100%);
  -webkit-background-clip: text;
  -webkit-text-fill-color: transparent;
  background-clip: text;
  color: transparent;
}

h3 {
  font-weight: 600;
}

.line-clamp {
  -webkit-box-orient: vertical;
  display: -webkit-box;
  overflow: hidden;
  -webkit-line-clamp: 4;
  text-wrap: balance;
  max-width: 100%;
  overflow: hidden;
}

/* Base styles for code blocks */
.prose :where(pre):not(:where([class~="not-prose"], [class~="not-prose"] *)) {
  background-color: theme("colors.code-bg");
  font-size: theme("fontSize.code-sm");
  margin: 8px 0px !important;
  border-radius: 4px;
  overflow-y: auto;
  overflow-x: auto;
}

pre[class*="language-"] {
  color: theme("colors.code-text");
  overflow-y: auto;
  overflow-x: auto;
}

code[class*="language-"] {
  color: theme("colors.code-text");
  overflow: initial; /* Removes overflow for single-line code */
}

/* Token styles */
.code-line .token.comment,
.code-line .token.prolog,
.code-line .token.doctype,
.code-line .token.cdata {
  color: theme("colors.token-comment");
}

.code-line .token.punctuation,
.code-line .token.operator,
.code-line .token.entity,
.code-line .token.url,
.code-line .language-css .token.string,
.code-line .style .token.string {
  color: theme("colors.token-punctuation");
}

.code-line .token.property,
.code-line .token.tag,
.code-line .token.boolean,
.code-line .token.number,
.code-line .token.constant,
.code-line .token.symbol,
.code-line .token.deleted,
.code-line .token.tag .token.punctuation {
  color: theme("colors.token-property");
}

.code-line .token.selector,
.code-line .token.attr-name,
.code-line .token.string,
.code-line .token.char,
.code-line .token.builtin,
.code-line .token.inserted,
.code-line .token.attr-value,
.code-line .token.attr-value .token.punctuation {
  color: theme("colors.token-selector");
}

.code-line .token.atrule,
.code-line .token.keyword {
  color: theme("colors.token-atrule");
}

.code-line .token.function,
.code-line .token.class-name {
  color: theme("colors.token-function");
}

.code-line .token.regex,
.code-line .token.important,
.code-line .token.variable {
  color: theme("colors.token-regex");
}

.code-line .token.important,
.code-line .token.bold {
  font-weight: theme("fontWeight.token-bold");
}

.code-line .token.italic {
  font-style: theme("fontStyle.token-italic");
}

.code-line .token.entity {
  cursor: help;
}

.code-line .token.attr-name {
  color: theme("colors.token-attr-name");
}

.container {
  @apply mx-auto max-w-[1400px] px-6 lg:px-14 xl:px-10 2xl:px-24 py-24 md:py-32 lg:pt-16 bg-background;
}<|MERGE_RESOLUTION|>--- conflicted
+++ resolved
@@ -10,23 +10,13 @@
     --card-foreground: 222.2 84% 4.9%;
     --popover: 0 0% 100%;
     --popover-foreground: 222.2 84% 4.9%;
-<<<<<<< HEAD
-    --secondary: #eedddd;
-    --secondary-foreground: #ddbbbb;
-    --success: #69c57d;
-    --success-foreground: rgba(27, 232, 72, 0.1);
-    --muted: #ddbbbb;
-    --muted-foreground: #a06f6f;
-    --accent: #ddbbbb;
-=======
-    --secondary: #ebeefe;
-    --secondary-foreground: #ebeefe;
+    --secondary: #999999;
+    --secondary-foreground: #333333;
     --success: #69c57d;
     --success-foreground: rgba(27, 232, 72, 0.1);
     --muted: #e7e7e7;
     --muted-foreground: #8a8a8a;
     --accent: #d1d1d1;
->>>>>>> 27581e45
     --accent-foreground: #000000;
     --destructive: #f16d69;
     --destructive-foreground: #f7a9a7;
