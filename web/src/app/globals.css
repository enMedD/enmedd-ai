--- conflicted
+++ resolved
@@ -145,26 +145,18 @@
   max-height: 300px;
   transition:
     max-height 0.5s ease-in-out,
-<<<<<<< HEAD
-    opacity 0.5s ease-in-out;
-  opacity: 1;
-=======
     opacity 0.5s ease-in-out,
     padding 0.5s ease-in-out;
   opacity: 1;
   padding-top: 24px;
   padding-bottom: 24px;
->>>>>>> f975b1fe
 }
 
 .collapsible-closed {
   max-height: 0;
   opacity: 0;
   overflow: hidden;
-<<<<<<< HEAD
-=======
   padding: 0;
->>>>>>> f975b1fe
 }
 
 /* Base styles for code blocks */
