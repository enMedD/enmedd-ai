<<<<<<< HEAD
import { Assistant } from "@/app/admin/assistants/interfaces";
=======
import { Persona } from "@/app/admin/assistants/interfaces";
import { Credential } from "./connectors/credentials";
import { Connector } from "./connectors/connectors";
import { ConnectorCredentialPairStatus } from "@/app/admin/connector/[ccPairId]/types";
>>>>>>> c65f2690

export interface UserPreferences {
  chosen_assistants: number[] | null;
  visible_assistants: number[];
  hidden_assistants: number[];
  default_model: string | null;
}

export enum UserStatus {
  live = "live",
  invited = "invited",
  deactivated = "deactivated",
}

export enum UserRole {
  BASIC = "basic",
  ADMIN = "admin",
  CURATOR = "curator",
  GLOBAL_CURATOR = "global_curator",
}

export const USER_ROLE_LABELS: Record<UserRole, string> = {
  [UserRole.BASIC]: "Basic",
  [UserRole.ADMIN]: "Admin",
  [UserRole.GLOBAL_CURATOR]: "Global Curator",
  [UserRole.CURATOR]: "Curator",
};

export interface User {
  id: string;
  email: string;
  is_active: string;
  is_superuser: string;
  is_verified: string;
<<<<<<< HEAD
  role: "basic" | "admin";
  workspace?: Workspace;
  full_name?: string;
  company_name?: string;
  company_email?: string;
  company_billing?: string;
  billing_email_address?: string;
  vat?: string;
=======
  role: UserRole;
>>>>>>> c65f2690
  preferences: UserPreferences;
  status: UserStatus;
  current_token_created_at?: Date;
  current_token_expiry_length?: number;
  oidc_expiry?: Date;
}

export interface MinimalUserSnapshot {
  id: string;
  email: string;
}

<<<<<<< HEAD
export type ValidSources =
  | "web"
  | "github"
  | "gitlab"
  | "google_drive"
  | "gmail"
  | "confluence"
  | "jira"
  | "productboard"
  | "notion"
  | "hubspot"
  | "google_sites"
  | "google_sheets"
  | "dropbox"
  | "salesforce"
  | "sharepoint"
  | "teams"
  | "zendesk"
  | "file"
  | "s3"
  | "r2"
  | "google_cloud_storage"
  | "oci_storage";

=======
>>>>>>> c65f2690
export type ValidInputTypes = "load_state" | "poll" | "event";
export type ValidStatuses =
  | "success"
  | "completed_with_errors"
  | "failed"
  | "in_progress"
  | "not_started";
export type TaskStatus = "PENDING" | "STARTED" | "SUCCESS" | "FAILURE";
export type Feedback = "like" | "dislike";
export type AccessType = "public" | "private" | "sync";
export type SessionType = "Chat" | "Search" | "Slack";

export interface DocumentBoostStatus {
  document_id: string;
  semantic_id: string;
  link: string;
  boost: number;
  hidden: boolean;
}

<<<<<<< HEAD
// CONNECTORS
export interface ConnectorBase<T> {
  name: string;
  input_type: ValidInputTypes;
  source: ValidSources;
  connector_specific_config: T;
  refresh_freq: number | null;
  prune_freq: number | null;
  disabled: boolean;
}

export interface Connector<T> extends ConnectorBase<T> {
  id: number;
  credential_ids: number[];
  time_created: string;
  time_updated: string;
}

export interface WebConfig {
  base_url: string;
  web_connector_type?: "recursive" | "single" | "sitemap";
}

export interface GithubConfig {
  repo_owner: string;
  repo_name: string;
  include_prs: boolean;
  include_issues: boolean;
}

export interface GitlabConfig {
  project_owner: string;
  project_name: string;
  include_mrs: boolean;
  include_issues: boolean;
}

export interface GoogleDriveConfig {
  folder_paths?: string[];
  include_shared?: boolean;
  follow_shortcuts?: boolean;
  only_org_public?: boolean;
}

export interface GmailConfig {}

export interface BookstackConfig {}

export interface ConfluenceConfig {
  wiki_page_url: string;
}

export interface JiraConfig {
  jira_project_url: string;
  comment_email_blacklist?: string[];
}

export interface SalesforceConfig {
  requested_objects?: string[];
}

export interface SharepointConfig {
  sites?: string[];
}

export interface AxeroConfig {
  spaces?: string[];
}

export interface TeamsConfig {
  teams?: string[];
}

export interface DiscourseConfig {
  base_url: string;
  categories?: string[];
}

export interface TeamsConfig {
  teams?: string[];
}

export interface ProductboardConfig {}

export interface GuruConfig {}

export interface FileConfig {
  file_locations: string[];
}

export interface NotionConfig {
  root_page_id?: string;
}

export interface HubSpotConfig {}

export interface ClickupConfig {
  connector_type: "list" | "folder" | "space" | "workspace";
  connector_ids?: string[];
  retrieve_task_comments: boolean;
}

export interface GoogleSitesConfig {
  zip_path: string;
  base_url: string;
}

export interface ZendeskConfig {}

export interface DropboxConfig {}

export interface S3Config {
  bucket_type: "s3";
  bucket_name: string;
  prefix: string;
}

export interface R2Config {
  bucket_type: "r2";
  bucket_name: string;
  prefix: string;
}

export interface GCSConfig {
  bucket_type: "google_cloud_storage";
  bucket_name: string;
  prefix: string;
}

export interface OCIConfig {
  bucket_type: "oci_storage";
  bucket_name: string;
  prefix: string;
}

export interface MediaWikiBaseConfig {
  connector_name: string;
  language_code: string;
  categories?: string[];
  pages?: string[];
  recurse_depth?: number;
}

export interface MediaWikiConfig extends MediaWikiBaseConfig {
  hostname: string;
=======
export interface FailedConnectorIndexingStatus {
  cc_pair_id: number;
  name: string | null;
  error_msg: string | null;
  is_deletable: boolean;
  connector_id: number;
  credential_id: number;
>>>>>>> c65f2690
}

export interface IndexAttemptSnapshot {
  id: number;
  status: ValidStatuses | null;
  new_docs_indexed: number;
  docs_removed_from_index: number;
  total_docs_indexed: number;
  error_msg: string | null;
  error_count: number;
  full_exception_trace: string | null;
  time_started: string | null;
  time_updated: string;
}

export interface ConnectorIndexingStatus<
  ConnectorConfigType,
  ConnectorCredentialType,
> {
  cc_pair_id: number;
  name: string | null;
  cc_pair_status: ConnectorCredentialPairStatus;
  connector: Connector<ConnectorConfigType>;
  credential: Credential<ConnectorCredentialType>;
  access_type: AccessType;
  owner: string;
  groups: number[];
  last_finished_status: ValidStatuses | null;
  last_status: ValidStatuses | null;
  last_success: string | null;
  docs_indexed: number;
  error_msg: string;
  latest_index_attempt: IndexAttemptSnapshot | null;
  deletion_attempt: DeletionAttemptSnapshot | null;
  is_deletable: boolean;
}

export interface CCPairBasicInfo {
  docs_indexed: number;
  has_successful_run: boolean;
  source: ValidSources;
}

export type ConnectorSummary = {
  count: number;
  active: number;
  public: number;
  totalDocsIndexed: number;
  errors: number; // New field for error count
};

<<<<<<< HEAD
export interface GithubCredentialJson {
  github_access_token: string;
}

export interface GitlabCredentialJson {
  gitlab_url: string;
  gitlab_access_token: string;
}

export interface ConfluenceCredentialJson {
  confluence_username: string;
  confluence_access_token: string;
}

export interface JiraCredentialJson {
  jira_user_email: string;
  jira_api_token: string;
}

export interface JiraServerCredentialJson {
  jira_api_token: string;
}

export interface ProductboardCredentialJson {
  productboard_access_token: string;
}

export interface GmailCredentialJson {
  gmail_tokens: string;
}

export interface GoogleDriveCredentialJson {
  google_drive_tokens: string;
}

export interface GmailServiceAccountCredentialJson {
  gmail_service_account_key: string;
  gmail_delegated_user: string;
}

export interface GoogleDriveServiceAccountCredentialJson {
  google_drive_service_account_key: string;
  google_drive_delegated_user: string;
}

export interface NotionCredentialJson {
  notion_integration_token: string;
}

export interface HubSpotCredentialJson {
  hubspot_access_token: string;
}

export interface ZendeskCredentialJson {
  zendesk_subdomain: string;
  zendesk_email: string;
  zendesk_token: string;
}

export interface DropboxCredentialJson {
  dropbox_access_token: string;
}

export interface R2CredentialJson {
  account_id: string;
  r2_access_key_id: string;
  r2_secret_access_key: string;
}

export interface S3CredentialJson {
  aws_access_key_id: string;
  aws_secret_access_key: string;
}

export interface GCSCredentialJson {
  access_key_id: string;
  secret_access_key: string;
}

export interface OCICredentialJson {
  namespace: string;
  region: string;
  access_key_id: string;
  secret_access_key: string;
}

export interface SalesforceCredentialJson {
  sf_username: string;
  sf_password: string;
  sf_security_token: string;
}

export interface SharepointCredentialJson {
  sp_client_id: string;
  sp_client_secret: string;
  sp_directory_id: string;
}

export interface TeamsCredentialJson {
  teams_client_id: string;
  teams_client_secret: string;
  teams_directory_id: string;
}

export interface MediaWikiCredentialJson {}
export interface WikipediaCredentialJson extends MediaWikiCredentialJson {}
=======
export type GroupedConnectorSummaries = Record<ValidSources, ConnectorSummary>;
>>>>>>> c65f2690

// DELETION

export interface DeletionAttemptSnapshot {
  connector_id: number;
  credential_id: number;
  status: TaskStatus;
}

// DOCUMENT SETS
export interface CCPairDescriptor<ConnectorType, CredentialType> {
  id: number;
  name: string | null;
  connector: Connector<ConnectorType>;
  credential: Credential<CredentialType>;
}

export interface DocumentSet {
  id: number;
  name: string;
  description: string;
  cc_pair_descriptors: CCPairDescriptor<any, any>[];
  is_up_to_date: boolean;
  is_public: boolean;
  users: string[];
  teamspace: number[];
}

export interface Tag {
  tag_key: string;
  tag_value: string;
  source: ValidSources;
}

<<<<<<< HEAD
export interface Workspace {
  id: number;
  workspace_name: string;
  custom_logo: string;
  custom_header_logo: string;
=======
// STANDARD ANSWERS
export interface StandardAnswerCategory {
  id: number;
  name: string;
}

export interface StandardAnswer {
  id: number;
  keyword: string;
  answer: string;
  match_regex: boolean;
  match_any_keywords: boolean;
  categories: StandardAnswerCategory[];
}

// SLACK BOT CONFIGS

export type AnswerFilterOption =
  | "well_answered_postfilter"
  | "questionmark_prefilter";

export interface ChannelConfig {
  channel_names: string[];
  respond_tag_only?: boolean;
  respond_to_bots?: boolean;
  respond_member_group_list?: string[];
  answer_filters?: AnswerFilterOption[];
  follow_up_tags?: string[];
}

export type SlackBotResponseType = "quotes" | "citations";

export interface SlackBotConfig {
  id: number;
  persona: Persona | null;
  channel_config: ChannelConfig;
  response_type: SlackBotResponseType;
  standard_answer_categories: StandardAnswerCategory[];
  enable_auto_filters: boolean;
}

export interface SlackBotTokens {
  bot_token: string;
  app_token: string;
>>>>>>> c65f2690
}

/* EE Only Types */
export interface Teamspace {
  id: number;
  name: string;
  users: User[];
  curator_ids: string[];
  cc_pairs: CCPairDescriptor<any, any>[];
  document_sets: DocumentSet[];
  assistants: Assistant[];
  is_up_to_date: boolean;
  is_up_for_deletion: boolean;
}

const validSources = [
  "web",
  "github",
  "gitlab",
  "slack",
  "google_drive",
  "gmail",
  "bookstack",
  "confluence",
  "jira",
  "productboard",
  "slab",
  "notion",
  "guru",
  "gong",
  "zulip",
  "linear",
  "hubspot",
  "document360",
  "requesttracker",
  "file",
  "google_sites",
  "loopio",
  "dropbox",
  "salesforce",
  "sharepoint",
  "teams",
  "zendesk",
  "discourse",
  "axero",
  "clickup",
  "wikipedia",
  "mediawiki",
  "asana",
  "s3",
  "r2",
  "google_cloud_storage",
  "xenforo",
  "oci_storage",
  "not_applicable",
  "ingestion_api",
] as const;

export type ValidSources = (typeof validSources)[number];
// The valid sources that are actually valid to select in the UI
export type ConfigurableSources = Exclude<
  ValidSources,
  "not_applicable" | "ingestion_api"
>;

// The sources that have auto-sync support on the backend
export const validAutoSyncSources = [
  "confluence",
  "google_drive",
  "slack",
] as const;
export type ValidAutoSyncSources = (typeof validAutoSyncSources)[number];<|MERGE_RESOLUTION|>--- conflicted
+++ resolved
@@ -1,11 +1,7 @@
-<<<<<<< HEAD
 import { Assistant } from "@/app/admin/assistants/interfaces";
-=======
-import { Persona } from "@/app/admin/assistants/interfaces";
 import { Credential } from "./connectors/credentials";
 import { Connector } from "./connectors/connectors";
 import { ConnectorCredentialPairStatus } from "@/app/admin/connector/[ccPairId]/types";
->>>>>>> c65f2690
 
 export interface UserPreferences {
   chosen_assistants: number[] | null;
@@ -40,8 +36,7 @@
   is_active: string;
   is_superuser: string;
   is_verified: string;
-<<<<<<< HEAD
-  role: "basic" | "admin";
+  role: UserRole;
   workspace?: Workspace;
   full_name?: string;
   company_name?: string;
@@ -49,9 +44,6 @@
   company_billing?: string;
   billing_email_address?: string;
   vat?: string;
-=======
-  role: UserRole;
->>>>>>> c65f2690
   preferences: UserPreferences;
   status: UserStatus;
   current_token_created_at?: Date;
@@ -64,33 +56,6 @@
   email: string;
 }
 
-<<<<<<< HEAD
-export type ValidSources =
-  | "web"
-  | "github"
-  | "gitlab"
-  | "google_drive"
-  | "gmail"
-  | "confluence"
-  | "jira"
-  | "productboard"
-  | "notion"
-  | "hubspot"
-  | "google_sites"
-  | "google_sheets"
-  | "dropbox"
-  | "salesforce"
-  | "sharepoint"
-  | "teams"
-  | "zendesk"
-  | "file"
-  | "s3"
-  | "r2"
-  | "google_cloud_storage"
-  | "oci_storage";
-
-=======
->>>>>>> c65f2690
 export type ValidInputTypes = "load_state" | "poll" | "event";
 export type ValidStatuses =
   | "success"
@@ -111,153 +76,6 @@
   hidden: boolean;
 }
 
-<<<<<<< HEAD
-// CONNECTORS
-export interface ConnectorBase<T> {
-  name: string;
-  input_type: ValidInputTypes;
-  source: ValidSources;
-  connector_specific_config: T;
-  refresh_freq: number | null;
-  prune_freq: number | null;
-  disabled: boolean;
-}
-
-export interface Connector<T> extends ConnectorBase<T> {
-  id: number;
-  credential_ids: number[];
-  time_created: string;
-  time_updated: string;
-}
-
-export interface WebConfig {
-  base_url: string;
-  web_connector_type?: "recursive" | "single" | "sitemap";
-}
-
-export interface GithubConfig {
-  repo_owner: string;
-  repo_name: string;
-  include_prs: boolean;
-  include_issues: boolean;
-}
-
-export interface GitlabConfig {
-  project_owner: string;
-  project_name: string;
-  include_mrs: boolean;
-  include_issues: boolean;
-}
-
-export interface GoogleDriveConfig {
-  folder_paths?: string[];
-  include_shared?: boolean;
-  follow_shortcuts?: boolean;
-  only_org_public?: boolean;
-}
-
-export interface GmailConfig {}
-
-export interface BookstackConfig {}
-
-export interface ConfluenceConfig {
-  wiki_page_url: string;
-}
-
-export interface JiraConfig {
-  jira_project_url: string;
-  comment_email_blacklist?: string[];
-}
-
-export interface SalesforceConfig {
-  requested_objects?: string[];
-}
-
-export interface SharepointConfig {
-  sites?: string[];
-}
-
-export interface AxeroConfig {
-  spaces?: string[];
-}
-
-export interface TeamsConfig {
-  teams?: string[];
-}
-
-export interface DiscourseConfig {
-  base_url: string;
-  categories?: string[];
-}
-
-export interface TeamsConfig {
-  teams?: string[];
-}
-
-export interface ProductboardConfig {}
-
-export interface GuruConfig {}
-
-export interface FileConfig {
-  file_locations: string[];
-}
-
-export interface NotionConfig {
-  root_page_id?: string;
-}
-
-export interface HubSpotConfig {}
-
-export interface ClickupConfig {
-  connector_type: "list" | "folder" | "space" | "workspace";
-  connector_ids?: string[];
-  retrieve_task_comments: boolean;
-}
-
-export interface GoogleSitesConfig {
-  zip_path: string;
-  base_url: string;
-}
-
-export interface ZendeskConfig {}
-
-export interface DropboxConfig {}
-
-export interface S3Config {
-  bucket_type: "s3";
-  bucket_name: string;
-  prefix: string;
-}
-
-export interface R2Config {
-  bucket_type: "r2";
-  bucket_name: string;
-  prefix: string;
-}
-
-export interface GCSConfig {
-  bucket_type: "google_cloud_storage";
-  bucket_name: string;
-  prefix: string;
-}
-
-export interface OCIConfig {
-  bucket_type: "oci_storage";
-  bucket_name: string;
-  prefix: string;
-}
-
-export interface MediaWikiBaseConfig {
-  connector_name: string;
-  language_code: string;
-  categories?: string[];
-  pages?: string[];
-  recurse_depth?: number;
-}
-
-export interface MediaWikiConfig extends MediaWikiBaseConfig {
-  hostname: string;
-=======
 export interface FailedConnectorIndexingStatus {
   cc_pair_id: number;
   name: string | null;
@@ -265,7 +83,6 @@
   is_deletable: boolean;
   connector_id: number;
   credential_id: number;
->>>>>>> c65f2690
 }
 
 export interface IndexAttemptSnapshot {
@@ -317,116 +134,7 @@
   errors: number; // New field for error count
 };
 
-<<<<<<< HEAD
-export interface GithubCredentialJson {
-  github_access_token: string;
-}
-
-export interface GitlabCredentialJson {
-  gitlab_url: string;
-  gitlab_access_token: string;
-}
-
-export interface ConfluenceCredentialJson {
-  confluence_username: string;
-  confluence_access_token: string;
-}
-
-export interface JiraCredentialJson {
-  jira_user_email: string;
-  jira_api_token: string;
-}
-
-export interface JiraServerCredentialJson {
-  jira_api_token: string;
-}
-
-export interface ProductboardCredentialJson {
-  productboard_access_token: string;
-}
-
-export interface GmailCredentialJson {
-  gmail_tokens: string;
-}
-
-export interface GoogleDriveCredentialJson {
-  google_drive_tokens: string;
-}
-
-export interface GmailServiceAccountCredentialJson {
-  gmail_service_account_key: string;
-  gmail_delegated_user: string;
-}
-
-export interface GoogleDriveServiceAccountCredentialJson {
-  google_drive_service_account_key: string;
-  google_drive_delegated_user: string;
-}
-
-export interface NotionCredentialJson {
-  notion_integration_token: string;
-}
-
-export interface HubSpotCredentialJson {
-  hubspot_access_token: string;
-}
-
-export interface ZendeskCredentialJson {
-  zendesk_subdomain: string;
-  zendesk_email: string;
-  zendesk_token: string;
-}
-
-export interface DropboxCredentialJson {
-  dropbox_access_token: string;
-}
-
-export interface R2CredentialJson {
-  account_id: string;
-  r2_access_key_id: string;
-  r2_secret_access_key: string;
-}
-
-export interface S3CredentialJson {
-  aws_access_key_id: string;
-  aws_secret_access_key: string;
-}
-
-export interface GCSCredentialJson {
-  access_key_id: string;
-  secret_access_key: string;
-}
-
-export interface OCICredentialJson {
-  namespace: string;
-  region: string;
-  access_key_id: string;
-  secret_access_key: string;
-}
-
-export interface SalesforceCredentialJson {
-  sf_username: string;
-  sf_password: string;
-  sf_security_token: string;
-}
-
-export interface SharepointCredentialJson {
-  sp_client_id: string;
-  sp_client_secret: string;
-  sp_directory_id: string;
-}
-
-export interface TeamsCredentialJson {
-  teams_client_id: string;
-  teams_client_secret: string;
-  teams_directory_id: string;
-}
-
-export interface MediaWikiCredentialJson {}
-export interface WikipediaCredentialJson extends MediaWikiCredentialJson {}
-=======
 export type GroupedConnectorSummaries = Record<ValidSources, ConnectorSummary>;
->>>>>>> c65f2690
 
 // DELETION
 
@@ -461,13 +169,12 @@
   source: ValidSources;
 }
 
-<<<<<<< HEAD
 export interface Workspace {
   id: number;
   workspace_name: string;
   custom_logo: string;
   custom_header_logo: string;
-=======
+}
 // STANDARD ANSWERS
 export interface StandardAnswerCategory {
   id: number;
@@ -496,23 +203,6 @@
   respond_member_group_list?: string[];
   answer_filters?: AnswerFilterOption[];
   follow_up_tags?: string[];
-}
-
-export type SlackBotResponseType = "quotes" | "citations";
-
-export interface SlackBotConfig {
-  id: number;
-  persona: Persona | null;
-  channel_config: ChannelConfig;
-  response_type: SlackBotResponseType;
-  standard_answer_categories: StandardAnswerCategory[];
-  enable_auto_filters: boolean;
-}
-
-export interface SlackBotTokens {
-  bot_token: string;
-  app_token: string;
->>>>>>> c65f2690
 }
 
 /* EE Only Types */
@@ -569,6 +259,7 @@
   "oci_storage",
   "not_applicable",
   "ingestion_api",
+  "google_sheets",
 ] as const;
 
 export type ValidSources = (typeof validSources)[number];
