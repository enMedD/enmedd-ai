--- conflicted
+++ resolved
@@ -43,16 +43,12 @@
   | "google_sites"
   | "loopio"
   | "sharepoint"
-<<<<<<< HEAD
   | "teams"
   | "zendesk";
-=======
-  | "zendesk"
   | "discourse"
   | "axero"
   | "wikipedia"
   | "mediawiki";
->>>>>>> 8b10535c
 
 export type ValidInputTypes = "load_state" | "poll" | "event";
 export type ValidStatuses =
@@ -131,10 +127,10 @@
   sites?: string[];
 }
 
-<<<<<<< HEAD
 export interface TeamsConfig {
   teams?: string[];
-=======
+}
+
 export interface DiscourseConfig {
   base_url: string;
   categories?: string[];
@@ -142,7 +138,6 @@
 
 export interface AxeroConfig {
   spaces?: string[];
->>>>>>> 8b10535c
 }
 
 export interface ProductboardConfig {}
@@ -373,14 +368,12 @@
   aad_directory_id: string;
 }
 
-<<<<<<< HEAD
 export interface TeamsCredentialJson {
   aad_client_id: string;
   aad_client_secret: string;
   aad_directory_id: string;
 }
 
-=======
 export interface DiscourseCredentialJson {
   discourse_api_key: string;
   discourse_api_username: string;
@@ -394,7 +387,6 @@
 export interface MediaWikiCredentialJson {}
 export interface WikipediaCredentialJson extends MediaWikiCredentialJson {}
 
->>>>>>> 8b10535c
 // DELETION
 
 export interface DeletionAttemptSnapshot {
