--- conflicted
+++ resolved
@@ -14,37 +14,18 @@
   SharepointIcon,
   TeamsIcon,
   ZendeskIcon,
-<<<<<<< HEAD
   FileIcon,
-=======
-  ZulipIcon,
-  MediaWikiIcon,
-  WikipediaIcon,
-  AsanaIcon,
->>>>>>> c65f2690
   S3Icon,
   R2Icon,
   GoogleStorageIcon,
-<<<<<<< HEAD
   OCIStorageIcon,
   SalesforceIcon,
   GoogleSheetsIcon,
+  XenforoIcon,
 } from "@/components/icons/icons";
 import { ValidSources } from "./types";
 import { SourceCategory, SourceMetadata } from "./search/interfaces";
 import { Assistant } from "@/app/admin/assistants/interfaces";
-=======
-  ColorSlackIcon,
-  XenforoIcon,
-} from "@/components/icons/icons";
-import { ValidSources } from "./types";
-import {
-  DanswerDocument,
-  SourceCategory,
-  SourceMetadata,
-} from "./search/interfaces";
-import { Persona } from "@/app/admin/assistants/interfaces";
->>>>>>> c65f2690
 
 interface PartialSourceMetadata {
   icon: React.FC<{ size?: number; className?: string }>;
@@ -61,181 +42,95 @@
   web: {
     icon: GlobeIcon,
     displayName: "Web",
-    category: SourceCategory.Other,
+    category: SourceCategory.ImportedKnowledge,
     docs: "https://docs.danswer.dev/connectors/web",
   },
-<<<<<<< HEAD
-=======
-  file: {
-    icon: FileIcon,
-    displayName: "File",
-    category: SourceCategory.Storage,
-    docs: "https://docs.danswer.dev/connectors/file",
-  },
-  slack: {
-    icon: ColorSlackIcon,
-    displayName: "Slack",
-    category: SourceCategory.Messaging,
-    docs: "https://docs.danswer.dev/connectors/slack",
-  },
->>>>>>> c65f2690
   gmail: {
     icon: GmailIcon,
     displayName: "Gmail",
-    category: SourceCategory.Messaging,
+    category: SourceCategory.AppConnection,
     docs: "https://docs.danswer.dev/connectors/gmail/overview",
   },
   google_drive: {
     icon: GoogleDriveIcon,
     displayName: "Google Drive",
-    category: SourceCategory.Storage,
+    category: SourceCategory.AppConnection,
     docs: "https://docs.danswer.dev/connectors/google_drive/overview",
   },
   github: {
     icon: GithubIcon,
     displayName: "Github",
-    category: SourceCategory.CodeRepository,
+    category: SourceCategory.AppConnection,
     docs: "https://docs.danswer.dev/connectors/github",
   },
   gitlab: {
     icon: GitlabIcon,
     displayName: "Gitlab",
-    category: SourceCategory.CodeRepository,
+    category: SourceCategory.AppConnection,
     docs: "https://docs.danswer.dev/connectors/gitlab",
   },
   confluence: {
     icon: ConfluenceIcon,
     displayName: "Confluence",
-    category: SourceCategory.Wiki,
+    category: SourceCategory.AppConnection,
     docs: "https://docs.danswer.dev/connectors/confluence",
   },
   jira: {
     icon: JiraIcon,
     displayName: "Jira",
-    category: SourceCategory.ProjectManagement,
+    category: SourceCategory.AppConnection,
     docs: "https://docs.danswer.dev/connectors/jira",
   },
   notion: {
     icon: NotionIcon,
     displayName: "Notion",
-    category: SourceCategory.Wiki,
+    category: SourceCategory.AppConnection,
     docs: "https://docs.danswer.dev/connectors/notion",
   },
   zendesk: {
     icon: ZendeskIcon,
     displayName: "Zendesk",
-    category: SourceCategory.CustomerSupport,
+    category: SourceCategory.AppConnection,
     docs: "https://docs.danswer.dev/connectors/zendesk",
   },
-<<<<<<< HEAD
-=======
-  gong: {
-    icon: GongIcon,
-    displayName: "Gong",
-    category: SourceCategory.Other,
-    docs: "https://docs.danswer.dev/connectors/gong",
-  },
-  linear: {
-    icon: LinearIcon,
-    displayName: "Linear",
-    category: SourceCategory.ProjectManagement,
-    docs: "https://docs.danswer.dev/connectors/linear",
-  },
->>>>>>> c65f2690
   productboard: {
     icon: ProductboardIcon,
     displayName: "Productboard",
-    category: SourceCategory.ProjectManagement,
+    category: SourceCategory.AppConnection,
     docs: "https://docs.danswer.dev/connectors/productboard",
   },
-<<<<<<< HEAD
-=======
-  slab: {
-    icon: SlabIcon,
-    displayName: "Slab",
-    category: SourceCategory.Wiki,
-    docs: "https://docs.danswer.dev/connectors/slab",
-  },
-  zulip: {
-    icon: ZulipIcon,
-    displayName: "Zulip",
-    category: SourceCategory.Messaging,
-    docs: "https://docs.danswer.dev/connectors/zulip",
-  },
-  guru: {
-    icon: GuruIcon,
-    displayName: "Guru",
-    category: SourceCategory.Wiki,
-    docs: "https://docs.danswer.dev/connectors/guru",
-  },
->>>>>>> c65f2690
   hubspot: {
     icon: HubSpotIcon,
     displayName: "HubSpot",
-    category: SourceCategory.CustomerSupport,
+    category: SourceCategory.AppConnection,
     docs: "https://docs.danswer.dev/connectors/hubspot",
   },
-<<<<<<< HEAD
   google_sites: {
     icon: GoogleSitesIcon,
     displayName: "Google Sites",
     category: SourceCategory.Disabled,
-=======
-  document360: {
-    icon: Document360Icon,
-    displayName: "Document360",
-    category: SourceCategory.Wiki,
-    docs: "https://docs.danswer.dev/connectors/document360",
-  },
-  bookstack: {
-    icon: BookstackIcon,
-    displayName: "BookStack",
-    category: SourceCategory.Wiki,
-    docs: "https://docs.danswer.dev/connectors/bookstack",
-  },
-  google_sites: {
-    icon: GoogleSitesIcon,
-    displayName: "Google Sites",
-    category: SourceCategory.Wiki,
-    docs: "https://docs.danswer.dev/connectors/google_sites",
-  },
-  loopio: {
-    icon: LoopioIcon,
-    displayName: "Loopio",
-    category: SourceCategory.Other,
->>>>>>> c65f2690
   },
   dropbox: {
     icon: DropboxIcon,
     displayName: "Dropbox",
-    category: SourceCategory.Storage,
+    category: SourceCategory.AppConnection,
     docs: "https://docs.danswer.dev/connectors/dropbox",
   },
-<<<<<<< HEAD
-=======
+  sharepoint: {
+    icon: SharepointIcon,
+    displayName: "Sharepoint",
+    category: SourceCategory.AppConnection,
+    docs: "https://docs.danswer.dev/connectors/sharepoint",
+  },
+  teams: {
+    icon: TeamsIcon,
+    displayName: "Teams",
+    category: SourceCategory.AppConnection,
+    docs: "https://docs.danswer.dev/connectors/teams",
+  },
   salesforce: {
     icon: SalesforceIcon,
     displayName: "Salesforce",
-    category: SourceCategory.CustomerSupport,
-    docs: "https://docs.danswer.dev/connectors/salesforce",
-  },
->>>>>>> c65f2690
-  sharepoint: {
-    icon: SharepointIcon,
-    displayName: "Sharepoint",
-    category: SourceCategory.Storage,
-    docs: "https://docs.danswer.dev/connectors/sharepoint",
-  },
-  teams: {
-    icon: TeamsIcon,
-    displayName: "Teams",
-    category: SourceCategory.Messaging,
-    docs: "https://docs.danswer.dev/connectors/teams",
-  },
-<<<<<<< HEAD
-  salesforce: {
-    icon: SalesforceIcon,
-    displayName: "Salesforce",
     category: SourceCategory.AppConnection,
   },
   file: {
@@ -257,99 +152,33 @@
     icon: GoogleStorageIcon,
     displayName: "Google Storage",
     category: SourceCategory.ImportedKnowledge,
-=======
-  discourse: {
-    icon: DiscourseIcon,
-    displayName: "Discourse",
-    category: SourceCategory.Messaging,
-    docs: "https://docs.danswer.dev/connectors/discourse",
-  },
-  axero: {
-    icon: AxeroIcon,
-    displayName: "Axero",
-    category: SourceCategory.Wiki,
-    docs: "https://docs.danswer.dev/connectors/axero",
-  },
-  wikipedia: {
-    icon: WikipediaIcon,
-    displayName: "Wikipedia",
-    category: SourceCategory.Wiki,
-    docs: "https://docs.danswer.dev/connectors/wikipedia",
-  },
-  asana: {
-    icon: AsanaIcon,
-    displayName: "Asana",
-    category: SourceCategory.ProjectManagement,
-    docs: "https://docs.danswer.dev/connectors/asana",
-  },
-  mediawiki: {
-    icon: MediaWikiIcon,
-    displayName: "MediaWiki",
-    category: SourceCategory.Wiki,
-    docs: "https://docs.danswer.dev/connectors/mediawiki",
-  },
-  requesttracker: {
-    icon: RequestTrackerIcon,
-    displayName: "Request Tracker",
-    category: SourceCategory.CustomerSupport,
-    docs: "https://docs.danswer.dev/connectors/requesttracker",
-  },
-  clickup: {
-    icon: ClickupIcon,
-    displayName: "Clickup",
-    category: SourceCategory.ProjectManagement,
-    docs: "https://docs.danswer.dev/connectors/clickup",
-  },
-  s3: {
-    icon: S3Icon,
-    displayName: "S3",
-    category: SourceCategory.Storage,
-    docs: "https://docs.danswer.dev/connectors/s3",
-  },
-  r2: {
-    icon: R2Icon,
-    displayName: "R2",
-    category: SourceCategory.Storage,
-    docs: "https://docs.danswer.dev/connectors/r2",
->>>>>>> c65f2690
   },
   oci_storage: {
     icon: OCIStorageIcon,
     displayName: "Oracle Storage",
-<<<<<<< HEAD
     category: SourceCategory.ImportedKnowledge,
   },
   google_sheets: {
     icon: GoogleSheetsIcon,
     displayName: "Google Sheets",
     category: SourceCategory.ComingSoon,
-=======
-    category: SourceCategory.Storage,
-    docs: "https://docs.danswer.dev/connectors/oci_storage",
-  },
-  google_cloud_storage: {
-    icon: GoogleStorageIcon,
-    displayName: "Google Storage",
-    category: SourceCategory.Storage,
-    docs: "https://docs.danswer.dev/connectors/google_storage",
->>>>>>> c65f2690
   },
   xenforo: {
     icon: XenforoIcon,
     displayName: "Xenforo",
-    category: SourceCategory.Messaging,
+    category: SourceCategory.AppConnection,
   },
   ingestion_api: {
     icon: GlobeIcon,
     displayName: "Ingestion",
-    category: SourceCategory.Other,
+    category: SourceCategory.ImportedKnowledge,
   },
   // currently used for the Internet Search tool docs, which is why
   // a globe is used
   not_applicable: {
     icon: GlobeIcon,
     displayName: "Not Applicable",
-    category: SourceCategory.Other,
+    category: SourceCategory.ImportedKnowledge,
   },
 } as SourceMap;
 
@@ -410,16 +239,5 @@
       }
     });
   });
-<<<<<<< HEAD
   return assistantSources;
-=======
-  return personaSources;
-}
-
-function stripTrailingSlash(str: string) {
-  if (str.substr(-1) === "/") {
-    return str.substr(0, str.length - 1);
-  }
-  return str;
->>>>>>> c65f2690
 }