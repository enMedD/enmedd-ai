import { Badge } from "./ui/badge";

export function MetadataBadge({
  icon,
  value,
}: {
  icon?: JSX.Element;
  value: string | JSX.Element;
}) {
  return (
    <Badge variant="secondary">
      {icon && icon}
<<<<<<< HEAD
      <div className="my-auto flex truncate">{value}</div>
=======
      <div className="my-auto truncate block">{value}ssss</div>
>>>>>>> 5790ce61
    </Badge>
  );
}<|MERGE_RESOLUTION|>--- conflicted
+++ resolved
@@ -10,11 +10,7 @@
   return (
     <Badge variant="secondary">
       {icon && icon}
-<<<<<<< HEAD
-      <div className="my-auto flex truncate">{value}</div>
-=======
       <div className="my-auto truncate block">{value}ssss</div>
->>>>>>> 5790ce61
     </Badge>
   );
 }