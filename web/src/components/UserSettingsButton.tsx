"use client";

import {
  LogOut,
  MessageCircleMore,
  User as UserIcon,
  Wrench,
} from "lucide-react";
import {
  DropdownMenu,
  DropdownMenuContent,
  DropdownMenuGroup,
  DropdownMenuItem,
  DropdownMenuLabel,
  DropdownMenuSeparator,
  DropdownMenuTrigger,
} from "@/components/ui/dropdown-menu";
import {
  SidebarMenu,
  SidebarMenuButton,
  SidebarMenuItem,
  useSidebar,
} from "@/components/ui/sidebar";
import { Skeleton } from "@/components/ui/skeleton";
import { useContext } from "react";
import { SettingsContext } from "./settings/SettingsProvider";
import Link from "next/link";
import { useUser } from "./user/UserProvider";
import { checkUserIsNoAuthUser, logout } from "@/lib/user";
import { useToast } from "@/hooks/use-toast";
import { useParams, useRouter } from "next/navigation";
import { LOGOUT_DISABLED } from "@/lib/constants";
import { FeatureFlagWrapper } from "./feature_flag/FeatureFlagWrapper";
import { UserProfile } from "./UserProfile";

export function UserSettingsButton({ defaultPage }: { defaultPage?: string }) {
  const router = useRouter();
  const { teamspaceId } = useParams();
  const { toast } = useToast();
  const { isMobile } = useSidebar();
  const { user, isAdmin, isTeamspaceAdmin, isLoadingUser } = useUser();

  const combinedSettings = useContext(SettingsContext);
  if (!combinedSettings) {
    return null;
  }

  const handleLogout = () => {
    logout().then((isSuccess) => {
      if (!isSuccess) {
        toast({
          title: "Logout Failed",
          description: "There was an issue logging out. Please try again.",
          variant: "destructive",
        });
      }
      router.push("/auth/login");
    });
  };

  const showLogout =
    user && !checkUserIsNoAuthUser(user.id) && !LOGOUT_DISABLED;

  return (
    <SidebarMenu className="items-center">
      <SidebarMenuItem>
        <DropdownMenu>
          <DropdownMenuTrigger asChild>
            <SidebarMenuButton className="p-0 !size-11">
              {isLoadingUser ? (
                <Skeleton className="w-11 h-11 rounded-full" />
              ) : (
                <UserProfile user={user} size={44} textSize="sm" />
              )}
            </SidebarMenuButton>
          </DropdownMenuTrigger>
          <DropdownMenuContent
            className="w-[--radix-dropdown-menu-trigger-width] min-w-56 rounded-lg"
            side={isMobile ? "bottom" : "right"}
            align="end"
            sideOffset={4}
          >
            <DropdownMenuLabel className="p-0 font-normal">
              <div className="flex items-center gap-2 px-1 py-1.5 text-left text-sm">
                {isLoadingUser ? (
                  <div className="flex gap-2">
                    <Skeleton className="w-8 h-8 rounded-full" />
                    <div className="spacey-1">
                      <Skeleton className="w-full h-4 rounded-sm" />
                      <Skeleton className="w-full h-4 rounded-sm" />
                    </div>
                  </div>
                ) : (
                  <UserProfile user={user} size={32} textSize="sm" />
                )}
                <div className="grid flex-1 text-left text-sm leading-tight">
                  {isLoadingUser ? (
                    <>
                      <Skeleton className="h-4 w-3/4" />
                      <Skeleton className="h-3 w-1/2 mt-1" />
                    </>
                  ) : (
                    <>
                      <span className="truncate font-semibold">
                        {user?.full_name}
                      </span>
                      <span className="truncate text-xs">{user?.email}</span>
                    </>
                  )}
                </div>
              </div>
            </DropdownMenuLabel>
            <DropdownMenuSeparator />
            <DropdownMenuGroup>
              {isLoadingUser ? (
                <Skeleton className="h-10 w-full" />
              ) : (
<<<<<<< HEAD
                <DropdownMenuItem asChild>
                  <Link href="/profile" className="flex gap-2 items-center">
                    <FeatureFlagWrapper flag="profile_page">
                      <UserIcon size={16} strokeWidth={1.5} />
                      Profile Settings
                    </FeatureFlagWrapper>
                  </Link>
                </DropdownMenuItem>
=======
                <FeatureFlagWrapper flag="profile_page">
                  <DropdownMenuItem asChild>
                    <Link href="/profile" className="flex gap-2 items-center">
                      <UserIcon size={16} strokeWidth={1.5} />
                      Profile Settings
                    </Link>
                  </DropdownMenuItem>
                </FeatureFlagWrapper>
>>>>>>> 280e47df
              )}

              {isLoadingUser ? (
                <Skeleton className="h-10 w-full" />
              ) : (
                <DropdownMenuItem asChild>
                  <Link
                    href={
                      teamspaceId
                        ? `/t/${teamspaceId}/${defaultPage}`
                        : `/${defaultPage}`
                    }
                    className="flex gap-2 items-center"
                  >
                    <MessageCircleMore size={16} strokeWidth={1.5} />
                    Chat & Search
                  </Link>
                </DropdownMenuItem>
              )}

              {isLoadingUser && isTeamspaceAdmin ? (
                <>
                  <Skeleton className="h-10 w-full" />
                </>
              ) : (
                isTeamspaceAdmin && (
                  <DropdownMenuItem asChild>
                    <Link
                      href={`/t/${teamspaceId}/admin/indexing/status`}
                      className="flex gap-2 items-center"
                    >
                      <Wrench size={16} strokeWidth={1.5} />
                      Teamspace Admin Panel
                    </Link>
                  </DropdownMenuItem>
                )
              )}

              {isLoadingUser && isAdmin ? (
                <>
                  <Skeleton className="h-10 w-full" />
                </>
              ) : (
                isAdmin && (
                  <DropdownMenuItem asChild>
                    <Link
                      href="/admin/indexing/status"
                      className="flex gap-2 items-center"
                    >
                      <Wrench size={16} strokeWidth={1.5} />
                      Workspace Admin Panel
                    </Link>
                  </DropdownMenuItem>
                )
              )}

              {isLoadingUser ? (
                <>
                  <Skeleton className="h-10 w-full" />
                </>
              ) : (
                showLogout && (
                  <DropdownMenuItem
                    onClick={handleLogout}
                    className="focus:bg-destructive-500"
                  >
                    <LogOut size={16} strokeWidth={1.5} />
                    Log out
                  </DropdownMenuItem>
                )
              )}
            </DropdownMenuGroup>
          </DropdownMenuContent>
        </DropdownMenu>
      </SidebarMenuItem>
    </SidebarMenu>
  );
}<|MERGE_RESOLUTION|>--- conflicted
+++ resolved
@@ -115,16 +115,6 @@
               {isLoadingUser ? (
                 <Skeleton className="h-10 w-full" />
               ) : (
-<<<<<<< HEAD
-                <DropdownMenuItem asChild>
-                  <Link href="/profile" className="flex gap-2 items-center">
-                    <FeatureFlagWrapper flag="profile_page">
-                      <UserIcon size={16} strokeWidth={1.5} />
-                      Profile Settings
-                    </FeatureFlagWrapper>
-                  </Link>
-                </DropdownMenuItem>
-=======
                 <FeatureFlagWrapper flag="profile_page">
                   <DropdownMenuItem asChild>
                     <Link href="/profile" className="flex gap-2 items-center">
@@ -133,7 +123,6 @@
                     </Link>
                   </DropdownMenuItem>
                 </FeatureFlagWrapper>
->>>>>>> 280e47df
               )}
 
               {isLoadingUser ? (
