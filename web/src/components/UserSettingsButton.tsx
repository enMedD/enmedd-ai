import { LogOut, MessageCircleMore, User, Wrench } from "lucide-react";
import {
  DropdownMenu,
  DropdownMenuContent,
  DropdownMenuGroup,
  DropdownMenuItem,
  DropdownMenuLabel,
  DropdownMenuSeparator,
  DropdownMenuTrigger,
} from "@/components/ui/dropdown-menu";
import { UserProfile } from "./UserProfile";
import { useContext, useRef, useState } from "react";
import { useToast } from "@/hooks/use-toast";
import { useParams, useRouter } from "next/navigation";
import { useUser } from "./user/UserProvider";
import { SettingsContext } from "./settings/SettingsProvider";
import { checkUserIsNoAuthUser, logout } from "@/lib/user";
import Link from "next/link";
import { LOGOUT_DISABLED } from "@/lib/constants";

export function UserSettingsButton({ defaultPage }: { defaultPage?: string }) {
  const [userInfoVisible, setUserInfoVisible] = useState(false);
  const { toast } = useToast();
  const userInfoRef = useRef<HTMLDivElement>(null);
  const settings = useContext(SettingsContext);
  const router = useRouter();
  const { teamspaceId } = useParams();
  const { user, isAdmin, isLoadingUser, isTeamspaceAdmin } = useUser();

  const handleLogout = () => {
    logout().then((isSuccess) => {
      if (!isSuccess) {
        toast({
          title: "Logout Failed",
          description: "There was an issue logging out. Please try again.",
          variant: "destructive",
        });
      }
      router.push("/auth/login");
    });
  };

  const showLogout =
    user && !checkUserIsNoAuthUser(user.id) && !LOGOUT_DISABLED;

  return (
    <DropdownMenu>
      <DropdownMenuTrigger className="focus:outline-none">
        <UserProfile
          user={user}
          onClick={() => setUserInfoVisible(!userInfoVisible)}
        />
      </DropdownMenuTrigger>
      <DropdownMenuContent side="right" align="end">
        <DropdownMenuLabel>
          <div className="flex rounded-regular items-center gap-3 group">
            <UserProfile user={user} />
            <div className="flex flex-col w-[160px]">
              <span className="truncate">
                {user?.full_name || "Unknown User"}
              </span>
              <span className="text-dark-500 truncate font-normal">
                {user?.email || "anonymous@gmail.com"}
              </span>
            </div>
          </div>
        </DropdownMenuLabel>
        <DropdownMenuSeparator />
        <DropdownMenuGroup>
          {settings?.featureFlags.profile_page && (
            <DropdownMenuItem asChild>
              <Link href="/profile" className="flex gap-2 items-center">
                <User size={16} strokeWidth={1.5} />
                <span>Profile Settings</span>
              </Link>
            </DropdownMenuItem>
          )}
          <DropdownMenuItem asChild>
            <Link
              // redirect to default page
              href={
                teamspaceId
                  ? `/t/${teamspaceId}/${defaultPage}`
                  : `/${defaultPage}`
              }
              className="flex gap-2 items-center"
            >
              <MessageCircleMore size={16} strokeWidth={1.5} />
              <span>Chat & Search</span>
            </Link>
          </DropdownMenuItem>
          {isTeamspaceAdmin && (
            <DropdownMenuItem asChild>
              <Link
                href={`/t/${teamspaceId}/admin/indexing/status`}
                className="flex gap-2 items-center"
              >
                <Wrench size={16} strokeWidth={1.5} />
                <span>Teamspace Admin Panel</span>
              </Link>
            </DropdownMenuItem>
          )}
          {isAdmin && (
            <DropdownMenuItem asChild>
              <Link
                href="/admin/indexing/status"
                className="flex gap-2 items-center"
              >
                <Wrench size={16} strokeWidth={1.5} />
                <span>Workspace Admin Panel</span>
              </Link>
            </DropdownMenuItem>
          )}
          {showLogout && (
<<<<<<< HEAD
            <DropdownMenuItem asChild onClick={handleLogout}>
=======
            <DropdownMenuItem
              asChild
              onClick={handleLogout}
              className="focus:bg-destructive-500"
            >
>>>>>>> f975b1fe
              <div className="flex gap-2 items-center">
                <LogOut size={16} strokeWidth={1.5} />
                <span>Log out</span>
              </div>
            </DropdownMenuItem>
          )}
        </DropdownMenuGroup>
      </DropdownMenuContent>
    </DropdownMenu>
  );
}<|MERGE_RESOLUTION|>--- conflicted
+++ resolved
@@ -112,15 +112,11 @@
             </DropdownMenuItem>
           )}
           {showLogout && (
-<<<<<<< HEAD
-            <DropdownMenuItem asChild onClick={handleLogout}>
-=======
             <DropdownMenuItem
               asChild
               onClick={handleLogout}
               className="focus:bg-destructive-500"
             >
->>>>>>> f975b1fe
               <div className="flex gap-2 items-center">
                 <LogOut size={16} strokeWidth={1.5} />
                 <span>Log out</span>
