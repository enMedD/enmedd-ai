--- conflicted
+++ resolved
@@ -71,9 +71,5 @@
         <User size={24} className="mx-auto" />
       )}
     </div>
-<<<<<<< HEAD
   );
-=======
-  );
-}
->>>>>>> 66213838
+}