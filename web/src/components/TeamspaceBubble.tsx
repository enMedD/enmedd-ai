--- conflicted
+++ resolved
@@ -27,13 +27,9 @@
       trigger={
         <Link href={`/${link}`} className="relative flex items-center">
           {teamspace.logo ? (
-<<<<<<< HEAD
-            <div className="rounded-md w-10 h-10 bg-background overflow-hidden">
-=======
             <div
               className={`rounded-md w-10 h-10 overflow-hidden flex items-center justify-center ${Number(teamspaceId) === teamspace.id ? "bg-secondary" : ""}`}
             >
->>>>>>> b0dc7e20
               <img
                 src={buildImgUrl(teamspace.logo)}
                 alt="Teamspace Logo"
