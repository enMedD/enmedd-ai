--- conflicted
+++ resolved
@@ -193,11 +193,7 @@
   return (
     <div
       key={document.semantic_identifier}
-<<<<<<< HEAD
-      className="text-sm border-b border-border px-4 py-8 break-words break-all relative"
-=======
       className={`text-sm px-4 break-words break-all relative ${hide ? "" : "border-b border-border"}`}
->>>>>>> f975b1fe
       onMouseEnter={() => setIsHovered(true)}
       onMouseLeave={() => setIsHovered(false)}
       style={{
@@ -205,15 +201,10 @@
       }}
     >
       <div
-<<<<<<< HEAD
-        className={`collapsible space-y-2.5 ${
-          hide ? "collapsible-closed overflow-y-auto border-transparent" : ""
-=======
         className={`collapsible space-y-2.5 overflow-hidden ${
           hide
             ? "collapsible-closed overflow-y-auto border-transparent max-h-0 min-h-0"
             : "max-h-max"
->>>>>>> f975b1fe
         }`}
       >
         <div className="flex relative">
@@ -309,11 +300,7 @@
   return (
     <div
       key={document.semantic_identifier}
-<<<<<<< HEAD
-      className="text-sm border-b border-border px-4 py-8 break-words break-all relative"
-=======
       className={`text-sm px-4 break-words break-all relative ${hide ? "" : "border-b border-border"}`}
->>>>>>> f975b1fe
       onMouseEnter={() => setIsHovered(true)}
       onMouseLeave={() => setIsHovered(false)}
       style={{
@@ -321,15 +308,11 @@
       }}
     >
       <div
-<<<<<<< HEAD
-        className={`collapsible space-y-2.5 ${!hide && "collapsible-closed overflow-y-auto border-transparent"}`}
-=======
         className={`collapsible space-y-2.5 overflow-hidden ${
           hide
             ? "collapsible-closed overflow-y-auto border-transparent max-h-0 min-h-0"
             : "max-h-max"
         }`}
->>>>>>> f975b1fe
       >
         <div className="flex relative">
           <a
