import {
  DocumentRelevance,
  EnmeddDocument,
  SearchEnmeddDocument,
} from "@/lib/search/interfaces";
import { DocumentFeedbackBlock } from "./DocumentFeedbackBlock";
import { useContext, useEffect, useState } from "react";
import { DocumentUpdatedAtBadge } from "./DocumentUpdatedAtBadge";
import { SourceIcon } from "../SourceIcon";
import { MetadataBadge } from "../MetadataBadge";
import { Badge } from "../ui/badge";
import { BookIcon, Info, Radio, Star, Tag } from "lucide-react";
import { PopupSpec } from "../admin/connectors/Popup";
import { FaStar } from "react-icons/fa";
import { SettingsContext } from "../settings/SettingsProvider";
import { LightBulbIcon } from "../icons/icons";
import { WarningCircle } from "@phosphor-icons/react";
import {
  CustomTooltip,
  CustomTooltip as SchadcnTooltip,
  TooltipGroup,
} from "../CustomTooltip";

export const buildDocumentSummaryDisplay = (
  matchHighlights: string[],
  blurb: string
) => {
  if (matchHighlights.length === 0) {
    return blurb;
  }

  // content, isBold, isContinuation
  let sections = [] as [string, boolean, boolean][];
  matchHighlights.forEach((matchHighlight, matchHighlightIndex) => {
    if (!matchHighlight) {
      return;
    }

    const words = matchHighlight.split(new RegExp("\\s"));
    words.forEach((word) => {
      if (!word) {
        return;
      }

      let isContinuation = false;
      while (word.includes("<hi>") && word.includes("</hi>")) {
        const start = word.indexOf("<hi>");
        const end = word.indexOf("</hi>");
        const before = word.slice(0, start);
        const highlight = word.slice(start + 4, end);
        const after = word.slice(end + 5);

        if (before) {
          sections.push([before, false, isContinuation]);
          isContinuation = true;
        }
        sections.push([highlight, true, isContinuation]);
        isContinuation = true;
        word = after;
      }

      if (word) {
        sections.push([word, false, isContinuation]);
      }
    });
    if (matchHighlightIndex != matchHighlights.length - 1) {
      sections.push(["...", false, false]);
    }
  });
  if (sections.length == 0) {
    return;
  }

  let previousIsContinuation = sections[0][2];
  let previousIsBold = sections[0][1];
  let currentText = "";
  const finalJSX = [] as (JSX.Element | string)[];
  sections.forEach(([word, shouldBeBold, isContinuation], index) => {
    if (shouldBeBold != previousIsBold) {
      if (currentText) {
        if (previousIsBold) {
          // remove leading space so that we don't bold the whitespace
          // in front of the matching keywords
          currentText = currentText.trim();
          if (!previousIsContinuation) {
            finalJSX[finalJSX.length - 1] = finalJSX[finalJSX.length - 1] + " ";
          }
          finalJSX.push(
            <b key={index} className="text-highlight-text">
              {currentText}
            </b>
          );
        } else {
          finalJSX.push(currentText);
        }
      }
      currentText = "";
    }
    previousIsBold = shouldBeBold;
    previousIsContinuation = isContinuation;
    if (!isContinuation || index === 0) {
      currentText += " ";
    }
    currentText += word;
  });
  if (currentText) {
    if (previousIsBold) {
      currentText = currentText.trim();
      if (!previousIsContinuation) {
        finalJSX[finalJSX.length - 1] = finalJSX[finalJSX.length - 1] + " ";
      }
      finalJSX.push(
        <b key={sections.length} className="text-highlight-text">
          {currentText}
        </b>
      );
    } else {
      finalJSX.push(currentText);
    }
  }
  return finalJSX;
};

export function DocumentMetadataBlock({
  document,
}: {
  document: EnmeddDocument;
}) {
  // don't display super long tags, as they are ugly
  const MAXIMUM_TAG_LENGTH = 40;
  // const score = Math.abs(document.score) * 100;
  // const badgeVariant =
  //   score < 50 ? "destructive" : score < 80 ? "warning" : "success";

  return (
    <div className="flex gap-2 flex-wrap">
      {document.updated_at && (
        <DocumentUpdatedAtBadge updatedAt={document.updated_at} />
      )}

      {Object.entries(document.metadata).length > 0 && (
        <>
          {Object.entries(document.metadata)
            .filter(
              ([key, value]) => (key + value).length <= MAXIMUM_TAG_LENGTH
            )
            .map(([key, value]) => {
              return (
                <MetadataBadge
                  key={key}
                  icon={<Tag size={12} className="shrink-0" />}
                  value={`${key}=${value}`}
                />
              );
            })}
        </>
      )}
      {/* {document.score !== null && (
        <div className="flex items-center gap-1">
          <Badge variant={badgeVariant}>{score.toFixed()}%</Badge>
        </div>
      )} */}
    </div>
  );
}

interface DocumentDisplayProps {
  document: SearchEnmeddDocument;
  messageId: number | null;
  documentRank: number;
  isSelected: boolean;
  hide?: boolean;
  index?: number;
  contentEnriched?: boolean;
  additional_relevance: DocumentRelevance | null;
}

export const DocumentDisplay = ({
  document,
  isSelected,
  additional_relevance,
  messageId,
  contentEnriched,
  documentRank,
  hide,
  index,
}: DocumentDisplayProps) => {
  const [isHovered, setIsHovered] = useState(false);
  const [alternativeToggled, setAlternativeToggled] = useState(false);
  const relevance_explanation =
    document.relevance_explanation ?? additional_relevance?.content;
  const settings = useContext(SettingsContext);
  return (
    <div
      key={document.semantic_identifier}
      className="text-sm border-b border-border px-4 py-8 break-words break-all relative"
      onMouseEnter={() => setIsHovered(true)}
      onMouseLeave={() => setIsHovered(false)}
      style={{
        transitionDelay: `${index! * 10}ms`, // Add a delay to the transition based on index
      }}
    >
<<<<<<< HEAD
      <div className={`absolute overflow-y-auto flex top-3 right-3`}>
        {!hide && (document.is_relevant || additional_relevance?.relevant) && (
          <Star size={16} className="shrink-0" />
        )}
      </div>
=======
>>>>>>> 5790ce61
      <div
        className={`collapsible space-y-2.5 ${
          hide ? "collapsible-closed overflow-y-auto border-transparent" : ""
        }`}
      >
        <div className="flex relative">
          <a
            className={`rounded-lg flex font-bold text-link max-w-full ${
              document.link ? "" : "pointer-events-none"
            }`}
            href={document.link}
            target="_blank"
            rel="noopener noreferrer"
          >
            <SourceIcon sourceType={document.source_type} iconSize={22} />
            <p className="truncate text-wrap break-all ml-2 my-auto line-clamp-1 text-base max-w-full">
              {document.semantic_identifier || document.document_id}
            </p>
          </a>
          <div className="ml-auto flex items-center">
            <TooltipGroup>
              {isHovered && messageId && (
                <DocumentFeedbackBlock
                  documentId={document.document_id}
                  messageId={messageId}
                  documentRank={documentRank}
                />
              )}
              {(contentEnriched || additional_relevance) &&
                relevance_explanation &&
                (isHovered || alternativeToggled) && (
                  <button
                    onClick={() =>
                      setAlternativeToggled(
                        (alternativeToggled) => !alternativeToggled
                      )
                    }
                    className="flex items-center justify-center"
                  >
                    <CustomTooltip
                      trigger={
                        <LightBulbIcon
                          className={`${alternativeToggled ? "text-green-600" : "text-blue-600"} my-auto h-4 w-4 cursor-pointer`}
                        />
                      }
                    >
                      Toggle Content
                    </CustomTooltip>
                  </button>
                )}
            </TooltipGroup>
            {!hide &&
              (document.is_relevant || additional_relevance?.relevant) && (
                <Badge variant="success" className="ml-2">
                  <Star size={16} className="shrink-0" />
                  Relevant
                </Badge>
              )}
          </div>
        </div>
        <div>
          <DocumentMetadataBlock document={document} />
        </div>

        <p
          style={{ transition: "height 0.30s ease-in-out" }}
          className="pl-1 break-words text-wrap"
        >
          {alternativeToggled && (contentEnriched || additional_relevance)
            ? relevance_explanation
            : buildDocumentSummaryDisplay(
                document.match_highlights,
                document.blurb
              )}
        </p>
      </div>
    </div>
  );
};

export const AgenticDocumentDisplay = ({
  document,
  contentEnriched,
  additional_relevance,
  messageId,
  documentRank,
  index,
  hide,
}: DocumentDisplayProps) => {
  const [isHovered, setIsHovered] = useState(false);

  const [alternativeToggled, setAlternativeToggled] = useState(false);

  const relevance_explanation =
    document.relevance_explanation ?? additional_relevance?.content;
  return (
    <div
      key={document.semantic_identifier}
      className="text-sm border-b border-border px-4 py-8 break-words break-all relative"
      onMouseEnter={() => setIsHovered(true)}
      onMouseLeave={() => setIsHovered(false)}
      style={{
        transitionDelay: `${index! * 10}ms`, // Add a delay to the transition based on index
      }}
    >
      <div
        className={`collapsible space-y-2.5 ${!hide && "collapsible-closed overflow-y-auto border-transparent"}`}
      >
        <div className="flex relative">
          <a
            className={`rounded-lg flex font-bold text-link max-w-full ${
              document.link ? "" : "pointer-events-none"
            }`}
            href={document.link}
            target="_blank"
            rel="noopener noreferrer"
          >
            <SourceIcon sourceType={document.source_type} iconSize={22} />
            <p className="truncate text-wrap break-all ml-2 my-auto line-clamp-1 text-base max-w-full">
              {document.semantic_identifier || document.document_id}
            </p>
          </a>

          <div className="ml-auto items-center flex">
            <TooltipGroup>
              {isHovered && messageId && (
                <DocumentFeedbackBlock
                  documentId={document.document_id}
                  messageId={messageId}
                  documentRank={documentRank}
                />
              )}

              {(contentEnriched || additional_relevance) &&
                (isHovered || alternativeToggled) && (
                  <button
                    onClick={() =>
                      setAlternativeToggled(
                        (alternativeToggled) => !alternativeToggled
                      )
                    }
                    className="flex items-center justify-center"
                  >
                    <CustomTooltip
                      trigger={
                        <BookIcon
                          size={20}
                          className="my-auto flex flex-shrink-0 text-brand-500"
                        />
                      }
                    >
                      Toggle Content
                    </CustomTooltip>
                  </button>
                )}
            </TooltipGroup>
          </div>
        </div>
        <div>
          <DocumentMetadataBlock document={document} />
        </div>

        <div className="break-words flex gap-x-2">
          <p
            className="break-words text-wrap"
            style={{ transition: "height 0.30s ease-in-out" }}
          >
            {alternativeToggled && (contentEnriched || additional_relevance)
              ? buildDocumentSummaryDisplay(
                  document.match_highlights,
                  document.blurb
                )
              : relevance_explanation || (
                  <span className="flex gap-x-1 items-center">
                    {" "}
                    <WarningCircle />
                    Model failed to produce an analysis of the document
                  </span>
                )}
          </p>
        </div>
      </div>
    </div>
  );
};<|MERGE_RESOLUTION|>--- conflicted
+++ resolved
@@ -200,14 +200,6 @@
         transitionDelay: `${index! * 10}ms`, // Add a delay to the transition based on index
       }}
     >
-<<<<<<< HEAD
-      <div className={`absolute overflow-y-auto flex top-3 right-3`}>
-        {!hide && (document.is_relevant || additional_relevance?.relevant) && (
-          <Star size={16} className="shrink-0" />
-        )}
-      </div>
-=======
->>>>>>> 5790ce61
       <div
         className={`collapsible space-y-2.5 ${
           hide ? "collapsible-closed overflow-y-auto border-transparent" : ""
