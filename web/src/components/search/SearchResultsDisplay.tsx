--- conflicted
+++ resolved
@@ -122,204 +122,7 @@
   const shouldDisplayQA =
     searchResponse.suggestedFlowType === FlowType.QUESTION_ANSWER ||
     defaultOverrides.forceDisplayQA;
-
-<<<<<<< HEAD
-  return (
-    <div className="px-2">
-      {shouldDisplayQA && (
-        <Card className="p-4 relative">
-          <CardHeader className="border-b p-0 pb-4">
-            <h2 className="text-dark-900 font-bold">AI Answer</h2>
-          </CardHeader>
-
-          <CardContent className="px-0 py-2">
-            <AnswerSection
-              answer={answer}
-              quotes={quotes}
-              error={error}
-              nonAnswerableReason={
-                validQuestionResponse.answerable === false && !isAssistant
-                  ? validQuestionResponse.reasoning
-                  : ""
-              }
-              isFetching={isFetching}
-            />
-          </CardContent>
-
-          {quotes !== null && answer && !isAssistant && (
-            <CardFooter className="p-0 border-t pt-2">
-              <QuotesSection
-                quotes={dedupedQuotes}
-                isFetching={isFetching}
-                isAnswerable={validQuestionResponse.answerable}
-              />
-
-              {searchResponse.messageId !== null && (
-                <div className="absolute right-4 bottom-4">
-                  <QAFeedbackBlock messageId={searchResponse.messageId} />
-                </div>
-              )}
-            </CardFooter>
-          )}
-        </Card>
-      )}
-
-      {documents && documents.length > 0 && (
-        <div className="h-full">
-          <div className="font-bold text-dark-900 border-b py-2.5 px-4 border-border text-lg">
-            Results
-          </div>
-          <div className="h-full">
-            {removeDuplicateDocs(documents).map((document, ind) => (
-              <div
-                key={document.document_id}
-                className={
-                  ind === removeDuplicateDocs(documents).length - 1
-                    ? "pb-20"
-                    : ""
-                }
-              >
-                <DocumentDisplay
-                  document={document}
-                  documentRank={ind + 1}
-                  messageId={messageId}
-                  isSelected={selectedDocumentIds.has(document.document_id)}
-                />
-              </div>
-            ))}
-          </div>
-        </div>
-      )}
-    </div>
-  );
-};
-/* "use client";
-
-import React from "react";
-import {
-  EnmeddDocument,
-  SearchResponse,
-  Quote,
-  FlowType,
-  SearchDefaultOverrides,
-  ValidQuestionResponse,
-} from "@/lib/search/interfaces";
-import { QAFeedbackBlock } from "./QAFeedback";
-import { DocumentDisplay } from "./DocumentDisplay";
-import { QuotesSection } from "./results/QuotesSection";
-import { AnswerSection } from "./results/AnswerSection";
-import { ThreeDots } from "react-loader-spinner";
-import { AlertIcon } from "../icons/icons";
-import { removeDuplicateDocs } from "@/lib/documentUtils";
-import { Card, CardContent, CardFooter, CardHeader } from "../ui/card";
-import useSWR from "swr";
-import { ConnectorIndexingStatus } from "@/lib/types";
-import { errorHandlingFetcher } from "@/lib/fetcher";
-
-const getSelectedDocumentIds = (
-  documents: EnmeddDocument[],
-  selectedIndices: number[]
-) => {
-  const selectedDocumentIds = new Set<string>();
-  selectedIndices.forEach((ind) => {
-    selectedDocumentIds.add(documents[ind].document_id);
-  });
-  return selectedDocumentIds;
-};
-
-export const SearchResultsDisplay = ({
-  searchResponse,
-  validQuestionResponse,
-  isFetching,
-  defaultOverrides,
-  assistantName = null,
-}: {
-  searchResponse: SearchResponse | null;
-  validQuestionResponse: ValidQuestionResponse;
-  isFetching: boolean;
-  defaultOverrides: SearchDefaultOverrides;
-  assistantName?: string | null;
-}) => {
-  const {
-    data: indexAttemptData,
-    isLoading: indexAttemptIsLoading,
-    error: indexAttemptError,
-  } = useSWR<ConnectorIndexingStatus<any, any>[]>(
-    "/api/manage/admin/connector/indexing-status",
-    errorHandlingFetcher,
-    { refreshInterval: 10000 } // 10 seconds
-  );
-
-  if (!searchResponse) {
-    return null;
-  }
-
-  const isAssistant = assistantName !== null;
-  const { answer, quotes, documents, error, messageId } = searchResponse;
-
-  if (isFetching && !answer && !documents) {
-    return (
-      <div className="flex">
-        <div className="mx-auto">
-          <ThreeDots
-            height="30"
-            width="40"
-            color="#3b82f6"
-            ariaLabel="grid-loading"
-            radius="12.5"
-            wrapperStyle={{}}
-            wrapperClass=""
-            visible={true}
-          />
-        </div>
-      </div>
-    );
-  }
-
-  if (
-    answer === null &&
-    (documents === null || documents.length === 0) &&
-    quotes === null &&
-    !isFetching
-  ) {
-    return (
-      <div className="mt-4">
-        {error ? (
-          <div className="text-error text-sm">
-            <div className="flex">
-              <AlertIcon size={16} className="text-error my-auto mr-1" />
-              <p className="italic">{error}</p>
-            </div>
-          </div>
-        ) : (
-          <div className="text-subtle">No matching documents found.</div>
-        )}
-      </div>
-    );
-  }
-
-  const dedupedQuotes: Quote[] = [];
-  const seen = new Set<string>();
-  if (quotes) {
-    quotes.forEach((quote) => {
-      if (!seen.has(quote.document_id)) {
-        dedupedQuotes.push(quote);
-        seen.add(quote.document_id);
-      }
-    });
-  }
-
-  const selectedDocumentIds = getSelectedDocumentIds(
-    documents || [],
-    searchResponse.selectedDocIndices || []
-  );
-
-  const shouldDisplayQA =
-    searchResponse.suggestedFlowType === FlowType.QUESTION_ANSWER ||
-    defaultOverrides.forceDisplayQA;
-
-=======
->>>>>>> aca20fe4
+  
   return (
     <div className="px-2">
       {shouldDisplayQA && (
