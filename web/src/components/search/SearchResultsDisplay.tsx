"use client";

import {
  DocumentRelevance,
  SearchEnmeddDocument,
  SearchDefaultOverrides,
  SearchResponse,
} from "@/lib/search/interfaces";
import { AlertIcon, MagnifyingIcon, UndoIcon } from "../icons/icons";
import { AgenticDocumentDisplay, DocumentDisplay } from "./DocumentDisplay";
import { searchState } from "./SearchSection";
import { useEffect, useState } from "react";
import KeyboardSymbol from "@/lib/browserUtilities";
import { DISABLE_LLM_DOC_RELEVANCE } from "@/lib/constants";
import { CustomTooltip } from "../CustomTooltip";

const getSelectedDocumentIds = (
  documents: SearchEnmeddDocument[],
  selectedIndices: number[]
) => {
  const selectedDocumentIds = new Set<string>();
  selectedIndices.forEach((ind) => {
    selectedDocumentIds.add(documents[ind].document_id);
  });
  return selectedDocumentIds;
};

export const SearchResultsDisplay = ({
  agenticResults,
  searchResponse,
  contentEnriched,
  disabledAgentic,
  isFetching,
  performSweep,
  searchState,
  sweep,
  defaultOverrides,
}: {
  searchState: searchState;
  disabledAgentic?: boolean;
  contentEnriched?: boolean;
  agenticResults?: boolean | null;
  performSweep: () => void;
  sweep?: boolean;
  searchResponse: SearchResponse | null;
  isFetching: boolean;
  comments: any;
  defaultOverrides: SearchDefaultOverrides;
}) => {
  const commandSymbol = KeyboardSymbol();
  const [showAll, setShowAll] = useState(false);

  useEffect(() => {
    const handleKeyDown = (event: KeyboardEvent) => {
      if (event.metaKey || event.ctrlKey) {
        switch (event.key.toLowerCase()) {
          case "o":
            event.preventDefault();

            performSweep();
            if (agenticResults) {
              setShowAll((showAll) => !showAll);
            }
            break;
        }
      }
    };

    window.addEventListener("keydown", handleKeyDown);
    return () => {
      window.removeEventListener("keydown", handleKeyDown);
    };
  }, []);

  if (!searchResponse) {
    return null;
  }

  const { answer, quotes, documents, error, messageId } = searchResponse;

  if (isFetching && disabledAgentic) {
    return (
      <div className="mt-4">
        <div className="font-bold flex justify-between text-emphasis border-b mb-3 pb-1 border-border text-lg">
          <p>Results</p>
        </div>
      </div>
    );
  }

  if (isFetching && !answer && !documents) {
    return null;
  }
  if (documents != null && documents.length == 0 && searchState == "input") {
    return (
      <div className="text-base gap-x-1.5 flex flex-col">
        <div className="flex gap-x-2 items-center font-semibold">
          <AlertIcon size={16} />
          No documents were found!
        </div>
        <p>
          Have you set up a connector? Your data may not have loaded properly.
        </p>
      </div>
    );
  }

  if (
    answer === null &&
    (documents === null || documents.length === 0) &&
    !isFetching
  ) {
    return (
      <div className="mt-4">
        {error && (
          <div className="text-error text-sm">
            <div className="flex">
              <AlertIcon size={16} className="text-error my-auto mr-1" />
              <p className="italic">{error || "No documents were found!"}</p>
            </div>
          </div>
        )}
      </div>
    );
  }

  const selectedDocumentIds = getSelectedDocumentIds(
    documents || [],
    searchResponse.selectedDocIndices || []
  );
  const relevantDocs = documents
    ? documents.filter((doc) => {
        return (
          showAll ||
          (searchResponse &&
            searchResponse.additional_relevance &&
            searchResponse.additional_relevance[doc.document_id] &&
            searchResponse.additional_relevance[doc.document_id].relevant) ||
          doc.is_relevant
        );
      })
    : [];

  const getUniqueDocuments = (
    documents: SearchEnmeddDocument[]
  ): SearchEnmeddDocument[] => {
    const seenIds = new Set<string>();
    return documents.filter((doc) => {
      if (!seenIds.has(doc.document_id)) {
        seenIds.add(doc.document_id);
        return true;
      }
      return false;
    });
  };

  const uniqueDocuments = getUniqueDocuments(documents || []);

  console.log(selectedDocumentIds);

  return (
<<<<<<< HEAD
    <>
=======
    <div>
>>>>>>> 68e4e5e4
      {documents && documents.length > 0 && (
        <div className="mt-4">
          <div className="font-bold flex justify-between text-emphasis border-b mb-3 pb-1 border-border text-lg">
            <p>Results</p>
            {!DISABLE_LLM_DOC_RELEVANCE &&
              (contentEnriched || searchResponse.additional_relevance) && (
                <CustomTooltip
                  delayDuration={1000}
                  asChild
                  trigger={
                    <button
                      onClick={() => {
                        performSweep();
                        if (agenticResults) {
                          setShowAll((showAll) => !showAll);
                        }
                      }}
                      className={`flex items-center justify-center animate-fade-in-up rounded-lg p-1 text-xs transition-all duration-300 w-20 h-8 ${
                        !sweep
                          ? "bg-background-agentic-toggled text-text-agentic-toggled"
                          : "bg-background-agentic-untoggled text-text-agentic-untoggled"
                      }`}
                    >
                      <div className={`flex items-center`}>
                        <span></span>
                        {!sweep
                          ? agenticResults
                            ? "Show All"
                            : "Focus"
                          : agenticResults
                            ? "Focus"
                            : "Show All"}

                        <span className="ml-1">
                          {!sweep ? (
                            <MagnifyingIcon className="h-4 w-4" />
                          ) : (
                            <UndoIcon className="h-4 w-4" />
                          )}
                        </span>
                      </div>
                    </button>
                  }
                >
                  <div className="flex">{commandSymbol} O</div>
                </CustomTooltip>
              )}
          </div>

          {agenticResults &&
            relevantDocs &&
            contentEnriched &&
            relevantDocs.length == 0 &&
            !showAll && (
              <p className="flex text-lg font-bold">
                No high quality results found by agentic search.
              </p>
            )}

          {uniqueDocuments.map((document, ind) => {
            const relevance: DocumentRelevance | null =
              searchResponse.additional_relevance
                ? searchResponse.additional_relevance[document.document_id]
                : null;

            return agenticResults ? (
              <AgenticDocumentDisplay
                additional_relevance={relevance}
                contentEnriched={contentEnriched}
                index={ind}
                hide={showAll || relevance?.relevant || document.is_relevant}
                key={`${document.document_id}-${ind}`}
                document={document}
                documentRank={ind + 1}
                messageId={messageId}
                isSelected={selectedDocumentIds.has(document.document_id)}
              />
            ) : (
              <DocumentDisplay
                additional_relevance={relevance}
                contentEnriched={contentEnriched}
                index={ind}
                hide={sweep && !document.is_relevant && !relevance?.relevant}
                key={`${document.document_id}-${ind}`}
                document={document}
                documentRank={ind + 1}
                messageId={messageId}
                isSelected={selectedDocumentIds.has(document.document_id)}
              />
            );
          })}
        </div>
      )}

      <div className="h-[100px]" />
    </div>
  );
};

export function AgenticDisclaimer({
  forceNonAgentic,
}: {
  forceNonAgentic: () => void;
}) {
  return (
    <div className="ml-auto mx-12 flex transition-all duration-300 animate-fade-in flex-col gap-y-2">
      <p className="text-sm">
        Please note that agentic quries can take substantially longer than
        non-agentic queries. You can click <i>non-agentic</i> to re-submit your
        query without agentic capabilities.
      </p>
      <button
        onClick={forceNonAgentic}
        className="p-2 bg-background-900 mr-auto text-text-200 rounded-lg text-xs my-auto"
      >
        Non-agentic
      </button>
    </div>
  );
}<|MERGE_RESOLUTION|>--- conflicted
+++ resolved
@@ -159,11 +159,7 @@
   console.log(selectedDocumentIds);
 
   return (
-<<<<<<< HEAD
-    <>
-=======
     <div>
->>>>>>> 68e4e5e4
       {documents && documents.length > 0 && (
         <div className="mt-4">
           <div className="font-bold flex justify-between text-emphasis border-b mb-3 pb-1 border-border text-lg">
