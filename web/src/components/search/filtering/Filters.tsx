--- conflicted
+++ resolved
@@ -1,29 +1,6 @@
 import React, { useState } from "react";
 import { DocumentSet, Tag, ValidSources } from "@/lib/types";
 import { SourceMetadata } from "@/lib/search/interfaces";
-<<<<<<< HEAD
-=======
-import {
-  GearIcon,
-  InfoIcon,
-  MinusIcon,
-  PlusCircleIcon,
-  PlusIcon,
-  defaultTailwindCSS,
-} from "../../icons/icons";
-import { HoverPopup } from "../../HoverPopup";
-import {
-  FiBook,
-  FiBookmark,
-  FiFilter,
-  FiMap,
-  FiTag,
-  FiX,
-} from "react-icons/fi";
-import { DateRangeSelector } from "../DateRangeSelector";
-import { DateRangePickerValue } from "@tremor/react";
-import { FilterDropdown } from "./FilterDropdown";
->>>>>>> c65f2690
 import { listSourceMetadata } from "@/lib/sources";
 import { SourceIcon } from "@/components/SourceIcon";
 import { TagFilter } from "./TagFilter";
@@ -45,22 +22,16 @@
 );
 
 import { DateRange as BaseDateRange } from "react-day-picker";
+import { FiBook, FiMap, FiTag } from "react-icons/fi";
+import { FilterDropdown } from "./FilterDropdown";
 
 interface CustomDateRange extends BaseDateRange {
   selectValue?: string;
 }
 
 export interface SourceSelectorProps {
-<<<<<<< HEAD
   timeRange: CustomDateRange | null;
   setTimeRange: React.Dispatch<React.SetStateAction<CustomDateRange | null>>;
-=======
-  timeRange: DateRangePickerValue | null;
-  setTimeRange: React.Dispatch<
-    React.SetStateAction<DateRangePickerValue | null>
-  >;
-  showDocSidebar?: boolean;
->>>>>>> c65f2690
   selectedSources: SourceMetadata[];
   setSelectedSources: React.Dispatch<React.SetStateAction<SourceMetadata[]>>;
   selectedDocumentSets: string[];
@@ -84,7 +55,6 @@
   availableDocumentSets,
   existingSources,
   availableTags,
-  showDocSidebar,
 }: SourceSelectorProps) {
   const handleSelect = (source: SourceMetadata) => {
     setSelectedSources((prev: SourceMetadata[]) => {
@@ -122,7 +92,6 @@
   };
 
   return (
-<<<<<<< HEAD
     <div className="w-full flex flex-col lg:gap-4 text-dark-900">
       <div className="lg:hidden">
         <div className="w-full p-2.5">
@@ -148,50 +117,6 @@
         <div className="lg:border rounded-[8px] w-full px-2.5">
           <SectionTitle>Sources</SectionTitle>
           <div className="grid grid-cols-2 lg:grid-cols-1 gap-4 lg:gap-0">
-=======
-    <div
-      className={`hidden ${
-        showDocSidebar ? "4xl:block" : "!block"
-      } duration-1000 flex ease-out transition-all transform origin-top-right`}
-    >
-      <div className="mb-4 pb-2 flex border-b border-border text-emphasis">
-        <h2 className="font-bold my-auto">Filters</h2>
-        <FiFilter className="my-auto ml-2" size="16" />
-      </div>
-
-      <SectionTitle>Time Range</SectionTitle>
-      <div className="mt-2">
-        <DateRangeSelector value={timeRange} onValueChange={setTimeRange} />
-      </div>
-
-      {availableTags.length > 0 && (
-        <>
-          <div className="mt-4 mb-2">
-            <SectionTitle>Tags</SectionTitle>
-          </div>
-          <TagFilter
-            tags={availableTags}
-            selectedTags={selectedTags}
-            setSelectedTags={setSelectedTags}
-          />
-        </>
-      )}
-
-      {existingSources.length > 0 && (
-        <div className="mt-4">
-          <div className="flex w-full gap-x-2 items-center">
-            <div className="font-bold text-xs mt-2 flex items-center gap-x-2">
-              <p>Sources</p>
-              <input
-                type="checkbox"
-                checked={allSourcesSelected}
-                onChange={toggleAllSources}
-                className="my-auto form-checkbox h-3 w-3 text-primary border-background-900 rounded"
-              />
-            </div>
-          </div>
-          <div className="px-1">
->>>>>>> c65f2690
             {listSourceMetadata()
               .filter((source) => existingSources.includes(source.internalName))
               .map((source, index, array) => (
@@ -255,7 +180,6 @@
           </div>
         </div>
       )}
-<<<<<<< HEAD
 
       {availableTags.length > 0 && (
         <div className="p-4 lg:p-0">
@@ -266,8 +190,6 @@
           />
         </div>
       )}
-=======
->>>>>>> c65f2690
     </div>
   );
 }
@@ -487,11 +409,11 @@
 
   return (
     <div className="flex flex-nowrap  space-x-2">
-      <div className="max-w-24">
-        <DateRangeSelector
-          isHorizontal
+      <div className="flex flex-col gap-3 md:flex-row">
+        <DateRangeSearchSelector
           value={timeRange}
           onValueChange={setTimeRange}
+          fullWidth
         />
       </div>
 
