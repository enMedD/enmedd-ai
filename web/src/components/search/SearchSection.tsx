"use client";

import { useContext, useRef, useState } from "react";
import { SearchBar } from "./SearchBar";
import { SearchResultsDisplay } from "./SearchResultsDisplay";
import { SourceSelector } from "./filtering/Filters";
import { CCPairBasicInfo, Connector, DocumentSet, Tag } from "@/lib/types";
import {
  EnmeddDocument,
  Quote,
  SearchResponse,
  FlowType,
  SearchType,
  SearchDefaultOverrides,
  SearchRequestOverrides,
  ValidQuestionResponse,
} from "@/lib/search/interfaces";
import { searchRequestStreamed } from "@/lib/search/streamingQa";
import { SearchHelper } from "./SearchHelper";
import { CancellationToken, cancellable } from "@/lib/search/cancellable";
import { useFilters, useObjectState } from "@/lib/hooks";
import { questionValidationStreamed } from "@/lib/search/streamingQuestionValidation";
import { Assistant } from "@/app/admin/assistants/interfaces";
import { AssistantSelector } from "./AssistantSelector";
import { computeAvailableFilters } from "@/lib/filters";
import { useRouter } from "next/navigation";
import { SettingsContext } from "../settings/SettingsProvider";
import { SortSearch } from "./SortSearch";
import { Popover, PopoverContent, PopoverTrigger } from "../ui/popover";
import { Filter } from "lucide-react";
import { Button } from "../ui/button";
import { DateRangeSearchSelector } from "./DateRangeSearchSelector";

const SEARCH_DEFAULT_OVERRIDES_START: SearchDefaultOverrides = {
  forceDisplayQA: false,
  offset: 0,
};

const VALID_QUESTION_RESPONSE_DEFAULT: ValidQuestionResponse = {
  reasoning: null,
  answerable: null,
  error: null,
};

interface SearchSectionProps {
  ccPairs: CCPairBasicInfo[];
  documentSets: DocumentSet[];
  assistants: Assistant[];
  tags: Tag[];
  defaultSearchType: SearchType;
}

export const SearchSection = ({
  ccPairs,
  documentSets,
  assistants,
  tags,
  defaultSearchType,
}: SearchSectionProps) => {
  // Search Bar
  const [query, setQuery] = useState<string>("");

  // Search
  const [searchResponse, setSearchResponse] = useState<SearchResponse | null>(
    null
  );
  const [isFetching, setIsFetching] = useState(false);

  const [validQuestionResponse, setValidQuestionResponse] =
    useObjectState<ValidQuestionResponse>(VALID_QUESTION_RESPONSE_DEFAULT);

  // Search Type
  const [selectedSearchType, setSelectedSearchType] =
    useState<SearchType>(defaultSearchType);

  const [selectedAssistant, setSelectedAssistant] = useState<number>(
    assistants[0]?.id || 0
  );

  // Filters
  const filterManager = useFilters();
  const availableSources = ccPairs.map((ccPair) => ccPair.source);
  const [finalAvailableSources, finalAvailableDocumentSets] =
    computeAvailableFilters({
      selectedAssistant: assistants.find(
        (assistant) => assistant.id === selectedAssistant
      ),
      availableSources: availableSources,
      availableDocumentSets: documentSets,
    });

  // Overrides for default behavior that only last a single query
  const [defaultOverrides, setDefaultOverrides] =
    useState<SearchDefaultOverrides>(SEARCH_DEFAULT_OVERRIDES_START);

  // Helpers
  const initialSearchResponse: SearchResponse = {
    answer: null,
    quotes: null,
    documents: null,
    suggestedSearchType: null,
    suggestedFlowType: null,
    selectedDocIndices: null,
    error: null,
    messageId: null,
  };
  const updateCurrentAnswer = (answer: string) =>
    setSearchResponse((prevState) => ({
      ...(prevState || initialSearchResponse),
      answer,
    }));
  const updateQuotes = (quotes: Quote[]) =>
    setSearchResponse((prevState) => ({
      ...(prevState || initialSearchResponse),
      quotes,
    }));
  const updateDocs = (documents: EnmeddDocument[]) =>
    setSearchResponse((prevState) => ({
      ...(prevState || initialSearchResponse),
      documents,
    }));
  const updateSuggestedSearchType = (suggestedSearchType: SearchType) =>
    setSearchResponse((prevState) => ({
      ...(prevState || initialSearchResponse),
      suggestedSearchType,
    }));
  const updateSuggestedFlowType = (suggestedFlowType: FlowType) =>
    setSearchResponse((prevState) => ({
      ...(prevState || initialSearchResponse),
      suggestedFlowType,
    }));
  const updateSelectedDocIndices = (docIndices: number[]) =>
    setSearchResponse((prevState) => ({
      ...(prevState || initialSearchResponse),
      selectedDocIndices: docIndices,
    }));
  const updateError = (error: FlowType) =>
    setSearchResponse((prevState) => ({
      ...(prevState || initialSearchResponse),
      error,
    }));
  const updateMessageId = (messageId: number) =>
    setSearchResponse((prevState) => ({
      ...(prevState || initialSearchResponse),
      messageId,
    }));

  let lastSearchCancellationToken = useRef<CancellationToken | null>(null);
  const onSearch = async ({
    searchType,
    offset,
  }: SearchRequestOverrides = {}) => {
    // cancel the prior search if it hasn't finished
    if (lastSearchCancellationToken.current) {
      lastSearchCancellationToken.current.cancel();
    }
    lastSearchCancellationToken.current = new CancellationToken();

    setIsFetching(true);
    setSearchResponse(initialSearchResponse);
    setValidQuestionResponse(VALID_QUESTION_RESPONSE_DEFAULT);

    const searchFnArgs = {
      query,
      sources: filterManager.selectedSources,
      documentSets: filterManager.selectedDocumentSets,
      timeRange: filterManager.timeRange,
      tags: filterManager.selectedTags,
      assistant: assistants.find(
        (assistant) => assistant.id === selectedAssistant
      ) as Assistant,
      updateCurrentAnswer: cancellable({
        cancellationToken: lastSearchCancellationToken.current,
        fn: updateCurrentAnswer,
      }),
      updateQuotes: cancellable({
        cancellationToken: lastSearchCancellationToken.current,
        fn: updateQuotes,
      }),
      updateDocs: cancellable({
        cancellationToken: lastSearchCancellationToken.current,
        fn: updateDocs,
      }),
      updateSuggestedSearchType: cancellable({
        cancellationToken: lastSearchCancellationToken.current,
        fn: updateSuggestedSearchType,
      }),
      updateSuggestedFlowType: cancellable({
        cancellationToken: lastSearchCancellationToken.current,
        fn: updateSuggestedFlowType,
      }),
      updateSelectedDocIndices: cancellable({
        cancellationToken: lastSearchCancellationToken.current,
        fn: updateSelectedDocIndices,
      }),
      updateError: cancellable({
        cancellationToken: lastSearchCancellationToken.current,
        fn: updateError,
      }),
      updateMessageId: cancellable({
        cancellationToken: lastSearchCancellationToken.current,
        fn: updateMessageId,
      }),
      selectedSearchType: searchType ?? selectedSearchType,
      offset: offset ?? defaultOverrides.offset,
    };

    const questionValidationArgs = {
      query,
      update: setValidQuestionResponse,
    };

    await Promise.all([
      searchRequestStreamed(searchFnArgs),
      questionValidationStreamed(questionValidationArgs),
    ]);

    setIsFetching(false);
  };

  // handle redirect if search page is disabled
  // NOTE: this must be done here, in a client component since
  // settings are passed in via Context and therefore aren't
  // available in server-side components
  const router = useRouter();
  const settings = useContext(SettingsContext);
  if (settings?.settings?.search_page_enabled === false) {
    router.push("/chat");
  }

  return (
    <div className="relative flex gap-16 lg:gap-14 xl:gap-10 2xl:gap-20 h-full max-w-full lg:pl-8 xl:pl-0 ml-auto">
      <div className="w-full max-w-[70%] flex flex-col gap-5">
        <div className="flex items-center gap-2 relative">
          <SearchBar
            query={query}
            setQuery={setQuery}
            onSearch={async () => {
              setDefaultOverrides(SEARCH_DEFAULT_OVERRIDES_START);
              await onSearch({ offset: 0 });
            }}
          />
          <Popover>
            <PopoverTrigger asChild>
              <Button variant="outline" className="lg:hidden">
                <Filter size={16} className="" />
              </Button>
            </PopoverTrigger>
            <PopoverContent align="end" className="w-[85vw] sm:w-full">
              {(ccPairs.length > 0 || documentSets.length > 0) && (
                <SourceSelector
                  {...filterManager}
                  availableDocumentSets={finalAvailableDocumentSets}
                  existingSources={finalAvailableSources}
                  availableTags={tags}
                />
              )}
            </PopoverContent>
          </Popover>
        </div>

        <div className="w-full flex justify-between flex-col md:flex-row gap-5">
          {/*  <div className="p-[3px] rounded-sm bg-primary-light flex gap-1 text-dark-900 text-sm font-medium">
            <button className="px-4 py-2 bg-background rounded-xs w-full">
              All
            </button>
<<<<<<< HEAD
            {/* <button className="px-4 py-2 rounded-xs w-full">Public</button>
            <button className="px-4 py-2 rounded-xs w-full">Private</button> */}
          </div>
=======
            <button className="px-4 py-2 rounded-xs w-full">Public</button>
            <button className="px-4 py-2 rounded-xs w-full">Private</button>
          </div> */}
>>>>>>> 57f06262

          <div className="flex items-center gap-2 ml-auto">
            <DateRangeSearchSelector
              value={filterManager.timeRange}
              onValueChange={filterManager.setTimeRange}
            />

            <SortSearch />
          </div>
        </div>

        <div className="h-full overflow-auto">
          <SearchResultsDisplay
            searchResponse={searchResponse}
            validQuestionResponse={validQuestionResponse}
            isFetching={isFetching}
            defaultOverrides={defaultOverrides}
            assistantName={
              selectedAssistant
                ? assistants.find((p) => p.id === selectedAssistant)?.name
                : null
            }
          />
        </div>
      </div>

      <div className="min-w-[220px] lg:min-w-[300px] xl:min-w-[320px] max-w-[320px] hidden lg:flex flex-col">
        {(ccPairs.length > 0 || documentSets.length > 0) && (
          <SourceSelector
            {...filterManager}
            availableDocumentSets={finalAvailableDocumentSets}
            existingSources={finalAvailableSources}
            availableTags={tags}
          />
        )}

        <div className="mt-4">
          <SearchHelper
            isFetching={isFetching}
            searchResponse={searchResponse}
            selectedSearchType={selectedSearchType}
            setSelectedSearchType={setSelectedSearchType}
            defaultOverrides={defaultOverrides}
            restartSearch={onSearch}
            forceQADisplay={() =>
              setDefaultOverrides((prevState) => ({
                ...(prevState || SEARCH_DEFAULT_OVERRIDES_START),
                forceDisplayQA: true,
              }))
            }
            setOffset={(offset) => {
              setDefaultOverrides((prevState) => ({
                ...(prevState || SEARCH_DEFAULT_OVERRIDES_START),
                offset,
              }));
            }}
          />
        </div>
      </div>
    </div>
  );
};<|MERGE_RESOLUTION|>--- conflicted
+++ resolved
@@ -264,15 +264,9 @@
             <button className="px-4 py-2 bg-background rounded-xs w-full">
               All
             </button>
-<<<<<<< HEAD
-            {/* <button className="px-4 py-2 rounded-xs w-full">Public</button>
-            <button className="px-4 py-2 rounded-xs w-full">Private</button> */}
-          </div>
-=======
             <button className="px-4 py-2 rounded-xs w-full">Public</button>
             <button className="px-4 py-2 rounded-xs w-full">Private</button>
           </div> */}
->>>>>>> 57f06262
 
           <div className="flex items-center gap-2 ml-auto">
             <DateRangeSearchSelector
