"use client";

import {
  Dispatch,
  SetStateAction,
  useContext,
  useEffect,
  useRef,
  useState,
} from "react";
import { HoverableIcon } from "../Hoverable";
import {
  DislikeFeedbackIcon,
  LikeFeedbackIcon,
  ToggleDown,
} from "../icons/icons";
import { FeedbackType } from "@/app/chat/types";
import { searchState } from "./SearchSection";
import { SettingsContext } from "../settings/SettingsProvider";
import { AnswerSection } from "./results/AnswerSection";
import { Quote, SearchResponse } from "@/lib/search/interfaces";
import { QuotesSection } from "./results/QuotesSection";
import { Button } from "../ui/button";
import { CustomTooltip } from "../CustomTooltip";
import { ChevronsDown } from "lucide-react";

export default function SearchAnswer({
  searchAnswerExpanded,
  setSearchAnswerExpanded,
  isFetching,
  dedupedQuotes,
  searchResponse,
  setCurrentFeedback,
  searchState,
}: {
  searchAnswerExpanded: boolean;
  setSearchAnswerExpanded: Dispatch<SetStateAction<boolean>>;
  isFetching: boolean;
  dedupedQuotes: Quote[];
  searchResponse: SearchResponse;
  searchState: searchState;
  setCurrentFeedback: Dispatch<SetStateAction<[FeedbackType, number] | null>>;
}) {
  const [searchAnswerOverflowing, setSearchAnswerOverflowing] = useState(false);

  const { quotes, answer, error } = searchResponse;
  const answerContainerRef = useRef<HTMLDivElement>(null);

  const handleFeedback = (feedbackType: FeedbackType, messageId: number) => {
    setCurrentFeedback([feedbackType, messageId]);
  };

  useEffect(() => {
    const checkOverflow = () => {
      if (answerContainerRef.current) {
        const isOverflowing =
          answerContainerRef.current.scrollHeight >
          answerContainerRef.current.clientHeight;
        setSearchAnswerOverflowing(isOverflowing);
      }
    };

    checkOverflow();
    window.addEventListener("resize", checkOverflow);

    return () => {
      window.removeEventListener("resize", checkOverflow);
    };
  }, [answer, quotes]);

  return (
    <div
      ref={answerContainerRef}
      className={`my-4 ${searchAnswerExpanded ? "min-h-[16rem]" : "h-[16rem]"} ${!searchAnswerExpanded && searchAnswerOverflowing ? "overflow-y-hidden" : ""} p-4 border border-border-medium rounded-lg relative overflow-y-auto`}
    >
      <div>
        <div className="flex gap-x-2">
          <h2 className="my-auto mb-1 font-bold text-emphasis">AI Answer</h2>

          {searchState == "generating" && (
            <div key={"generating"} className="relative inline-block">
              <span className="loading-text">Generating Response...</span>
            </div>
          )}

          {searchState == "citing" && (
            <div key={"citing"} className="relative inline-block">
              <span className="loading-text">Extracting Quotes...</span>
            </div>
          )}

          {searchState == "searching" && (
            <div key={"Reading"} className="relative inline-block">
              <span className="loading-text">Searching...</span>
            </div>
          )}

          {searchState == "reading" && (
            <div key={"Reading"} className="relative inline-block">
              <span className="loading-text">
                Reading{" Documents"}
                ...
              </span>
            </div>
          )}

          {searchState == "analyzing" && (
            <div key={"Generating"} className="relative inline-block">
              <span className="loading-text">
                Running
                {" Analysis"}...
              </span>
            </div>
          )}
        </div>

        <div className={`pt-1 h-auto border-t border-border w-full`}>
          <AnswerSection
            answer={answer}
            quotes={quotes}
            error={error}
            isFetching={isFetching}
          />
        </div>

        <div className="w-full">
          {quotes !== null && quotes.length > 0 && answer && (
            <QuotesSection quotes={dedupedQuotes} isFetching={isFetching} />
          )}

          {searchResponse.messageId !== null && (
            <div className="flex justify-end">
              <CustomTooltip
                trigger={
                  <Button
                    onClick={() =>
                      handleFeedback(
                        "like",
                        searchResponse?.messageId as number
                      )
                    }
                    variant="ghost"
                    size="icon"
                  >
                    <LikeFeedbackIcon />
                  </Button>
                }
                side="bottom"
              >
                Like
              </CustomTooltip>
              <CustomTooltip
                trigger={
                  <Button
                    onClick={() =>
                      handleFeedback(
                        "dislike",
                        searchResponse?.messageId as number
                      )
                    }
                    variant="ghost"
                    size="icon"
                  >
                    <DislikeFeedbackIcon />
                  </Button>
                }
                side="bottom"
              >
                Dislike
              </CustomTooltip>
            </div>
          )}
        </div>
      </div>

      {!searchAnswerExpanded && searchAnswerOverflowing && (
        <div className="absolute bottom-2 left-1/2 -translate-x-1/2 flex items-center justify-center w-full h-12 px-4 z-10">
<<<<<<< HEAD
          <Button
            onClick={() => setSearchAnswerExpanded(true)}
            variant="ghost"
          >
=======
          <Button onClick={() => setSearchAnswerExpanded(true)} variant="ghost">
>>>>>>> f975b1fe
            <ChevronsDown size={16} className="stroke-brand-500" />
          </Button>
        </div>
      )}
      {!searchAnswerExpanded && searchAnswerOverflowing && (
        <div className="absolute bottom-0 left-0 w-full h-[100px] bg-gradient-to-b from-background/5 via-background/60 to-background/90"></div>
      )}
    </div>
  );
}<|MERGE_RESOLUTION|>--- conflicted
+++ resolved
@@ -175,14 +175,7 @@
 
       {!searchAnswerExpanded && searchAnswerOverflowing && (
         <div className="absolute bottom-2 left-1/2 -translate-x-1/2 flex items-center justify-center w-full h-12 px-4 z-10">
-<<<<<<< HEAD
-          <Button
-            onClick={() => setSearchAnswerExpanded(true)}
-            variant="ghost"
-          >
-=======
           <Button onClick={() => setSearchAnswerExpanded(true)} variant="ghost">
->>>>>>> f975b1fe
             <ChevronsDown size={16} className="stroke-brand-500" />
           </Button>
         </div>
