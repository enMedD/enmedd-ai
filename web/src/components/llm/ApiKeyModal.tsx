"use client";

import { ApiKeyForm } from "./ApiKeyForm";
import { Modal } from "../Modal";
import { useRouter } from "next/navigation";
import { useProviderStatus } from "../chat_search/ProviderContext";
import { CustomModal } from "../CustomModal";

export const ApiKeyModal = ({
  hide,
  isOpen
}: {
  hide: () => void;
  isOpen?: boolean;
}) => {
  const router = useRouter();

  const {
    shouldShowConfigurationNeeded,
    providerOptions,
    refreshProviderInfo,
  } = useProviderStatus();

  if (!shouldShowConfigurationNeeded) {
    return null;
  }
  return (
    <CustomModal
      title="Set an API Key!"
      onClose={() => hide()}
          trigger={null}
          open={isOpen}
    >
      <>
<<<<<<< HEAD
        <div className="mb-5 text-sm text-gray-700">
          Please provide an API Key below in order to start using enMedD AI -
          you can always change this later.
=======
        <div className="text-sm text-gray-700">
          Please provide an API Key below in order to start using Danswer – you
          can always change this later.
>>>>>>> 94e7e0a1
          <br />
          If you&apos;d rather look around first, you can
          <strong onClick={() => hide()} className="text-link cursor-pointer">
            {" "}
            skip this step
          </strong>
          .
        </div>

        <ApiKeyForm
          onSuccess={() => {
            router.refresh();
            refreshProviderInfo();
            hide();
          }}
          providerOptions={providerOptions}
        />
      </>
    </CustomModal>
  );
};<|MERGE_RESOLUTION|>--- conflicted
+++ resolved
@@ -32,15 +32,9 @@
           open={isOpen}
     >
       <>
-<<<<<<< HEAD
-        <div className="mb-5 text-sm text-gray-700">
-          Please provide an API Key below in order to start using enMedD AI -
-          you can always change this later.
-=======
         <div className="text-sm text-gray-700">
           Please provide an API Key below in order to start using Danswer – you
           can always change this later.
->>>>>>> 94e7e0a1
           <br />
           If you&apos;d rather look around first, you can
           <strong onClick={() => hide()} className="text-link cursor-pointer">
