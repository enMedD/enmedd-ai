--- conflicted
+++ resolved
@@ -1,24 +1,8 @@
 // Sidebar.tsx
 "use client";
-<<<<<<< HEAD
 
 import React from "react";
-=======
-import React, { useContext } from "react";
->>>>>>> c65f2690
 import Link from "next/link";
-import { Logo } from "@/components/Logo";
-import { NEXT_PUBLIC_DO_NOT_USE_TOGGLE_OFF_DANSWER_POWERED } from "@/lib/constants";
-import { HeaderTitle } from "@/components/header/HeaderTitle";
-import { SettingsContext } from "@/components/settings/SettingsProvider";
-import { BackIcon } from "@/components/icons/icons";
-import { WarningCircle, WarningDiamond } from "@phosphor-icons/react";
-import {
-  Tooltip,
-  TooltipContent,
-  TooltipProvider,
-  TooltipTrigger,
-} from "@radix-ui/react-tooltip";
 
 interface Item {
   name: string | JSX.Element;
@@ -31,7 +15,6 @@
   items: Item[];
 }
 
-<<<<<<< HEAD
 interface AdminSidebarProps {
   collections: Collection[];
 }
@@ -50,110 +33,11 @@
                 <div className="flex px-4 py-2 h-10 w-full rounded-regular cursor-pointer hover:bg-hover-light items-center gap-2 text-sm break-all truncate">
                   {item.name}
                 </div>
-=======
-export function AdminSidebar({ collections }: { collections: Collection[] }) {
-  const combinedSettings = useContext(SettingsContext);
-  if (!combinedSettings) {
-    return null;
-  }
-
-  const settings = combinedSettings.settings;
-  const enterpriseSettings = combinedSettings.enterpriseSettings;
-
-  return (
-    <div className="text-text-settings-sidebar pl-0">
-      <nav className="space-y-2">
-        <div className="w-full justify-center mb-4 flex">
-          <div className="w-52">
-            <Link
-              className="flex flex-col"
-              href={
-                settings && settings.default_page === "chat"
-                  ? "/chat"
-                  : "/search"
-              }
-            >
-              <div className="max-w-[200px] w-full flex gap-x-1 my-auto">
-                <div className="flex-none mb-auto">
-                  <Logo />
-                </div>
-                <div className="flex-grow min-w-0 my-auto">
-                  {enterpriseSettings && enterpriseSettings.application_name ? (
-                    <div className="w-full">
-                      <HeaderTitle>
-                        {enterpriseSettings.application_name}
-                      </HeaderTitle>
-                      {!NEXT_PUBLIC_DO_NOT_USE_TOGGLE_OFF_DANSWER_POWERED && (
-                        <p className="text-xs text-subtle">
-                          Powered by Danswer
-                        </p>
-                      )}
-                    </div>
-                  ) : (
-                    <HeaderTitle>Danswer</HeaderTitle>
-                  )}
-                </div>
-              </div>
-            </Link>
-          </div>
-        </div>
-        <div className="flex w-full justify-center">
-          <Link href={"/chat"}>
-            <button className="text-sm flex items-center block w-52 py-2.5 flex px-2 text-left bg-background-200 hover:bg-background-200/80 cursor-pointer rounded">
-              <BackIcon className="my-auto" size={18} />
-              <p className="ml-1 break-words line-clamp-2 ellipsis leading-none">
-                Back to{" "}
-                {combinedSettings.enterpriseSettings?.application_name ||
-                  "Danswer"}
-              </p>
-            </button>
-          </Link>
-        </div>
-        {collections.map((collection, collectionInd) => (
-          <div
-            className="flex flex-col items-center justify-center w-full"
-            key={collectionInd}
-          >
-            <h2 className="text-xs text-text-settings-sidebar-strong w-52 font-bold pb-2">
-              <div>{collection.name}</div>
-            </h2>
-            {collection.items.map((item) => (
-              <Link key={item.link} href={item.link}>
-                <button
-                  className={`text-sm block flex gap-x-2 items-center w-52 py-2.5 px-2 text-left hover:bg-background-settings-hover rounded`}
-                >
-                  {item.name}
-                  {item.error && (
-                    <TooltipProvider>
-                      <Tooltip>
-                        <TooltipTrigger asChild>
-                          <WarningCircle size={18} className="text-error" />
-                        </TooltipTrigger>
-                        <TooltipContent>
-                          <p className="max-w-xs text-text-100 mb-1 p-2 rounded-lg bg-background-900">
-                            Navigate here to update your search settings
-                          </p>
-                        </TooltipContent>
-                      </Tooltip>
-                    </TooltipProvider>
-                  )}
-                </button>
->>>>>>> c65f2690
               </Link>
             ))}
           </div>
         ))}
       </nav>
-      {combinedSettings.webVersion && (
-        <div
-          className="flex flex-col mt-6 items-center justify-center w-full"
-          key={"danswerVersion"}
-        >
-          <h2 className="text-xs text-text w-52 font-medium pb-2">
-            Danswer version: {combinedSettings.webVersion}
-          </h2>
-        </div>
-      )}
-    </div>
+    </aside>
   );
 }