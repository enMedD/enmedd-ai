--- conflicted
+++ resolved
@@ -117,13 +117,8 @@
               <Text>
                 Connectors are the way that VanguardAI gets data from your
                 organization&apos;s various data sources. Once setup, we&apos;ll
-<<<<<<< HEAD
                 automatically sync data from your apps and docs into VanguardAI, so
                 you can search through all of them in one place.
-=======
-                automatically sync data from your apps and docs into enMedD CHP,
-                so you can search through all of them in one place.
->>>>>>> d6dd0be4
               </Text>
 
               <div className="flex mt-3">
