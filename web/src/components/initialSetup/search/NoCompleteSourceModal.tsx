"use client";

import { Modal } from "../../Modal";
import Link from "next/link";
import { useEffect, useState } from "react";
import { CCPairBasicInfo } from "@/lib/types";
import { useRouter } from "next/navigation";

export function NoCompleteSourcesModal({
  ccPairs,
}: {
  ccPairs: CCPairBasicInfo[];
}) {
  const router = useRouter();
  const [isHidden, setIsHidden] = useState(false);

  useEffect(() => {
    const interval = setInterval(() => {
      router.refresh();
    }, 5000);

    return () => clearInterval(interval);
  }, []);

  if (isHidden) {
    return null;
  }

  const totalDocs = ccPairs.reduce(
    (acc, ccPair) => acc + ccPair.docs_indexed,
    0
  );

  return (
    <Modal
      className="md:max-w-4xl"
      title="⏳ None of your connectors have finished a full sync yet"
      onOutsideClick={() => setIsHidden(true)}
    >
      <div className="text-sm">
        <div>
          <div>
            You&apos;ve connected some sources, but none of them have finished
            syncing. Depending on the size of the knowledge base(s) you&apos;ve
<<<<<<< HEAD
            connected to VanguardAI, it can take anywhere between 30 seconds to a
            few days for the initial sync to complete. So far we&apos;ve synced{" "}
            <b>{totalDocs}</b> documents.
=======
            connected to enMedD CHP, it can take anywhere between 30 seconds to
            a few days for the initial sync to complete. So far we&apos;ve
            synced <b>{totalDocs}</b> documents.
>>>>>>> d6dd0be4
            <br />
            <br />
            To view the status of your syncing connectors, head over to the{" "}
            <Link className="text-link" href="admin/indexing/status">
              Existing Connectors page
            </Link>
            .
            <br />
            <br />
            <p
              className="inline cursor-pointer text-link"
              onClick={() => {
                setIsHidden(true);
              }}
            >
              Or, click here to continue and ask questions on the partially
              synced knowledge set.
            </p>
          </div>
        </div>
      </div>
    </Modal>
  );
}<|MERGE_RESOLUTION|>--- conflicted
+++ resolved
@@ -42,15 +42,9 @@
           <div>
             You&apos;ve connected some sources, but none of them have finished
             syncing. Depending on the size of the knowledge base(s) you&apos;ve
-<<<<<<< HEAD
             connected to VanguardAI, it can take anywhere between 30 seconds to a
             few days for the initial sync to complete. So far we&apos;ve synced{" "}
             <b>{totalDocs}</b> documents.
-=======
-            connected to enMedD CHP, it can take anywhere between 30 seconds to
-            a few days for the initial sync to complete. So far we&apos;ve
-            synced <b>{totalDocs}</b> documents.
->>>>>>> d6dd0be4
             <br />
             <br />
             To view the status of your syncing connectors, head over to the{" "}
