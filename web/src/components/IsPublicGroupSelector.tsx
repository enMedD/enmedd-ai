import { usePaidEnterpriseFeaturesEnabled } from "@/components/settings/usePaidEnterpriseFeaturesEnabled";
import React, { useState, useEffect } from "react";
import { FormikProps, FieldArray, ArrayHelpers, ErrorMessage } from "formik";
import { Text, Divider } from "@tremor/react";
import { FiUsers } from "react-icons/fi";
import { Teamspace, UserRole } from "@/lib/types";
import { useTeamspaces } from "@/lib/hooks";
import { BooleanFormField } from "@/components/admin/connectors/Field";
import { useUser } from "./user/UserProvider";
import { Combobox } from "./Combobox";

export type IsPublicGroupSelectorFormType = {
  is_public: boolean;
  groups: number[];
};

// This should be included for all forms that require groups / public access
// to be set, and access to this / permissioning should be handled within this component itself.
export const IsPublicGroupSelector = <T extends IsPublicGroupSelectorFormType>({
  formikProps,
  objectName,
  publicToWhom = "Users",
  enforceGroupSelection = true,
}: {
  formikProps: FormikProps<T>;
  objectName: string;
  publicToWhom?: string;
  enforceGroupSelection?: boolean;
}) => {
  const { data: teamspaces, isLoading: teamspacesIsLoading } = useTeamspaces();
  const { isAdmin, user, isLoadingUser } = useUser();
  const isPaidEnterpriseFeaturesEnabled = usePaidEnterpriseFeaturesEnabled();
  const [shouldHideContent, setShouldHideContent] = useState(false);

  useEffect(() => {
    if (user && teamspaces && isPaidEnterpriseFeaturesEnabled) {
      const isUserAdmin = user.role === UserRole.ADMIN;
      if (!isUserAdmin) {
        formikProps.setFieldValue("is_public", false);
      }
      if (teamspaces.length === 1 && !isUserAdmin) {
        formikProps.setFieldValue("groups", [teamspaces[0].id]);
        setShouldHideContent(true);
      } else if (formikProps.values.is_public) {
        formikProps.setFieldValue("groups", []);
        setShouldHideContent(false);
      } else {
        setShouldHideContent(false);
      }
    }
  }, [
    user,
    teamspaces,
    formikProps.setFieldValue,
    formikProps.values.is_public,
  ]);

  if (isLoadingUser || teamspacesIsLoading) {
    return <div>Loading...</div>;
  }
  if (!isPaidEnterpriseFeaturesEnabled) {
    return null;
  }

  if (shouldHideContent && enforceGroupSelection) {
    return (
      <>
        {teamspaces && (
          <div className="mb-1 text-base font-medium">
            This {objectName} will be assigned to group{" "}
            <b>{teamspaces[0].name}</b>.
          </div>
        )}
      </>
    );
  }

  return (
    <div>
      <Divider />
      {isAdmin && (
        <>
          <BooleanFormField
            name="is_public"
            label={`Make this ${objectName} Public?`}
            disabled={!isAdmin}
            subtext={
              <span className="block mt-2 text-sm text-gray-500">
                If set, then this {objectName} will be usable by{" "}
                <b>All {publicToWhom}</b>. Otherwise, only <b>Admins</b> and{" "}
                <b>{publicToWhom}</b> who have explicitly been given access to
                this {objectName} (e.g. via a User Group) will have access.
              </span>
            }
            alignTop
          />
        </>
      )}

      {!formikProps.values.is_public &&
        teamspaces &&
        teamspaces?.length > 0 && (
          <>
            <div className="flex items-center mt-4 gap-x-2">
              <div className="block text-base font-medium">
                Assign group access for this {objectName}
              </div>
            </div>
            {teamspacesIsLoading ? (
              <div className="w-32 h-8 bg-gray-200 rounded animate-pulse"></div>
            ) : (
              <Text className="mb-3">
                {isAdmin || !enforceGroupSelection ? (
                  <>
                    This {objectName} will be visible/accessible by the groups
                    selected below
                  </>
                ) : (
                  <>
                    Curators must select one or more groups to give access to
                    this {objectName}
                  </>
                )}
              </Text>
            )}
<<<<<<< HEAD
=======
            {/* <FieldArray
              name="groups"
              render={(arrayHelpers: ArrayHelpers) => (
                <div className="flex flex-wrap gap-2 mb-4">
                  {teamspacesIsLoading ? (
                    <div className="w-32 h-8 bg-gray-200 rounded animate-pulse"></div>
                  ) : (
                    teamspaces &&
                    teamspaces.map((teamspace: Teamspace) => {
                      const ind = formikProps.values.groups.indexOf(
                        teamspace.id
                      );
                      let isSelected = ind !== -1;
                      return (
                        <div
                          key={teamspace.id}
                          className={`
                        px-3 
                        py-1
                        rounded-lg 
                        border
                        border-border 
                        w-fit 
                        flex 
                        cursor-pointer 
                        ${isSelected ? "bg-background-strong" : "hover:bg-hover"}
                      `}
                          onClick={() => {
                            if (isSelected) {
                              arrayHelpers.remove(ind);
                            } else {
                              arrayHelpers.push(teamspace.id);
                            }
                          }}
                        >
                          <div className="flex my-auto">
                            <FiUsers className="my-auto mr-2" />{" "}
                            {teamspace.name}
                          </div>
                        </div>
                      );
                    })
                  )}
                </div>
              )}
            /> */}

>>>>>>> 419d8ca6
            <Combobox
              items={teamspaces.map((teamspace) => ({
                value: teamspace.id.toString(),
                label: teamspace.name,
              }))}
              onSelect={(selectedTeamspaceIds) => {
                const selectedIds = selectedTeamspaceIds.map((val) =>
                  parseInt(val, 10)
                );
                formikProps.setFieldValue("groups", selectedIds);
              }}
              placeholder="Select teamspaces"
              label="Teamspaces"
<<<<<<< HEAD
              selected={formikProps.values.groups.map((id) => id.toString())}
=======
>>>>>>> 419d8ca6
            />
            <ErrorMessage
              name="groups"
              component="div"
              className="mt-1 text-sm text-error"
            />
          </>
        )}
    </div>
  );
};<|MERGE_RESOLUTION|>--- conflicted
+++ resolved
@@ -123,56 +123,6 @@
                 )}
               </Text>
             )}
-<<<<<<< HEAD
-=======
-            {/* <FieldArray
-              name="groups"
-              render={(arrayHelpers: ArrayHelpers) => (
-                <div className="flex flex-wrap gap-2 mb-4">
-                  {teamspacesIsLoading ? (
-                    <div className="w-32 h-8 bg-gray-200 rounded animate-pulse"></div>
-                  ) : (
-                    teamspaces &&
-                    teamspaces.map((teamspace: Teamspace) => {
-                      const ind = formikProps.values.groups.indexOf(
-                        teamspace.id
-                      );
-                      let isSelected = ind !== -1;
-                      return (
-                        <div
-                          key={teamspace.id}
-                          className={`
-                        px-3 
-                        py-1
-                        rounded-lg 
-                        border
-                        border-border 
-                        w-fit 
-                        flex 
-                        cursor-pointer 
-                        ${isSelected ? "bg-background-strong" : "hover:bg-hover"}
-                      `}
-                          onClick={() => {
-                            if (isSelected) {
-                              arrayHelpers.remove(ind);
-                            } else {
-                              arrayHelpers.push(teamspace.id);
-                            }
-                          }}
-                        >
-                          <div className="flex my-auto">
-                            <FiUsers className="my-auto mr-2" />{" "}
-                            {teamspace.name}
-                          </div>
-                        </div>
-                      );
-                    })
-                  )}
-                </div>
-              )}
-            /> */}
-
->>>>>>> 419d8ca6
             <Combobox
               items={teamspaces.map((teamspace) => ({
                 value: teamspace.id.toString(),
@@ -186,10 +136,7 @@
               }}
               placeholder="Select teamspaces"
               label="Teamspaces"
-<<<<<<< HEAD
               selected={formikProps.values.groups.map((id) => id.toString())}
-=======
->>>>>>> 419d8ca6
             />
             <ErrorMessage
               name="groups"
