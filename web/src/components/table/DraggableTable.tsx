<<<<<<< HEAD
=======
import {
  Table,
  TableHead,
  TableRow,
  TableHeaderCell,
  TableBody,
} from "@tremor/react";
>>>>>>> c65f2690
import React, { useMemo, useState } from "react";
import {
  closestCenter,
  DndContext,
  DragEndEvent,
  DragOverlay,
  DragStartEvent,
  KeyboardSensor,
  MouseSensor,
  TouchSensor,
  UniqueIdentifier,
  useSensor,
  useSensors,
} from "@dnd-kit/core";
import { restrictToVerticalAxis } from "@dnd-kit/modifiers";
import {
  arrayMove,
  SortableContext,
  verticalListSortingStrategy,
} from "@dnd-kit/sortable";
import { DraggableRow } from "./DraggableRow";
import { Row } from "./interfaces";
import { StaticRow } from "./StaticRow";
import {
  Table,
  TableBody,
  TableHead,
  TableHeader,
  TableRow,
} from "../ui/table";

export function DraggableTable({
  headers,
  rows,
  setRows,
  isAdmin,
}: {
  headers: (string | JSX.Element | null)[];
  rows: Row[];
  setRows: (newRows: UniqueIdentifier[]) => void | Promise<void>;
  isAdmin: boolean;
}) {
  const [activeId, setActiveId] = useState<UniqueIdentifier | null>();
  const items = useMemo(() => rows?.map(({ id }) => id), [rows]);
  const sensors = useSensors(
    useSensor(MouseSensor, {}),
    useSensor(TouchSensor, {}),
    useSensor(KeyboardSensor, {})
  );

  function handleDragStart(event: DragStartEvent) {
    if (isAdmin) {
      setActiveId(event.active.id);
    }
  }

  function handleDragEnd(event: DragEndEvent) {
    if (isAdmin) {
      const { active, over } = event;
      if (over !== null && active.id !== over.id) {
        const oldIndex = items.indexOf(active.id);
        const newIndex = items.indexOf(over.id);
        setRows(arrayMove(rows, oldIndex, newIndex).map((row) => row.id));
      }
    }
    setActiveId(null);
  }

  function handleDragCancel() {
    setActiveId(null);
  }

  const selectedRow = useMemo(() => {
    if (activeId === null || activeId === undefined) {
      return null;
    }
    const row = rows.find(({ id }) => id === activeId);
    return row;
  }, [activeId, rows]);

  return (
    <DndContext
      sensors={sensors}
      onDragEnd={handleDragEnd}
      onDragStart={handleDragStart}
      onDragCancel={handleDragCancel}
      collisionDetection={closestCenter}
      modifiers={[restrictToVerticalAxis]}
    >
      <Table>
        <TableHeader>
          <TableRow>
            <TableHead></TableHead>
            {headers.map((header, ind) => (
              <TableHead key={ind}>{header}</TableHead>
            ))}
          </TableRow>
        </TableHeader>

        <TableBody>
          <SortableContext items={items} strategy={verticalListSortingStrategy}>
            {rows.map((row) => {
              return <DraggableRow key={row.id} row={row} isAdmin={isAdmin} />;
            })}
          </SortableContext>

<<<<<<< HEAD
          <DragOverlay>
            {selectedRow && (
              <Table>
                <TableBody>
                  <StaticRow key={selectedRow.id} row={selectedRow} />
                </TableBody>
              </Table>
            )}
          </DragOverlay>
=======
          {isAdmin && (
            <DragOverlay>
              {selectedRow && (
                <Table className="overflow-y-visible">
                  <TableBody>
                    <StaticRow key={selectedRow.id} row={selectedRow} />
                  </TableBody>
                </Table>
              )}
            </DragOverlay>
          )}
>>>>>>> c65f2690
        </TableBody>
      </Table>
    </DndContext>
  );
}<|MERGE_RESOLUTION|>--- conflicted
+++ resolved
@@ -1,13 +1,3 @@
-<<<<<<< HEAD
-=======
-import {
-  Table,
-  TableHead,
-  TableRow,
-  TableHeaderCell,
-  TableBody,
-} from "@tremor/react";
->>>>>>> c65f2690
 import React, { useMemo, useState } from "react";
 import {
   closestCenter,
@@ -114,7 +104,6 @@
             })}
           </SortableContext>
 
-<<<<<<< HEAD
           <DragOverlay>
             {selectedRow && (
               <Table>
@@ -124,19 +113,6 @@
               </Table>
             )}
           </DragOverlay>
-=======
-          {isAdmin && (
-            <DragOverlay>
-              {selectedRow && (
-                <Table className="overflow-y-visible">
-                  <TableBody>
-                    <StaticRow key={selectedRow.id} row={selectedRow} />
-                  </TableBody>
-                </Table>
-              )}
-            </DragOverlay>
-          )}
->>>>>>> c65f2690
         </TableBody>
       </Table>
     </DndContext>
