import * as React from "react";
import { ChevronsUpDown, X } from "lucide-react";
import { Button } from "@/components/ui/button";
import {
  Command,
  CommandEmpty,
  CommandGroup,
  CommandInput,
  CommandItem,
  CommandList,
} from "@/components/ui/command";
import {
  Popover,
  PopoverContent,
  PopoverTrigger,
} from "@/components/ui/popover";
import { Badge } from "@/components/ui/badge";
import { Separator } from "./ui/separator";
import { CustomTooltip } from "./CustomTooltip";

interface ComboboxProps {
  items: { value: string; label: string }[] | undefined;
  onSelect?: (selectedValue: string[]) => void;
  placeholder?: string;
  label?: string;
  selected?: string[];
  isOnModal?: boolean;
}

export function Combobox({
  items,
  onSelect,
  placeholder = "Select an item...",
  label = "Select item",
  selected = [],
  isOnModal,
}: ComboboxProps) {
  const [open, setOpen] = React.useState(false);
  const [selectedItems, setSelectedItems] = React.useState<
    { value: string; label: string }[]
  >(items?.filter((item) => selected.includes(item.value)) || []);

  const handleSelect = (currentValue: string) => {
    const selectedItem = items?.find((item) => item.label === currentValue);
    if (
      selectedItem &&
      !selectedItems.some((item) => item.value === selectedItem.value)
    ) {
      const newSelectedItems = [...selectedItems, selectedItem];
      setSelectedItems(newSelectedItems);
      if (onSelect) {
        onSelect(newSelectedItems.map((item) => item.value));
      }
    }
    setOpen(false);
  };

  const handleRemove = (value: string) => {
    const updatedSelectedItems = selectedItems.filter(
      (item) => item.value !== value
    );
    setSelectedItems(updatedSelectedItems);
    if (onSelect) {
      onSelect(updatedSelectedItems.map((item) => item.value));
    }
  };

  const handleSelectAll = () => {
    if (items) {
      setSelectedItems(items);
      if (onSelect) {
        onSelect(items.map((item) => item.value));
      }
      setOpen(false);
    }
  };

  const handleDeselectAll = () => {
    setSelectedItems([]);
    if (onSelect) {
      onSelect([]);
    }
    setOpen(false);
  };

  const filteredItems = items?.filter(
    (item) => !selectedItems.some((selected) => selected.value === item.value)
  );

  const allItemsSelected = selectedItems.length === items?.length;
  const noItemsLeft = filteredItems && filteredItems.length === 0;

  return (
    <>
      <Popover modal={isOnModal} open={open} onOpenChange={setOpen}>
        <PopoverTrigger asChild>
          <Button
            variant="outline"
            role="combobox"
            aria-expanded={open}
            className="justify-between w-full border text-subtle border-input"
          >
            {selectedItems.length > 0
              ? `${selectedItems.length} selected`
              : label}
            <ChevronsUpDown className="w-4 h-4 ml-2 opacity-50 shrink-0" />
          </Button>
        </PopoverTrigger>
        <PopoverContent
          className="min-w-[300px] sm:min-w-[495px] md:min-w-[550px] lg:min-w-[495px] xl:min-w-[625px]"
          align="start"
        >
          <Command>
            <CommandInput
              placeholder={`Search ${placeholder.toLowerCase()}...`}
            />
            <CommandList>
              <CommandEmpty>No items found.</CommandEmpty>
              <CommandGroup>
                {!allItemsSelected && (
                  <CommandItem onSelect={handleSelectAll}>
                    Select All
                  </CommandItem>
                )}
                {selectedItems.length > 0 && noItemsLeft && (
                  <CommandItem onSelect={handleDeselectAll}>
                    Deselect All
                  </CommandItem>
                )}
              </CommandGroup>
              <Separator />
              <CommandGroup>
                {filteredItems?.map((item) => (
                  <CommandItem
                    key={item.value}
                    value={item.label}
                    onSelect={() => handleSelect(item.label)}
                  >
                    {item.label}
                  </CommandItem>
                ))}
              </CommandGroup>
            </CommandList>
          </Command>
        </PopoverContent>
      </Popover>

      {/* Selected items badges */}
      {selectedItems.length > 0 && (
        <div className="flex flex-wrap gap-2 pt-2">
          {selectedItems.map((selectedItem) => (
            <CustomTooltip
<<<<<<< HEAD
              trigger={
                <Badge
                  key={selectedItem.value}
=======
              key={selectedItem.value}
              trigger={
                <Badge
>>>>>>> 2273aa20
                  onClick={() => handleRemove(selectedItem.value)}
                  variant="outline"
                  className="cursor-pointer hover:bg-blue-200"
                >
                  <p className="truncate w-full">{selectedItem.label}</p>
                  <X className="my-auto ml-1 cursor-pointer" size={14} />
                </Badge>
              }
            >
              {selectedItem.label}
            </CustomTooltip>
          ))}
        </div>
      )}
    </>
  );
}<|MERGE_RESOLUTION|>--- conflicted
+++ resolved
@@ -150,15 +150,9 @@
         <div className="flex flex-wrap gap-2 pt-2">
           {selectedItems.map((selectedItem) => (
             <CustomTooltip
-<<<<<<< HEAD
-              trigger={
-                <Badge
-                  key={selectedItem.value}
-=======
               key={selectedItem.value}
               trigger={
                 <Badge
->>>>>>> 2273aa20
                   onClick={() => handleRemove(selectedItem.value)}
                   variant="outline"
                   className="cursor-pointer hover:bg-blue-200"
