--- conflicted
+++ resolved
@@ -96,11 +96,7 @@
         <PopoverTrigger asChild>
           <Button
             variant="outline"
-<<<<<<< HEAD
-            className="items-center gap-2 border-border rounded-r-none"
-=======
             className="border-border border-r-0 rounded-r-none items-center gap-2"
->>>>>>> f975b1fe
           >
             <CalendarIcon size={16} />
             {displayRange}
