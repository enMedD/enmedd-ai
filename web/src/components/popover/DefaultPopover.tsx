--- conflicted
+++ resolved
@@ -21,48 +21,8 @@
   const [popoverOpen, setPopoverOpen] = useState(false);
 
   return (
-<<<<<<< HEAD
     <Popover open={popoverOpen} onOpenChange={setPopoverOpen}>
       <PopoverTrigger asChild>
-=======
-    <Popover
-      open={popoverOpen}
-      onOpenChange={setPopoverOpen}
-      popover={
-        <div
-          className={`
-          text-strong 
-          text-sm
-          border 
-          border-border 
-          bg-background
-          rounded-lg
-          shadow-lg 
-          flex 
-          flex-col 
-          w-full 
-          max-h-96 
-          overflow-y-auto 
-          p-1
-          overscroll-contain
-        `}
-        >
-          {props.children
-            .filter((child) => child !== null)
-            .map((child, index) => (
-              <div
-                key={index}
-                className="cursor-pointer text-left text-sm p-2 hover:bg-hover-light"
-                onClick={() => setPopoverOpen(false)}
-              >
-                {child}
-              </div>
-            ))}
-        </div>
-      }
-      {...props}
-      content={
->>>>>>> c65f2690
         <div onClick={() => setPopoverOpen(!popoverOpen)}>{props.content}</div>
       </PopoverTrigger>
       <PopoverContent
