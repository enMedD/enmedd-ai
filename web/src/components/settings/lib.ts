import {
<<<<<<< HEAD
  Workspaces,
  FeatureFlags,
=======
  CombinedSettings,
  EnterpriseSettings,
>>>>>>> c65f2690
  Settings,
} from "@/app/admin/settings/interfaces";
import {
  CUSTOM_ANALYTICS_ENABLED,
  SERVER_SIDE_ONLY__PAID_ENTERPRISE_FEATURES_ENABLED,
} from "@/lib/constants";
import { fetchSS } from "@/lib/utilsSS";
import { getWebVersion } from "@/lib/version";

export enum SettingsError {
  OTHER = "OTHER",
}

export async function fetchStandardSettingsSS() {
  return fetchSS("/settings");
}

export async function fetchEnterpriseSettingsSS() {
  return fetchSS("/enterprise-settings");
}

<<<<<<< HEAD
export async function fetchSettingsSS() {
  const tasks = [fetchSS("/settings"), fetchSS("/ff")];
  if (SERVER_SIDE_ONLY__PAID_ENTERPRISE_FEATURES_ENABLED) {
    tasks.push(fetchSS("/workspace"));
    if (CUSTOM_ANALYTICS_ENABLED) {
      tasks.push(fetchSS("/workspace/custom-analytics-script"));
=======
export async function fetchCustomAnalyticsScriptSS() {
  return fetchSS("/enterprise-settings/custom-analytics-script");
}

export async function fetchSettingsSS(): Promise<CombinedSettings | null> {
  const tasks = [fetchStandardSettingsSS()];
  if (SERVER_SIDE_ONLY__PAID_ENTERPRISE_FEATURES_ENABLED) {
    tasks.push(fetchEnterpriseSettingsSS());
    if (CUSTOM_ANALYTICS_ENABLED) {
      tasks.push(fetchCustomAnalyticsScriptSS());
>>>>>>> c65f2690
    }
  }

  try {
    const results = await Promise.all(tasks);

<<<<<<< HEAD
  const settings = (await results[0].json()) as Settings;
  const featureFlags = (await results[1].json()) as FeatureFlags;
  const workspaces =
    tasks.length > 2 ? ((await results[2].json()) as Workspaces) : null;
  const customAnalyticsScript = (
    tasks.length > 3 ? await results[3].json() : null
  ) as string | null;

  const combinedSettings: CombinedSettings = {
    settings,
    featureFlags,
    workspaces,
    customAnalyticsScript,
  };
=======
    let settings: Settings;
    if (!results[0].ok) {
      if (results[0].status === 403) {
        settings = {
          gpu_enabled: false,
          chat_page_enabled: true,
          search_page_enabled: true,
          default_page: "search",
          maximum_chat_retention_days: null,
          notifications: [],
          needs_reindexing: false,
        };
      } else {
        throw new Error(
          `fetchStandardSettingsSS failed: status=${results[0].status} body=${await results[0].text()}`
        );
      }
    } else {
      settings = await results[0].json();
    }

    let enterpriseSettings: EnterpriseSettings | null = null;
    if (tasks.length > 1) {
      if (!results[1].ok) {
        if (results[1].status !== 403) {
          throw new Error(
            `fetchEnterpriseSettingsSS failed: status=${results[1].status} body=${await results[1].text()}`
          );
        }
      } else {
        enterpriseSettings = await results[1].json();
      }
    }
>>>>>>> c65f2690

    let customAnalyticsScript: string | null = null;
    if (tasks.length > 2) {
      if (!results[2].ok) {
        if (results[2].status !== 403) {
          throw new Error(
            `fetchCustomAnalyticsScriptSS failed: status=${results[2].status} body=${await results[2].text()}`
          );
        }
      } else {
        customAnalyticsScript = await results[2].json();
      }
    }

<<<<<<< HEAD
export interface CombinedSettings {
  settings: Settings;
  workspaces: Workspaces | null;
  customAnalyticsScript: string | null;
  featureFlags: FeatureFlags;
}
=======
    const webVersion = getWebVersion();
>>>>>>> c65f2690

    const combinedSettings: CombinedSettings = {
      settings,
      enterpriseSettings,
      customAnalyticsScript,
      webVersion,
    };

    return combinedSettings;
  } catch (error) {
    console.error("fetchSettingsSS exception: ", error);
    return null;
  }
}<|MERGE_RESOLUTION|>--- conflicted
+++ resolved
@@ -1,11 +1,7 @@
 import {
-<<<<<<< HEAD
   Workspaces,
   FeatureFlags,
-=======
   CombinedSettings,
-  EnterpriseSettings,
->>>>>>> c65f2690
   Settings,
 } from "@/app/admin/settings/interfaces";
 import {
@@ -13,7 +9,6 @@
   SERVER_SIDE_ONLY__PAID_ENTERPRISE_FEATURES_ENABLED,
 } from "@/lib/constants";
 import { fetchSS } from "@/lib/utilsSS";
-import { getWebVersion } from "@/lib/version";
 
 export enum SettingsError {
   OTHER = "OTHER",
@@ -23,51 +18,30 @@
   return fetchSS("/settings");
 }
 
-export async function fetchEnterpriseSettingsSS() {
-  return fetchSS("/enterprise-settings");
+export async function fetchFeatureFlag() {
+  return fetchSS("/ff");
 }
 
-<<<<<<< HEAD
-export async function fetchSettingsSS() {
-  const tasks = [fetchSS("/settings"), fetchSS("/ff")];
-  if (SERVER_SIDE_ONLY__PAID_ENTERPRISE_FEATURES_ENABLED) {
-    tasks.push(fetchSS("/workspace"));
-    if (CUSTOM_ANALYTICS_ENABLED) {
-      tasks.push(fetchSS("/workspace/custom-analytics-script"));
-=======
+export async function fetchEnterpriseSettingsSS() {
+  return fetchSS("/workspace");
+}
+
 export async function fetchCustomAnalyticsScriptSS() {
-  return fetchSS("/enterprise-settings/custom-analytics-script");
+  return fetchSS("/workspace/custom-analytics-script");
 }
 
 export async function fetchSettingsSS(): Promise<CombinedSettings | null> {
-  const tasks = [fetchStandardSettingsSS()];
+  const tasks = [fetchStandardSettingsSS(), fetchFeatureFlag()];
   if (SERVER_SIDE_ONLY__PAID_ENTERPRISE_FEATURES_ENABLED) {
     tasks.push(fetchEnterpriseSettingsSS());
     if (CUSTOM_ANALYTICS_ENABLED) {
       tasks.push(fetchCustomAnalyticsScriptSS());
->>>>>>> c65f2690
     }
   }
 
   try {
     const results = await Promise.all(tasks);
 
-<<<<<<< HEAD
-  const settings = (await results[0].json()) as Settings;
-  const featureFlags = (await results[1].json()) as FeatureFlags;
-  const workspaces =
-    tasks.length > 2 ? ((await results[2].json()) as Workspaces) : null;
-  const customAnalyticsScript = (
-    tasks.length > 3 ? await results[3].json() : null
-  ) as string | null;
-
-  const combinedSettings: CombinedSettings = {
-    settings,
-    featureFlags,
-    workspaces,
-    customAnalyticsScript,
-  };
-=======
     let settings: Settings;
     if (!results[0].ok) {
       if (results[0].status === 403) {
@@ -89,26 +63,34 @@
       settings = await results[0].json();
     }
 
-    let enterpriseSettings: EnterpriseSettings | null = null;
-    if (tasks.length > 1) {
-      if (!results[1].ok) {
-        if (results[1].status !== 403) {
-          throw new Error(
-            `fetchEnterpriseSettingsSS failed: status=${results[1].status} body=${await results[1].text()}`
-          );
-        }
-      } else {
-        enterpriseSettings = await results[1].json();
-      }
+    let featureFlags: FeatureFlags;
+    if (!results[1].ok) {
+      throw new Error(
+        `fetchFeatureFlags failed: status=${results[1].status} body=${await results[0].text()}`
+      );
+    } else {
+      featureFlags = await results[0].json();
     }
->>>>>>> c65f2690
 
-    let customAnalyticsScript: string | null = null;
+    let workspaces: Workspaces | null = null;
     if (tasks.length > 2) {
       if (!results[2].ok) {
         if (results[2].status !== 403) {
           throw new Error(
-            `fetchCustomAnalyticsScriptSS failed: status=${results[2].status} body=${await results[2].text()}`
+            `fetchWorkspaceSS failed: status=${results[2].status} body=${await results[2].text()}`
+          );
+        }
+      } else {
+        workspaces = await results[1].json();
+      }
+    }
+
+    let customAnalyticsScript: string | null = null;
+    if (tasks.length > 3) {
+      if (!results[3].ok) {
+        if (results[3].status !== 403) {
+          throw new Error(
+            `fetchCustomAnalyticsScriptSS failed: status=${results[3].status} body=${await results[3].text()}`
           );
         }
       } else {
@@ -116,22 +98,11 @@
       }
     }
 
-<<<<<<< HEAD
-export interface CombinedSettings {
-  settings: Settings;
-  workspaces: Workspaces | null;
-  customAnalyticsScript: string | null;
-  featureFlags: FeatureFlags;
-}
-=======
-    const webVersion = getWebVersion();
->>>>>>> c65f2690
-
     const combinedSettings: CombinedSettings = {
       settings,
-      enterpriseSettings,
+      featureFlags,
+      workspaces,
       customAnalyticsScript,
-      webVersion,
     };
 
     return combinedSettings;
