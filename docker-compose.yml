--- conflicted
+++ resolved
@@ -7,13 +7,8 @@
       dockerfile: Dockerfile
     command: >
       /bin/sh -c "alembic upgrade 5d12a446f5c0 &&
-<<<<<<< HEAD
-      alembic upgrade 995760926721 &&
+      alembic upgrade f7beb96d150d &&
       echo \"Starting Vanguard AI Api Server\" &&
-=======
-      alembic upgrade f7beb96d150d &&
-      echo \"Starting Arnold AI Api Server\" &&
->>>>>>> 86d5e055
       uvicorn enmedd.main:app --host 0.0.0.0 --port 8080"
     depends_on:
       - relational_db
