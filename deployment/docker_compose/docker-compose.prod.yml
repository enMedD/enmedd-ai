services:
  api_server:
    image: 471112588823.dkr.ecr.ap-southeast-2.amazonaws.com/chp-api-server:latest
    build:
      context: ../../backend
      dockerfile: Dockerfile
    command: >
<<<<<<< HEAD
      /bin/sh -c "alembic upgrade 5d10c5647eca &&
=======
      /bin/sh -c "alembic upgrade 052983cf1bc1 &&
>>>>>>> 8613c22d
      alembic upgrade 5d12a446f5c0 &&
      echo \"Starting Vanguard AI Api Server\" &&
      uvicorn enmedd.main:app --host 0.0.0.0 --port 8080"
    depends_on:
      - relational_db
      - index
      - cache
      - inference_model_server
    restart: always
    env_file:
      - .env
    environment:
      - AUTH_TYPE=${AUTH_TYPE:-oidc}
      - POSTGRES_HOST=relational_db
      - VESPA_HOST=index
      - REDIS_HOST=cache
      - MODEL_SERVER_HOST=${MODEL_SERVER_HOST:-inference_model_server}
    extra_hosts:
      - "host.docker.internal:host-gateway"
    logging:
      driver: json-file
      options:
        max-size: "50m"
        max-file: "6"

  background:
    image: 471112588823.dkr.ecr.ap-southeast-2.amazonaws.com/chp-api-server:latest
    build:
      context: ../../backend
      dockerfile: Dockerfile
    command: /usr/bin/supervisord -c /etc/supervisor/conf.d/supervisord.conf
    depends_on:
      - relational_db
      - index
      - cache
      - inference_model_server
      - indexing_model_server
    restart: always
    env_file:
      - .env
    environment:
      - AUTH_TYPE=${AUTH_TYPE:-oidc}
      - POSTGRES_HOST=relational_db
      - VESPA_HOST=index
      - REDIS_HOST=cache
      - MODEL_SERVER_HOST=${MODEL_SERVER_HOST:-inference_model_server}
      - INDEXING_MODEL_SERVER_HOST=${INDEXING_MODEL_SERVER_HOST:-indexing_model_server}
    extra_hosts:
      - "host.docker.internal:host-gateway"
    logging:
      driver: json-file
      options:
        max-size: "50m"
        max-file: "6"

  web_server:
    image: 471112588823.dkr.ecr.ap-southeast-2.amazonaws.com/chp-web:latest
    build:
      context: ../../web
      dockerfile: Dockerfile
      args:
        - NEXT_PUBLIC_DISABLE_STREAMING=${NEXT_PUBLIC_DISABLE_STREAMING:-false}
        - NEXT_PUBLIC_NEW_CHAT_DIRECTS_TO_SAME_ASSISTANT=${NEXT_PUBLIC_NEW_CHAT_DIRECTS_TO_SAME_ASSISTANT:-false}
        - NEXT_PUBLIC_POSITIVE_PREDEFINED_FEEDBACK_OPTIONS=${NEXT_PUBLIC_POSITIVE_PREDEFINED_FEEDBACK_OPTIONS:-}
        - NEXT_PUBLIC_NEGATIVE_PREDEFINED_FEEDBACK_OPTIONS=${NEXT_PUBLIC_NEGATIVE_PREDEFINED_FEEDBACK_OPTIONS:-}
        - NEXT_PUBLIC_DISABLE_LOGOUT=${NEXT_PUBLIC_DISABLE_LOGOUT:-}
        - NEXT_PUBLIC_THEME=${NEXT_PUBLIC_THEME:-}
    depends_on:
      - api_server
    restart: always
    env_file:
      - .env
    environment:
      - INTERNAL_URL=http://api_server:8080
    logging:
      driver: json-file
      options:
        max-size: "50m"
        max-file: "6"

  relational_db:
    image: postgres:15.2-alpine
    command: -c 'max_connections=250'
    restart: always
    # POSTGRES_USER and POSTGRES_PASSWORD should be set in .env file
    env_file:
      - .env
    volumes:
      - db_volume:/var/lib/postgresql/data
    logging:
      driver: json-file
      options:
        max-size: "50m"
        max-file: "6"

  inference_model_server:
    image: 471112588823.dkr.ecr.ap-southeast-2.amazonaws.com/chp-model-server:latest
    build:
      context: ../../backend
      dockerfile: Dockerfile.model_server
    command: >
      /bin/sh -c "if [ \"${DISABLE_MODEL_SERVER:-false}\" = \"True\" ]; then
        echo 'Skipping service...';
        exit 0;
      else
        exec uvicorn model_server.main:app --host 0.0.0.0 --port 9000;
      fi"
    restart: on-failure
    environment:
      - MIN_THREADS_ML_MODELS=${MIN_THREADS_ML_MODELS:-}
      # Set to debug to get more fine-grained logs
      - LOG_LEVEL=${LOG_LEVEL:-info}
    volumes:
      # Not necessary, this is just to reduce download time during startup
      - model_cache_huggingface:/root/.cache/huggingface/
    logging:
      driver: json-file
      options:
        max-size: "50m"
        max-file: "6"

  indexing_model_server:
    image: 471112588823.dkr.ecr.ap-southeast-2.amazonaws.com/chp-model-server:latest
    build:
      context: ../../backend
      dockerfile: Dockerfile.model_server
    command: >
      /bin/sh -c "if [ \"${DISABLE_MODEL_SERVER:-false}\" = \"True\" ]; then
        echo 'Skipping service...';
        exit 0;
      else
        exec uvicorn model_server.main:app --host 0.0.0.0 --port 9000;
      fi"
    restart: on-failure
    environment:
      - MIN_THREADS_ML_MODELS=${MIN_THREADS_ML_MODELS:-}
      - INDEXING_ONLY=True
      # Set to debug to get more fine-grained logs
      - LOG_LEVEL=${LOG_LEVEL:-info}
      - VESPA_SEARCHER_THREADS=${VESPA_SEARCHER_THREADS:-1}
    volumes:
      # Not necessary, this is just to reduce download time during startup
      - indexing_huggingface_model_cache:/root/.cache/huggingface/
    logging:
      driver: json-file
      options:
        max-size: "50m"
        max-file: "6"

  # This container name cannot have an underscore in it due to Vespa expectations of the URL
  index:
    image: vespaengine/vespa:8.277.17
    restart: always
    ports:
      - "19071:19071"
      - "8081:8081"
    volumes:
      - vespa_volume:/opt/vespa/var
    logging:
      driver: json-file
      options:
        max-size: "50m"
        max-file: "6"

  nginx:
    image: nginx:1.23.4-alpine
    restart: always
    # nginx will immediately crash with `nginx: [emerg] host not found in upstream`
    # if api_server / web_server are not up 
    depends_on:
      - api_server
      - web_server
    ports:
      - "80:80"
      - "443:443"
    volumes:
      - ../data/nginx:/etc/nginx/conf.d
      - ../data/certbot/conf:/etc/letsencrypt
      - ../data/certbot/www:/var/www/certbot
    # sleep a little bit to allow the web_server / api_server to start up. 
    # Without this we've seen issues where nginx shows no error logs but 
    # does not recieve any traffic
    logging:
      driver: json-file
      options:
        max-size: "50m"
        max-file: "6"
    # The specified script waits for the api_server to start up. 
    # Without this we've seen issues where nginx shows no error logs but 
    # does not recieve any traffic  
    # NOTE: we have to use dos2unix to remove Carriage Return chars from the file
    # in order to make this work on both Unix-like systems and windows
    command: >
      /bin/sh -c "dos2unix /etc/nginx/conf.d/run-nginx.sh 
      && /etc/nginx/conf.d/run-nginx.sh app.conf.template"
    env_file:
      - .env.nginx

  # follows https://pentacent.medium.com/nginx-and-lets-encrypt-with-docker-in-less-than-5-minutes-b4b8a60d3a71
  certbot:
    image: certbot/certbot
    restart: always
    volumes:
      - ../data/certbot/conf:/etc/letsencrypt
      - ../data/certbot/www:/var/www/certbot
    logging:
      driver: json-file
      options:
        max-size: "50m"
        max-file: "6"
    entrypoint: "/bin/sh -c 'trap exit TERM; while :; do certbot renew; sleep 12h & wait $${!}; done;'"


  cache:
    image: redis:7.4-alpine
    restart: always
    ports:
      - '6379:6379'
    # docker silently mounts /data even without an explicit volume mount, which enables
    # persistence. explicitly setting save and appendonly forces ephemeral behavior.
    command: redis-server --save "" --appendonly no


volumes:
  db_volume:
  vespa_volume:
  # Created by the container itself
  model_cache_huggingface:
  indexing_huggingface_model_cache:<|MERGE_RESOLUTION|>--- conflicted
+++ resolved
@@ -5,13 +5,9 @@
       context: ../../backend
       dockerfile: Dockerfile
     command: >
-<<<<<<< HEAD
-      /bin/sh -c "alembic upgrade 5d10c5647eca &&
-=======
       /bin/sh -c "alembic upgrade 052983cf1bc1 &&
->>>>>>> 8613c22d
       alembic upgrade 5d12a446f5c0 &&
-      echo \"Starting Vanguard AI Api Server\" &&
+      echo \"Starting enMedD AI Api Server\" &&
       uvicorn enmedd.main:app --host 0.0.0.0 --port 8080"
     depends_on:
       - relational_db
