--- conflicted
+++ resolved
@@ -6,13 +6,8 @@
       dockerfile: Dockerfile
     command: >
       /bin/sh -c "alembic upgrade 5d12a446f5c0 &&
-<<<<<<< HEAD
-      alembic upgrade 6b3dc91e4b2b &&
+      alembic upgrade bd77ade2f151 &&
       echo \"Starting Vanguard AI Api Server\" &&
-=======
-      alembic upgrade bd77ade2f151 &&
-      echo \"Starting Arnold AI Api Server\" &&
->>>>>>> b409e8fa
       uvicorn enmedd.main:app --host 0.0.0.0 --port 8080"
     depends_on:
       - relational_db
