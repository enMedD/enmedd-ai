"""Add TokenRateLimit Tables

Revision ID: 703313b75876
Revises: fad14119fb92
Create Date: 2024-04-15 01:36:02.952809

"""
import json
from typing import cast
from alembic import op
import sqlalchemy as sa
<<<<<<< HEAD
from enmedd.dynamic_configs.factory import get_dynamic_config_store
=======
from danswer.key_value_store.factory import get_kv_store
>>>>>>> c65f2690

# revision identifiers, used by Alembic.
revision = "703313b75876"
down_revision = "fad14119fb92"
branch_labels: None = None
depends_on: None = None


def upgrade() -> None:
    op.create_table(
        "token_rate_limit",
        sa.Column("id", sa.Integer(), nullable=False),
        sa.Column("enabled", sa.Boolean(), nullable=False),
        sa.Column("token_budget", sa.Integer(), nullable=False),
        sa.Column("period_hours", sa.Integer(), nullable=False),
        sa.Column(
            "scope",
            sa.String(length=10),
            nullable=False,
        ),
        sa.Column(
            "created_at",
            sa.DateTime(timezone=True),
            server_default=sa.text("now()"),
            nullable=False,
        ),
        sa.PrimaryKeyConstraint("id"),
    )
    op.create_table(
        "token_rate_limit__teamspace",
        sa.Column("rate_limit_id", sa.Integer(), nullable=False),
        sa.Column("teamspace_id", sa.Integer(), nullable=False),
        sa.ForeignKeyConstraint(
            ["rate_limit_id"],
            ["token_rate_limit.id"],
        ),
        sa.ForeignKeyConstraint(
            ["teamspace_id"],
            ["teamspace.id"],
        ),
        sa.PrimaryKeyConstraint("rate_limit_id", "teamspace_id"),
    )

    try:
        settings_json = cast(str, get_kv_store().load("token_budget_settings"))
        settings = json.loads(settings_json)

        is_enabled = settings.get("enable_token_budget", False)
        token_budget = settings.get("token_budget", -1)
        period_hours = settings.get("period_hours", -1)

        if is_enabled and token_budget > 0 and period_hours > 0:
            op.execute(
                f"INSERT INTO token_rate_limit \
                    (enabled, token_budget, period_hours, scope) VALUES \
                        ({is_enabled}, {token_budget}, {period_hours}, 'GLOBAL')"
            )

        # Delete the dynamic config
        get_kv_store().delete("token_budget_settings")

    except Exception:
        # Ignore if the dynamic config is not found
        pass


def downgrade() -> None:
    op.drop_table("token_rate_limit__teamspace")
    op.drop_table("token_rate_limit")<|MERGE_RESOLUTION|>--- conflicted
+++ resolved
@@ -9,11 +9,7 @@
 from typing import cast
 from alembic import op
 import sqlalchemy as sa
-<<<<<<< HEAD
-from enmedd.dynamic_configs.factory import get_dynamic_config_store
-=======
-from danswer.key_value_store.factory import get_kv_store
->>>>>>> c65f2690
+from enmedd.key_value_store.factory import get_kv_store
 
 # revision identifiers, used by Alembic.
 revision = "703313b75876"
