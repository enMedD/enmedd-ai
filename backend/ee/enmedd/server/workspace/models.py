from enum import Enum
from typing import Any
<<<<<<< HEAD
from typing import List
=======
>>>>>>> f50dfea0
from typing import Optional
from uuid import UUID

from pydantic import BaseModel
from pydantic import field_validator

from ee.enmedd.server.teamspace.models import Teamspace
from enmedd.db.models import Workspace as WorkspaceModel


class Workspaces(BaseModel):
    """General settings that only apply to the Enterprise Edition of Arnold AI

    NOTE: don't put anything sensitive in here, as this is accessible without auth."""

    id: int = 0  # Default value of 0
    instance_id: Optional[int] = None
    workspace_name: str
    workspace_description: Optional[str] = None
    use_custom_logo: bool = False
    custom_logo: Optional[str] = None
    custom_header_logo: Optional[str] = None
    custom_header_content: Optional[str] = None
    brand_color: Optional[str] = None
    secondary_color: Optional[str] = None
    groups: Optional[list[Teamspace]] = None

    @classmethod
    def from_model(cls, workspace_model: WorkspaceModel) -> "Workspaces":
        return cls(
            id=workspace_model.id,
            instance_id=workspace_model.instance_id,
            workspace_name=workspace_model.workspace_name,
            workspace_description=workspace_model.workspace_description,
            use_custom_logo=workspace_model.use_custom_logo,
            custom_logo=workspace_model.custom_logo,
            custom_header_logo=workspace_model.custom_header_logo,
            custom_header_content=workspace_model.custom_header_content,
            brand_color=workspace_model.brand_color,
            secondary_color=workspace_model.secondary_color,
            groups=[
                Teamspace.from_model(teamspace_model)
                for teamspace_model in workspace_model.groups
            ],
        )

    def check_validity(self) -> None:
        return


class NavigationItem(BaseModel):
    link: str
    title: str
    # Right now must be one of the FA icons
    icon: str | None = None
    # NOTE: SVG must not have a width / height specified
    # This is the actual SVG as a string. Done this way to reduce
    # complexity / having to store additional "logos" in Postgres
    svg_logo: str | None = None

    @classmethod
    def model_validate(cls, *args: Any, **kwargs: Any) -> "NavigationItem":
        instance = super().model_validate(*args, **kwargs)
        if bool(instance.icon) == bool(instance.svg_logo):
            raise ValueError("Exactly one of fa_icon or svg_logo must be specified")
        return instance


<<<<<<< HEAD
class UserRole(str, Enum):
    BASIC = "basic"
    ADMIN = "admin"


class UserWithRole(BaseModel):
    user_id: UUID
    role: Optional[str] = UserRole.BASIC


=======
>>>>>>> f50dfea0
class WorkspaceCreate(BaseModel):
    workspace_name: str
    workspace_description: Optional[str] = None
    use_custom_logo: bool = False
    custom_logo: Optional[str] = None
    custom_header_logo: Optional[str] = None
    custom_header_content: Optional[str] = None
    brand_color: Optional[str] = None
    secondary_color: Optional[str] = None
<<<<<<< HEAD
    users: List[UserWithRole]

    @field_validator("workspace_name", "workspace_description", mode="before")
    def strip_whitespace(cls, value):
        if isinstance(value, str):
            return value.strip()
        return value
=======
    user_ids: list[UUID]
>>>>>>> f50dfea0


class WorkspaceUpdate(BaseModel):
    workspace_name: Optional[str] = None
    workspace_description: Optional[str] = None
    use_custom_logo: bool = False
    custom_logo: Optional[str] = None
    custom_header_logo: Optional[str] = None
    custom_header_content: Optional[str] = None
    brand_color: Optional[str] = None
    secondary_color: Optional[str] = None
    user_ids: Optional[list[UUID]] = None

    @field_validator("workspace_name", "workspace_description", mode="before")
    def strip_whitespace(cls, value):
        if isinstance(value, str):
            return value.strip()
        return value


class InstanceSubscriptionPlan(str, Enum):
    ENTERPRISE = "enterprise"
    PARTNER = "partner"


class Instance(BaseModel):
    instance_name: Optional[str] = None
    subscription_plan: InstanceSubscriptionPlan
    owner_id: UUID

    @field_validator("instance_name", mode="before")
    def strip_whitespace(cls, value):
        if isinstance(value, str):
            return value.strip()
        return value


class AnalyticsScriptUpload(BaseModel):
    script: str
    secret_key: str<|MERGE_RESOLUTION|>--- conflicted
+++ resolved
@@ -1,9 +1,6 @@
 from enum import Enum
 from typing import Any
-<<<<<<< HEAD
 from typing import List
-=======
->>>>>>> f50dfea0
 from typing import Optional
 from uuid import UUID
 
@@ -72,7 +69,6 @@
         return instance
 
 
-<<<<<<< HEAD
 class UserRole(str, Enum):
     BASIC = "basic"
     ADMIN = "admin"
@@ -83,8 +79,6 @@
     role: Optional[str] = UserRole.BASIC
 
 
-=======
->>>>>>> f50dfea0
 class WorkspaceCreate(BaseModel):
     workspace_name: str
     workspace_description: Optional[str] = None
@@ -94,7 +88,6 @@
     custom_header_content: Optional[str] = None
     brand_color: Optional[str] = None
     secondary_color: Optional[str] = None
-<<<<<<< HEAD
     users: List[UserWithRole]
 
     @field_validator("workspace_name", "workspace_description", mode="before")
@@ -102,9 +95,7 @@
         if isinstance(value, str):
             return value.strip()
         return value
-=======
-    user_ids: list[UUID]
->>>>>>> f50dfea0
+
 
 
 class WorkspaceUpdate(BaseModel):
