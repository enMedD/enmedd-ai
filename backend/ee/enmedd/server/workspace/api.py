--- conflicted
+++ resolved
@@ -113,26 +113,6 @@
         )
 
 
-<<<<<<< HEAD
-@admin_router.post("")
-def create_workspace(
-    workspace: WorkspaceCreate,
-    user: User = Depends(current_workspace_admin_user),
-    db_session: Session = Depends(get_session),
-) -> Workspaces:
-    try:
-        # Insert the workspace and its instance
-        db_workspace = insert_workspace(db_session, workspace, user_id=user.id)
-    except IntegrityError:
-        raise HTTPException(
-            400,
-            f"Workspace with name '{workspace.workspace_name}' already exists. Please choose a different name.",
-        )
-    return Workspaces.from_model(db_workspace)
-
-
-=======
->>>>>>> 86d5e055
 # @admin_router.put("/{workspace_id}")
 # def put_settings(
 #     workspace_id: int,
