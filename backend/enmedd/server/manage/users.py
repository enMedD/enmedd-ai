--- conflicted
+++ resolved
@@ -147,23 +147,12 @@
         write_invited_users(remaining_users)
         return HTTPException(status_code=200, detail="Token is valid")
 
-<<<<<<< HEAD
     user_emails = get_invited_users(teamspace_id)
     remaining_users = [
         invited_user for invited_user in user_emails if invited_user != email
     ]
     write_invited_users(remaining_users, teamspace_id)
 
-=======
->>>>>>> b4f16d46
-    user_emails = get_invited_users(teamspace_id)
-    remaining_users = [
-        invited_user for invited_user in user_emails if invited_user != email
-    ]
-    write_invited_users(remaining_users, teamspace_id)
-
-<<<<<<< HEAD
-=======
     teamspace = (
         db_session.query(User__Teamspace)
         .filter_by(teamspace_id=teamspace_id, user_id=user.id)
@@ -177,7 +166,6 @@
         )
         db_session.commit()
 
->>>>>>> b4f16d46
     return HTTPException(status_code=200, detail="Token is valid from teamspace")
 
 
