--- conflicted
+++ resolved
@@ -133,8 +133,6 @@
         raise HTTPException(status_code=404, detail="User not found")
 
     teamspace_id = decode_invite_token(token, email, db_session)
-<<<<<<< HEAD
-=======
 
     if teamspace_id == "Invalid token":
         raise HTTPException(status_code=400, detail="Invalid token")
@@ -154,7 +152,6 @@
         invited_user for invited_user in user_emails if invited_user != email
     ]
     write_invited_users(remaining_users, teamspace_id)
->>>>>>> 280e47df
 
     user_emails = get_invited_users(teamspace_id)
     remaining_users = [
@@ -167,30 +164,7 @@
         teamspace_id=teamspace_id,
     )
 
-    if (
-        isinstance(teamspace_id, str)
-        and teamspace_id != "Invalid token"
-        and teamspace_id != "Token has expired"
-    ):
-        teamspace = (
-            db_session.query(User__Teamspace)
-            .filter_by(teamspace_id=teamspace_id, user_id=user.id)
-            .first()
-        )
-        if not teamspace:
-            db_session.add(
-                User__Teamspace(
-                    teamspace_id=teamspace_id, user_id=user.id, role=UserRole.BASIC
-                )
-            )
-            db_session.commit()
-        return {"message": "User successfully added to teamspace"}
-
-<<<<<<< HEAD
-    return {"message": teamspace_id}
-=======
     return HTTPException(status_code=200, detail="Token is valid from teamspace")
->>>>>>> 280e47df
 
 
 @router.post("/users/change-password", tags=["users"])
@@ -388,10 +362,6 @@
     emails: list[str] = Body(..., embed=True),
     teamspace_id: Optional[int] = None,
     user: User | None = Depends(current_admin_user_based_on_teamspace_id),
-<<<<<<< HEAD
-    workspace_id: Optional[int] = 0,  # Temporary set to 0
-=======
->>>>>>> 280e47df
     db_session: Session = Depends(get_session),
 ) -> int:
     """emails are string validated. If any email fails validation, no emails are
