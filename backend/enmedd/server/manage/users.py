import random
import re
import string
from datetime import datetime
from datetime import timezone
from typing import Optional

from email_validator import validate_email
from fastapi import APIRouter
from fastapi import Body
from fastapi import Depends
from fastapi import HTTPException
from fastapi import Response
from fastapi import status
from fastapi import UploadFile
from fastapi_users.password import PasswordHelper
from pydantic import BaseModel
from sqlalchemy import Column
from sqlalchemy import delete
from sqlalchemy import desc
from sqlalchemy import select
from sqlalchemy import update
from sqlalchemy.ext.asyncio import AsyncSession
from sqlalchemy.orm import Session

from ee.enmedd.db.api_key import is_api_key_email_address
from ee.enmedd.db.external_perm import delete_user__ext_teamspace_for_user__no_commit
from ee.enmedd.server.workspace.store import _PROFILE_FILENAME
from ee.enmedd.server.workspace.store import upload_profile
from enmedd.auth.invited_users import decode_invite_token
from enmedd.auth.invited_users import generate_invite_email
from enmedd.auth.invited_users import generate_invite_token
from enmedd.auth.invited_users import get_invited_users
from enmedd.auth.invited_users import send_invite_user_email
from enmedd.auth.invited_users import write_invited_users
from enmedd.auth.noauth_user import fetch_no_auth_user
from enmedd.auth.noauth_user import set_no_auth_user_preferences
from enmedd.auth.schemas import ChangePassword
from enmedd.auth.schemas import UserRole
from enmedd.auth.schemas import UserStatus
from enmedd.auth.users import current_admin_user
from enmedd.auth.users import current_admin_user_based_on_teamspace_id
from enmedd.auth.users import current_user
from enmedd.auth.users import current_workspace_admin_user
from enmedd.auth.users import optional_user
from enmedd.auth.utils import generate_2fa_email
from enmedd.auth.utils import get_smtp_credentials
from enmedd.auth.utils import send_2fa_email
from enmedd.configs.app_configs import AUTH_TYPE
from enmedd.configs.app_configs import SESSION_EXPIRE_TIME_SECONDS
from enmedd.configs.app_configs import VALID_EMAIL_DOMAINS
from enmedd.configs.app_configs import WEB_DOMAIN
from enmedd.configs.constants import AuthType
from enmedd.db.engine import get_async_session
from enmedd.db.engine import get_session
from enmedd.db.models import AccessToken
from enmedd.db.models import Assistant__User
from enmedd.db.models import DocumentSet__User
from enmedd.db.models import InviteToken
from enmedd.db.models import SamlAccount
from enmedd.db.models import TwofactorAuth
from enmedd.db.models import User
from enmedd.db.models import User__Teamspace
from enmedd.db.users import change_user_password
from enmedd.db.users import get_user_by_email
from enmedd.db.users import list_users
from enmedd.file_store.file_store import get_default_file_store
from enmedd.key_value_store.factory import get_kv_store
from enmedd.server.feature_flags.models import feature_flag
from enmedd.server.manage.models import AllUsersResponse
from enmedd.server.manage.models import UserByEmail
from enmedd.server.manage.models import UserInfo
from enmedd.server.manage.models import UserPreferences
from enmedd.server.manage.models import UserRoleResponse
from enmedd.server.middleware.tenant_identification import db_session_filter
from enmedd.server.middleware.tenant_identification import get_tenant_id
from enmedd.server.models import FullUserSnapshot
from enmedd.server.models import InvitedUserSnapshot
from enmedd.server.models import MinimalUserwithNameSnapshot
from enmedd.utils.logger import setup_logger

logger = setup_logger()


router = APIRouter()


USERS_PAGE_SIZE = 10


@router.patch("/users/generate-otp")
async def generate_otp(
<<<<<<< HEAD
    current_user: User = Depends(current_user),
    workspace_id: Optional[int] = 0,  # Temporary set to 0
    db_session: Session = Depends(get_session),
    tenant_id: Optional[str] = Depends(get_tenant_id),
):
    if tenant_id:
        db_session_filter(tenant_id, db_session)
    otp_code = "".join(random.choices(string.digits, k=6))

    smtp_credentials = get_smtp_credentials(workspace_id, db_session)
=======
    email: str,
    db_session: Session = Depends(get_session),
):
    current_user = get_user_by_email(email, db_session)
    if not current_user:
        raise HTTPException(
            status_code=status.HTTP_404_NOT_FOUND, detail="Invalid email"
        )

    otp_code = "".join(random.choices(string.digits, k=6))

    smtp_credentials = get_smtp_credentials(db_session)
>>>>>>> 9a16ad83

    subject, body = generate_2fa_email(current_user.full_name, otp_code)
    send_2fa_email(current_user.email, subject, body, smtp_credentials)

    existing_otp = (
        db_session.query(TwofactorAuth)
        .filter(TwofactorAuth.user_id == current_user.id)
        .first()
    )

    if existing_otp:
        existing_otp.code = otp_code
        existing_otp.created_at = datetime.now(timezone.utc)
    else:
        new_otp = TwofactorAuth(user_id=current_user.id, code=otp_code)
        db_session.add(new_otp)

    db_session.commit()

    return {"message": "OTP code generated and sent!"}


<<<<<<< HEAD
@router.post("/users/verify-otp")
async def verify_otp(
    otp_code: OTPVerificationRequest,
    current_user: User = Depends(current_user),
    db_session: Session = Depends(get_session),
    tenant_id: Optional[str] = Depends(get_tenant_id),
):
    if tenant_id:
        db_session_filter(tenant_id, db_session)
    otp_code = otp_code.otp_code

    otp_entry = (
        db_session.query(TwofactorAuth)
        .filter(TwofactorAuth.user_id == current_user.id)
        .order_by(TwofactorAuth.created_at.desc())
        .first()
    )

    if not otp_entry:
        raise HTTPException(status_code=400, detail="No OTP found for the user.")

    if otp_entry.code != otp_code:
        raise HTTPException(status_code=400, detail="Invalid OTP code.")

    expiration_time = otp_entry.created_at + timedelta(hours=6)
    if datetime.now(timezone.utc) > expiration_time:
        raise HTTPException(status_code=400, detail="OTP code has expired.")

    return {"message": "OTP verified successfully!"}


=======
>>>>>>> 9a16ad83
@router.post("/users/validate-token-invite")
async def validate_token_invite(
    email: str,
    token: str,
    db_session: Session = Depends(get_session),
    tenant_id: Optional[str] = Depends(get_tenant_id),
):
    if tenant_id:
        db_session_filter(tenant_id, db_session)
    user = get_user_by_email(email=email, db_session=db_session)
    if not user:
        raise HTTPException(status_code=404, detail="User not found")

    teamspace_id = decode_invite_token(token, email, db_session)

    if teamspace_id == "Invalid token":
        raise HTTPException(status_code=400, detail="Invalid token")
    elif teamspace_id == "Token has expired":
        raise HTTPException(status_code=400, detail="Token has expired")

    if teamspace_id == "Missing teamspace_id":
        user_emails = get_invited_users()
        remaining_users = [
            invited_user for invited_user in user_emails if invited_user != email
        ]
        write_invited_users(remaining_users)
        return HTTPException(status_code=200, detail="Token is valid")

    user_emails = get_invited_users(teamspace_id)
    remaining_users = [
        invited_user for invited_user in user_emails if invited_user != email
    ]
    write_invited_users(remaining_users, teamspace_id)

    teamspace = (
        db_session.query(User__Teamspace)
        .filter_by(teamspace_id=teamspace_id, user_id=user.id)
        .first()
    )
    if not teamspace:
        db_session.add(
            User__Teamspace(
                teamspace_id=teamspace_id, user_id=user.id, role=UserRole.BASIC
            )
        )
        db_session.commit()

    return HTTPException(status_code=200, detail="Token is valid from teamspace")


@router.post("/users/change-password", tags=["users"])
async def change_password(
    request: ChangePassword,
    current_user: User = Depends(current_user),
    db_session: Session = Depends(get_session),
    async_session: AsyncSession = Depends(get_async_session),
    tenant_id: Optional[str] = Depends(get_tenant_id),
):
    if tenant_id:
        db_session_filter(tenant_id, db_session)
    password_helper = PasswordHelper()
    verified, updated_hashed_password = password_helper.verify_and_update(
        hashed_password=current_user.hashed_password,
        plain_password=request.current_password,
    )
    if not verified:
        raise HTTPException(
            status_code=status.HTTP_400_BAD_REQUEST,
            detail="Current password is incorrect",
        )
    hashed_new_password = password_helper.hash(password=request.new_password)
    change_user_password(
        user_id=current_user.id, new_password=hashed_new_password, db_session=db_session
    )
    # clear all the access token for that user - automatically logging out
    # the current user on all devices
    await async_session.execute(
        delete(AccessToken).where(AccessToken.user_id == current_user.id)
    )
    await async_session.commit()
    logger.info("Password updated and tokens invalidated")


# @router.patch("/manage/set-user-role")
# def set_user_role(
#     user_role_update_request: UserRoleUpdateRequest,
#     current_user: User = Depends(current_workspace_admin_user),
#     db_session: Session = Depends(get_session),
# ) -> None:
#     user_to_update = get_user_by_email(
#         email=user_role_update_request.user_email, db_session=db_session
#     )
#     if not user_to_update:
#         raise HTTPException(status_code=404, detail="User not found")

#     if user_to_update.role == user_role_update_request.new_role:
#         return

#     if current_user.id == user_to_update.id:
#         raise HTTPException(
#             status_code=400,
#             detail="An admin cannot demote themselves from admin role!",
#         )

#     user_to_update.role = user_role_update_request.new_role.value

#     db_session.commit()


@router.patch("/manage/promote-user-to-admin")
def promote_admin(
    user_email: UserByEmail,
    _: User = Depends(current_admin_user),
    db_session: Session = Depends(get_session),
    tenant_id: Optional[str] = Depends(get_tenant_id),
) -> None:
    if tenant_id:
        db_session_filter(tenant_id, db_session)
    user_to_promote = get_user_by_email(
        email=user_email.user_email, db_session=db_session
    )
    if not user_to_promote:
        raise HTTPException(status_code=404, detail="User not found")

    user_to_promote.role = UserRole.ADMIN
    db_session.add(user_to_promote)
    db_session.commit()


@router.patch("/manage/demote-admin-to-basic")
def demote_admin(
    user_email: UserByEmail,
    user: User = Depends(current_admin_user),
    db_session: Session = Depends(get_session),
    tenant_id: Optional[str] = Depends(get_tenant_id),
) -> None:
    if tenant_id:
        db_session_filter(tenant_id, db_session)
    user_to_demote = get_user_by_email(
        email=user_email.user_email, db_session=db_session
    )
    if not user_to_demote:
        raise HTTPException(status_code=404, detail="User not found")

    if user_to_demote.id == user.id:
        raise HTTPException(
            status_code=400, detail="Cannot demote yourself from admin role!"
        )

    user_to_demote.role = UserRole.BASIC
    db_session.add(user_to_demote)
    db_session.commit()


@router.patch("/manage/promote-workspace-user-to-admin")
def promote_workspace_admin(
    user_email: UserByEmail,
    _: User = Depends(current_admin_user),
    db_session: Session = Depends(get_session),
    tenant_id: Optional[str] = Depends(get_tenant_id),
) -> None:
    if tenant_id:
        db_session_filter(tenant_id, db_session)
    user_to_promote = get_user_by_email(
        email=user_email.user_email, db_session=db_session
    )
    if not user_to_promote:
        raise HTTPException(status_code=404, detail="User not found")

    user_to_promote.role = UserRole.ADMIN
    db_session.add(user_to_promote)
    db_session.commit()


@router.patch("/manage/demote-workspace-admin-to-basic")
def demote_workspace_admin(
    user_email: UserByEmail,
    user: User = Depends(current_admin_user),
    db_session: Session = Depends(get_session),
    tenant_id: Optional[str] = Depends(get_tenant_id),
) -> None:
    if tenant_id:
        db_session_filter(tenant_id, db_session)
    user_to_demote = get_user_by_email(
        email=user_email.user_email, db_session=db_session
    )
    if not user_to_demote:
        raise HTTPException(status_code=404, detail="User not found")

    if user_to_demote.id == user.id:
        raise HTTPException(
            status_code=400, detail="Cannot demote yourself from admin role!"
        )

    user_to_demote.role = UserRole.BASIC
    db_session.add(user_to_demote)
    db_session.commit()


@router.get("/manage/users")
def list_all_users(
    q: str | None = None,
    teamspace_id: int | None = None,
    _: User | None = Depends(current_admin_user_based_on_teamspace_id),
    db_session: Session = Depends(get_session),
    tenant_id: Optional[str] = Depends(get_tenant_id),
) -> AllUsersResponse:
    if tenant_id:
        db_session_filter(tenant_id, db_session)
    if teamspace_id:
        users_with_roles = (
            db_session.query(User, User__Teamspace.role)
            .join(User__Teamspace)
            .filter(User__Teamspace.teamspace_id == teamspace_id)
            .all()
        )
    else:
        users_with_roles = db_session.query(User, User.role).all()

    accepted_users = [
        FullUserSnapshot(
            id=user.id,
            email=user.email,
            role=role,
            status=UserStatus.LIVE if user.is_active else UserStatus.DEACTIVATED,
            full_name=user.full_name,
            billing_email_address=user.billing_email_address,
            company_billing=user.company_billing,
            company_email=user.company_email,
            company_name=user.company_name,
            vat=user.vat,
            profile=user.profile,
        )
        for user, role in users_with_roles
        if not is_api_key_email_address(user.email)
    ]

    invited_emails = get_invited_users(teamspace_id=teamspace_id)
    accepted_emails = {user.email for user, _ in users_with_roles}

    filtered_invited_emails = [
        email for email in invited_emails if email not in accepted_emails
    ]

    if q:
        invited_emails = [
            email for email in invited_emails if re.search(r"{}".format(q), email, re.I)
        ]

    return AllUsersResponse(
        accepted=accepted_users,
        invited=[InvitedUserSnapshot(email=email) for email in filtered_invited_emails],
    )


@router.put("/manage/admin/users")
def bulk_invite_users(
    emails: list[str] = Body(..., embed=True),
    teamspace_id: Optional[int] = None,
    user: User | None = Depends(current_admin_user_based_on_teamspace_id),
    db_session: Session = Depends(get_session),
    tenant_id: Optional[str] = Depends(get_tenant_id),
) -> int:
    if tenant_id:
        db_session_filter(tenant_id, db_session)
    """emails are string validated. If any email fails validation, no emails are
    invited and an exception is raised."""
    if user is None:
        raise HTTPException(
            status_code=400, detail="Auth is disabled, cannot invite users"
        )

    normalized_emails = []
    for email in emails:
        email_info = validate_email(email)
        normalized_emails.append(email_info.normalized)

    if not normalized_emails:
        raise HTTPException(status_code=400, detail="No valid emails found")

    smtp_credentials = get_smtp_credentials(db_session)

    token = generate_invite_token(teamspace_id, normalized_emails, db_session)

    for email in normalized_emails:
        signup_link = f"{WEB_DOMAIN}/auth/signup?email={email}&invitetoken={token}"
        subject, body = generate_invite_email(signup_link)
        send_invite_user_email(email, subject, body, smtp_credentials)

    all_emails = list(set(normalized_emails) | set(get_invited_users(teamspace_id)))

    return write_invited_users(all_emails, teamspace_id)


def remove_email_from_invite_tokens(
    db_session: Session,
    user_email: str,
    teamspace_id: Optional[int] = None,
) -> int:
    if teamspace_id:
        result = db_session.execute(
            update(InviteToken)
            .where(InviteToken.teamspace_id == teamspace_id)
            .values(emails=InviteToken.emails.op("-")(user_email))
        )
    else:
        result = db_session.execute(
            update(InviteToken)
            .where(InviteToken.teamspace_id.is_(None))
            .values(emails=InviteToken.emails.op("-")(user_email))
        )
    db_session.commit()

    return result.rowcount


@router.patch("/manage/admin/remove-invited-user")
def remove_invited_user(
    user_email: UserByEmail,
    teamspace_id: Optional[int] = None,
    _: User | None = Depends(current_admin_user_based_on_teamspace_id),
    db_session: Session = Depends(get_session),
) -> int:
    user_emails = get_invited_users(teamspace_id)
    remaining_users = [user for user in user_emails if user != user_email.user_email]
    write_invited_users(remaining_users, teamspace_id)

    rows_updated = remove_email_from_invite_tokens(
        db_session=db_session,
        user_email=user_email.user_email,
        teamspace_id=teamspace_id,
    )

    return rows_updated


@router.patch("/manage/admin/deactivate-user")
def deactivate_user(
    user_email: UserByEmail,
    current_user: User | None = Depends(current_workspace_admin_user),
    db_session: Session = Depends(get_session),
    tenant_id: Optional[str] = Depends(get_tenant_id),
) -> None:
    if tenant_id:
        db_session_filter(tenant_id, db_session)
    if current_user is None:
        raise HTTPException(
            status_code=400, detail="Auth is disabled, cannot deactivate user"
        )

    if current_user.email == user_email.user_email:
        raise HTTPException(status_code=400, detail="You cannot deactivate yourself")

    user_to_deactivate = get_user_by_email(
        email=user_email.user_email, db_session=db_session
    )

    if not user_to_deactivate:
        raise HTTPException(status_code=404, detail="User not found")

    if user_to_deactivate.is_active is False:
        logger.warning("{} is already deactivated".format(user_to_deactivate.email))

    user_to_deactivate.is_active = False
    db_session.add(user_to_deactivate)
    db_session.commit()


@router.delete("/manage/admin/delete-user")
async def delete_user(
    user_email: UserByEmail,
    _: User | None = Depends(current_workspace_admin_user),
    db_session: Session = Depends(get_session),
    tenant_id: Optional[str] = Depends(get_tenant_id),
) -> None:
    if tenant_id:
        db_session_filter(tenant_id, db_session)
    user_to_delete = get_user_by_email(
        email=user_email.user_email, db_session=db_session
    )
    if not user_to_delete:
        raise HTTPException(status_code=404, detail="User not found")

    if user_to_delete.is_active is True:
        logger.warning(
            "{} must be deactivated before deleting".format(user_to_delete.email)
        )
        raise HTTPException(
            status_code=400, detail="User must be deactivated before deleting"
        )

    # Detach the user from the current session
    db_session.expunge(user_to_delete)

    try:
        for oauth_account in user_to_delete.oauth_accounts:
            db_session.delete(oauth_account)

        delete_user__ext_teamspace_for_user__no_commit(
            db_session=db_session,
            user_id=user_to_delete.id,
        )
        db_session.query(SamlAccount).filter(
            SamlAccount.user_id == user_to_delete.id
        ).delete()
        db_session.query(DocumentSet__User).filter(
            DocumentSet__User.user_id == user_to_delete.id
        ).delete()
        db_session.query(Assistant__User).filter(
            Assistant__User.user_id == user_to_delete.id
        ).delete()
        db_session.query(User__Teamspace).filter(
            User__Teamspace.user_id == user_to_delete.id
        ).delete()
        db_session.delete(user_to_delete)
        db_session.commit()

        # NOTE: edge case may exist with race conditions
        # with this `invited user` scheme generally.
        user_emails = get_invited_users()
        remaining_users = [
            user for user in user_emails if user != user_email.user_email
        ]
        write_invited_users(remaining_users)

        logger.info(f"Deleted user {user_to_delete.email}")
    except Exception as e:
        import traceback

        full_traceback = traceback.format_exc()
        logger.error(f"Full stack trace:\n{full_traceback}")
        db_session.rollback()
        logger.error(f"Error deleting user {user_to_delete.email}: {str(e)}")
        raise HTTPException(status_code=500, detail="Error deleting user")


@router.patch("/manage/admin/activate-user")
def activate_user(
    user_email: UserByEmail,
    _: User | None = Depends(current_workspace_admin_user),
    db_session: Session = Depends(get_session),
    tenant_id: Optional[str] = Depends(get_tenant_id),
) -> None:
    if tenant_id:
        db_session_filter(tenant_id, db_session)
    user_to_activate = get_user_by_email(
        email=user_email.user_email, db_session=db_session
    )
    if not user_to_activate:
        raise HTTPException(status_code=404, detail="User not found")

    if user_to_activate.is_active is True:
        logger.warning("{} is already activated".format(user_to_activate.email))

    user_to_activate.is_active = True
    db_session.add(user_to_activate)
    db_session.commit()


@router.get("/manage/admin/valid-domains")
def get_valid_domains(
    _: User | None = Depends(current_workspace_admin_user),
) -> list[str]:
    return VALID_EMAIL_DOMAINS


"""Endpoints for all"""


@router.get("/users")
def list_all_users_basic_info(
    _: User | None = Depends(current_user),
    db_session: Session = Depends(get_session),
    teamspace_id: Optional[int] = None,
    include_teamspace_user: bool = True,
    q: str = "",
    tenant_id: Optional[str] = Depends(get_tenant_id),
) -> list[MinimalUserwithNameSnapshot]:
    if tenant_id:
        db_session_filter(tenant_id, db_session)
    users = list_users(
        db_session,
        q=q,
        teamspace_id=teamspace_id,
        include_teamspace_user=include_teamspace_user,
    )
    filtered_users = [
        user for user in users if not is_api_key_email_address(user.email)
    ]

    return [
        MinimalUserwithNameSnapshot(
            id=user.id,
            full_name=user.full_name,
            email=user.email,
            profile=user.profile,
        )
        for user in filtered_users
    ]


@router.get("/get-user-role")
async def get_user_role(user: User = Depends(current_user)) -> UserRoleResponse:
    if user is None:
        raise ValueError("Invalid or missing user.")
    return UserRoleResponse(role=user.role)


def get_current_token_creation(
    user: User | None, db_session: Session
) -> datetime | None:
    if user is None:
        return None
    try:
        result = db_session.execute(
            select(AccessToken)
            .where(AccessToken.user_id == user.id)  # type: ignore
            .order_by(desc(Column("created_at")))
            .limit(1)
        )
        access_token = result.scalar_one_or_none()

        if access_token:
            return access_token.created_at
        else:
            logger.error("No AccessToken found for user")
            return None

    except Exception as e:
        logger.error(f"Error fetching AccessToken: {e}")
        return None


@router.put("/me/profile")
@feature_flag("profile_page")
def put_profile(
    file: UploadFile,
    db_session: Session = Depends(get_session),
    current_user: User = Depends(current_user),
    tenant_id: Optional[str] = Depends(get_tenant_id),
) -> None:
    if tenant_id:
        db_session_filter(tenant_id, db_session)
    upload_profile(file=file, db_session=db_session, user=current_user)


@router.get("/me/profile")
@feature_flag("profile_page")
def fetch_profile(
    db_session: Session = Depends(get_session),
    current_user: User = Depends(current_user),
    tenant_id: Optional[str] = Depends(get_tenant_id),
) -> Response:
    if tenant_id:
        db_session_filter(tenant_id, db_session)
    try:
        file_path = f"{current_user.id}{_PROFILE_FILENAME}"

        file_store = get_default_file_store(db_session)
        file_io = file_store.read_file(file_path, mode="b")

        return Response(content=file_io.read(), media_type="image/jpeg")
    except Exception:
        raise HTTPException(status_code=404, detail="No profile file found")


@router.delete("/me/profile")
@feature_flag("profile_page")
def remove_profile(
    db_session: Session = Depends(get_session),
    current_user: User = Depends(current_user),  # Get the current user
    tenant_id: Optional[str] = Depends(get_tenant_id),
) -> dict:
    if tenant_id:
        db_session_filter(tenant_id, db_session)
    try:
        file_name = f"{current_user.id}{_PROFILE_FILENAME}"

        file_store = get_default_file_store(db_session)

        file_store.delete_file(file_name)

        current_user.profile = None
        db_session.merge(current_user)
        db_session.commit()

        return {"detail": "Profile picture removed successfully."}
    except Exception as e:
        logger.error(f"Error removing profile picture: {str(e)}")
        raise HTTPException(status_code=404, detail="Profile picture not found.")


@router.get("/me")
def verify_user_logged_in(
    user: User | None = Depends(optional_user),
    teamspace_id: Optional[int] = None,
    db_session: Session = Depends(get_session),
    tenant_id: Optional[str] = Depends(get_tenant_id),
) -> UserInfo:
    if tenant_id:
        db_session_filter(tenant_id, db_session)
    # NOTE: this does not use `current_user` / `current_workspace_admin_user` because we don't want
    # to enforce user verification here - the frontend always wants to get the info about
    # the current user regardless of if they are currently verified
    if user is None:
        # if auth type is disabled, return a dummy user with preferences from
        # the key-value store
        if AUTH_TYPE == AuthType.DISABLED:
            store = get_kv_store()
            return fetch_no_auth_user(store)
        raise HTTPException(
            status_code=status.HTTP_403_FORBIDDEN, detail="User Not Authenticated"
        )

    if user.oidc_expiry and user.oidc_expiry < datetime.now(timezone.utc):
        raise HTTPException(
            status_code=status.HTTP_403_FORBIDDEN,
            detail="Access denied. User's OIDC token has expired.",
        )

    role = user.role
    if teamspace_id:
        user_teamspace = (
            db_session.query(User__Teamspace)
            .filter(
                User__Teamspace.user_id == user.id,
                User__Teamspace.teamspace_id == teamspace_id,
            )
            .first()
        )

        if user_teamspace is None:
            raise HTTPException(
                status_code=status.HTTP_404_NOT_FOUND,
                detail="Teamspace role not found",
            )

        role = user_teamspace.role

    token_created_at = get_current_token_creation(user, db_session)
    user_info = UserInfo.from_model(
        user,
        current_token_created_at=token_created_at,
        expiry_length=SESSION_EXPIRE_TIME_SECONDS,
    )
    user_info.role = role

    return user_info


"""APIs to adjust user preferences"""


class ChosenDefaultModelRequest(BaseModel):
    default_model: str | None = None


@router.patch("/user/default-model")
def update_user_default_model(
    request: ChosenDefaultModelRequest,
    user: User | None = Depends(current_user),
    db_session: Session = Depends(get_session),
    tenant_id: Optional[str] = Depends(get_tenant_id),
) -> None:
    if tenant_id:
        db_session_filter(tenant_id, db_session)
    if user is None:
        if AUTH_TYPE == AuthType.DISABLED:
            store = get_kv_store()
            no_auth_user = fetch_no_auth_user(store)
            no_auth_user.preferences.default_model = request.default_model
            set_no_auth_user_preferences(store, no_auth_user.preferences)
            return
        else:
            raise RuntimeError("This should never happen")

    db_session.execute(
        update(User)
        .where(User.id == user.id)  # type: ignore
        .values(default_model=request.default_model)
    )
    db_session.commit()


class ChosenAssistantsRequest(BaseModel):
    chosen_assistants: list[int]


@router.patch("/user/assistant-list")
def update_user_assistant_list(
    request: ChosenAssistantsRequest,
    user: User | None = Depends(current_user),
    db_session: Session = Depends(get_session),
    tenant_id: Optional[str] = Depends(get_tenant_id),
) -> None:
    if tenant_id:
        db_session_filter(tenant_id, db_session)
    if user is None:
        if AUTH_TYPE == AuthType.DISABLED:
            store = get_kv_store()

            no_auth_user = fetch_no_auth_user(store)
            no_auth_user.preferences.chosen_assistants = request.chosen_assistants
            set_no_auth_user_preferences(store, no_auth_user.preferences)
            return
        else:
            raise RuntimeError("This should never happen")

    db_session.execute(
        update(User)
        .where(User.id == user.id)  # type: ignore
        .values(chosen_assistants=request.chosen_assistants)
    )
    db_session.commit()


def update_assistant_list(
    preferences: UserPreferences, assistant_id: int, show: bool
) -> UserPreferences:
    visible_assistants = preferences.visible_assistants or []
    hidden_assistants = preferences.hidden_assistants or []
    chosen_assistants = preferences.chosen_assistants or []

    if show:
        if assistant_id not in visible_assistants:
            visible_assistants.append(assistant_id)
        if assistant_id in hidden_assistants:
            hidden_assistants.remove(assistant_id)
        if assistant_id not in chosen_assistants:
            chosen_assistants.append(assistant_id)
    else:
        if assistant_id in visible_assistants:
            visible_assistants.remove(assistant_id)
        if assistant_id not in hidden_assistants:
            hidden_assistants.append(assistant_id)
        if assistant_id in chosen_assistants:
            chosen_assistants.remove(assistant_id)

    preferences.visible_assistants = visible_assistants
    preferences.hidden_assistants = hidden_assistants
    preferences.chosen_assistants = chosen_assistants
    return preferences


@router.patch("/user/assistant-list/update/{assistant_id}")
def update_user_assistant_visibility(
    assistant_id: int,
    show: bool,
    user: User | None = Depends(current_user),
    db_session: Session = Depends(get_session),
    tenant_id: Optional[str] = Depends(get_tenant_id),
) -> None:
    if tenant_id:
        db_session_filter(tenant_id, db_session)
    if user is None:
        if AUTH_TYPE == AuthType.DISABLED:
            store = get_kv_store()
            no_auth_user = fetch_no_auth_user(store)
            preferences = no_auth_user.preferences
            updated_preferences = update_assistant_list(preferences, assistant_id, show)
            set_no_auth_user_preferences(store, updated_preferences)
            return
        else:
            raise RuntimeError("This should never happen")

    user_preferences = UserInfo.from_model(user).preferences
    updated_preferences = update_assistant_list(user_preferences, assistant_id, show)

    db_session.execute(
        update(User)
        .where(User.id == user.id)  # type: ignore
        .values(
            hidden_assistants=updated_preferences.hidden_assistants,
            visible_assistants=updated_preferences.visible_assistants,
            chosen_assistants=updated_preferences.chosen_assistants,
        )
    )
    db_session.commit()<|MERGE_RESOLUTION|>--- conflicted
+++ resolved
@@ -90,21 +90,12 @@
 
 @router.patch("/users/generate-otp")
 async def generate_otp(
-<<<<<<< HEAD
-    current_user: User = Depends(current_user),
-    workspace_id: Optional[int] = 0,  # Temporary set to 0
+    email: str,
     db_session: Session = Depends(get_session),
     tenant_id: Optional[str] = Depends(get_tenant_id),
 ):
     if tenant_id:
         db_session_filter(tenant_id, db_session)
-    otp_code = "".join(random.choices(string.digits, k=6))
-
-    smtp_credentials = get_smtp_credentials(workspace_id, db_session)
-=======
-    email: str,
-    db_session: Session = Depends(get_session),
-):
     current_user = get_user_by_email(email, db_session)
     if not current_user:
         raise HTTPException(
@@ -114,7 +105,6 @@
     otp_code = "".join(random.choices(string.digits, k=6))
 
     smtp_credentials = get_smtp_credentials(db_session)
->>>>>>> 9a16ad83
 
     subject, body = generate_2fa_email(current_user.full_name, otp_code)
     send_2fa_email(current_user.email, subject, body, smtp_credentials)
@@ -137,40 +127,6 @@
     return {"message": "OTP code generated and sent!"}
 
 
-<<<<<<< HEAD
-@router.post("/users/verify-otp")
-async def verify_otp(
-    otp_code: OTPVerificationRequest,
-    current_user: User = Depends(current_user),
-    db_session: Session = Depends(get_session),
-    tenant_id: Optional[str] = Depends(get_tenant_id),
-):
-    if tenant_id:
-        db_session_filter(tenant_id, db_session)
-    otp_code = otp_code.otp_code
-
-    otp_entry = (
-        db_session.query(TwofactorAuth)
-        .filter(TwofactorAuth.user_id == current_user.id)
-        .order_by(TwofactorAuth.created_at.desc())
-        .first()
-    )
-
-    if not otp_entry:
-        raise HTTPException(status_code=400, detail="No OTP found for the user.")
-
-    if otp_entry.code != otp_code:
-        raise HTTPException(status_code=400, detail="Invalid OTP code.")
-
-    expiration_time = otp_entry.created_at + timedelta(hours=6)
-    if datetime.now(timezone.utc) > expiration_time:
-        raise HTTPException(status_code=400, detail="OTP code has expired.")
-
-    return {"message": "OTP verified successfully!"}
-
-
-=======
->>>>>>> 9a16ad83
 @router.post("/users/validate-token-invite")
 async def validate_token_invite(
     email: str,
