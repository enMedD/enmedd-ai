--- conflicted
+++ resolved
@@ -1,10 +1,8 @@
 from pydantic import BaseModel
 
 from enmedd.key_value_store.factory import get_kv_store
-<<<<<<< HEAD
 from enmedd.key_value_store.interface import KvKeyNotFoundError
-=======
->>>>>>> c288016a
+
 from enmedd.utils.logger import setup_logger
 
 
