from typing import Optional

from fastapi import Depends
from fastapi import HTTPException
from sqlalchemy.orm import Session

from enmedd.db.engine import get_session
from enmedd.db.models import TeamspaceSettings
from enmedd.db.models import WorkspaceSettings
from enmedd.server.settings.models import Setting


def load_settings(
    db: Session = Depends(get_session), teamspace_id: Optional[int] = None
) -> Setting:
    if teamspace_id:
        settings_record = (
            db.query(TeamspaceSettings).filter_by(teamspace_id=teamspace_id).first()
        )
        if settings_record:
            return Setting(
                chat_page_enabled=settings_record.chat_page_enabled,
                search_page_enabled=settings_record.search_page_enabled,
                chat_history_enabled=settings_record.chat_history_enabled,
                default_page=settings_record.default_page,
                maximum_chat_retention_days=settings_record.maximum_chat_retention_days,
            )

    settings_record = db.query(WorkspaceSettings).first()
    if settings_record:
        return Setting(
            chat_page_enabled=settings_record.chat_page_enabled,
            search_page_enabled=settings_record.search_page_enabled,
            default_page=settings_record.default_page,
            maximum_chat_retention_days=settings_record.maximum_chat_retention_days,
        )

    return Setting()


def store_settings(
    settings: Setting,
    db: Session = Depends(get_session),
    teamspace_id: Optional[int] = None,
) -> None:
    if teamspace_id:
        settings_record = (
            db.query(TeamspaceSettings).filter_by(teamspace_id=teamspace_id).first()
        )
    else:
        settings_record = db.query(WorkspaceSettings).first()

    if settings_record:
        settings_record.chat_page_enabled = settings.chat_page_enabled
        settings_record.search_page_enabled = settings.search_page_enabled
        settings_record.chat_history_enabled = settings.chat_history_enabled
        settings_record.default_page = settings.default_page
        settings_record.maximum_chat_retention_days = (
            settings.maximum_chat_retention_days
        )
    else:
        new_record = (
            TeamspaceSettings(
                chat_page_enabled=settings.chat_page_enabled,
                search_page_enabled=settings.search_page_enabled,
                chat_history_enabled=settings.chat_history_enabled,
                default_page=settings.default_page,
                maximum_chat_retention_days=settings.maximum_chat_retention_days,
                teamspace_id=teamspace_id,
            )
            if teamspace_id
            else WorkspaceSettings(
                chat_page_enabled=settings.chat_page_enabled,
                search_page_enabled=settings.search_page_enabled,
<<<<<<< HEAD
=======
                chat_history_enabled=settings.chat_history_enabled,
>>>>>>> a607dde5
                default_page=settings.default_page,
                maximum_chat_retention_days=settings.maximum_chat_retention_days,
            )
        )
        db.add(new_record)

    try:
        db.commit()
    except Exception:
        db.rollback()
        raise HTTPException(status_code=500, detail="Failed to store settings.")<|MERGE_RESOLUTION|>--- conflicted
+++ resolved
@@ -72,10 +72,7 @@
             else WorkspaceSettings(
                 chat_page_enabled=settings.chat_page_enabled,
                 search_page_enabled=settings.search_page_enabled,
-<<<<<<< HEAD
-=======
                 chat_history_enabled=settings.chat_history_enabled,
->>>>>>> a607dde5
                 default_page=settings.default_page,
                 maximum_chat_retention_days=settings.maximum_chat_retention_days,
             )
