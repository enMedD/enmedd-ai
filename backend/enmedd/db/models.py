import datetime
import json
from typing import Any
from typing import Literal
from typing import NotRequired  # type: ignore
from typing import Optional
from typing_extensions import TypedDict  # noreorder
from uuid import UUID

from fastapi_users_db_sqlalchemy import SQLAlchemyBaseOAuthAccountTableUUID
from fastapi_users_db_sqlalchemy import SQLAlchemyBaseUserTableUUID
from fastapi_users_db_sqlalchemy.access_token import SQLAlchemyBaseAccessTokenTableUUID
from fastapi_users_db_sqlalchemy.generics import TIMESTAMPAware
from sqlalchemy import Boolean
from sqlalchemy import DateTime
from sqlalchemy import Enum
from sqlalchemy import Float
from sqlalchemy import ForeignKey
from sqlalchemy import func
from sqlalchemy import Index
from sqlalchemy import Integer
from sqlalchemy import Sequence
from sqlalchemy import String
from sqlalchemy import Text
from sqlalchemy import UniqueConstraint
from sqlalchemy.dialects import postgresql
from sqlalchemy.engine.interfaces import Dialect
from sqlalchemy.orm import DeclarativeBase
from sqlalchemy.orm import Mapped
from sqlalchemy.orm import mapped_column
from sqlalchemy.orm import relationship
from sqlalchemy.types import LargeBinary
from sqlalchemy.types import TypeDecorator

from enmedd.auth.schemas import UserRole
from enmedd.configs.chat_configs import NUM_POSTPROCESSED_RESULTS
from enmedd.configs.constants import DEFAULT_BOOST
from enmedd.configs.constants import DocumentSource
from enmedd.configs.constants import FileOrigin
from enmedd.configs.constants import MessageType
from enmedd.db.enums import AccessType
from enmedd.configs.constants import NotificationType
from enmedd.configs.constants import SearchFeedbackType
from enmedd.configs.constants import TokenRateLimitScope
from enmedd.connectors.models import InputType
from enmedd.db.enums import ChatSessionSharedStatus
from enmedd.db.enums import ConnectorCredentialPairStatus
from enmedd.db.enums import IndexingStatus
from enmedd.db.enums import IndexModelStatus
from enmedd.db.enums import InstanceSubscriptionPlan
from enmedd.db.enums import PageType
from enmedd.db.enums import TaskStatus
from enmedd.db.pydantic_type import PydanticType
from enmedd.key_value_store.interface import JSON_ro
from enmedd.file_store.models import FileDescriptor
from enmedd.llm.override_models import LLMOverride
from enmedd.llm.override_models import PromptOverride
from enmedd.search.enums import RecencyBiasSetting
from enmedd.utils.encryption import decrypt_bytes_to_string
from enmedd.utils.encryption import encrypt_string_to_bytes
from shared_configs.enums import EmbeddingProvider
from shared_configs.enums import RerankerProvider


class Base(DeclarativeBase):
    __abstract__ = True


class EncryptedString(TypeDecorator):
    impl = LargeBinary

    def process_bind_param(self, value: str | None, dialect: Dialect) -> bytes | None:
        if value is not None:
            return encrypt_string_to_bytes(value)
        return value

    def process_result_value(self, value: bytes | None, dialect: Dialect) -> str | None:
        if value is not None:
            return decrypt_bytes_to_string(value)
        return value


class EncryptedJson(TypeDecorator):
    impl = LargeBinary

    def process_bind_param(self, value: dict | None, dialect: Dialect) -> bytes | None:
        if value is not None:
            json_str = json.dumps(value)
            return encrypt_string_to_bytes(json_str)
        return value

    def process_result_value(
        self, value: bytes | None, dialect: Dialect
    ) -> dict | None:
        if value is not None:
            json_str = decrypt_bytes_to_string(value)
            return json.loads(json_str)
        return value


"""
Auth/Authz (users, permissions, access) Tables
"""


class OAuthAccount(SQLAlchemyBaseOAuthAccountTableUUID, Base):
    # even an almost empty token from keycloak will not fit the default 1024 bytes
    access_token: Mapped[str] = mapped_column(Text, nullable=False)  # type: ignore


class User(SQLAlchemyBaseUserTableUUID, Base):
    full_name: Mapped[str] = mapped_column(Text, nullable=True)
    company_name: Mapped[str] = mapped_column(Text, nullable=True)
    company_email: Mapped[str] = mapped_column(String, nullable=True)
    company_billing: Mapped[str] = mapped_column(Text, nullable=True)
    billing_email_address: Mapped[str] = mapped_column(String, nullable=True)
    profile: Mapped[str] = mapped_column(String, nullable=True)
    vat: Mapped[str] = mapped_column(String, nullable=True)
    created_at: Mapped[datetime.datetime] = mapped_column(
        DateTime(timezone=True), server_default=func.now()
    )

    oauth_accounts: Mapped[list[OAuthAccount]] = relationship(
        "OAuthAccount", lazy="joined", cascade="all, delete-orphan"
    )
    role: Mapped[UserRole] = mapped_column(
        Enum(UserRole, native_enum=False, default=UserRole.BASIC)
    )

    """
    Preferences probably should be in a separate table at some point, but for now
    putting here for simpicity
    """

    # if specified, controls the assistants that are shown to the user + their order
    # if not specified, all assistants are shown
    chosen_assistants: Mapped[list[int]] = mapped_column(
        postgresql.JSONB(), nullable=False, default=[-2, -1, 0]
    )
    visible_assistants: Mapped[list[int]] = mapped_column(
        postgresql.JSONB(), nullable=False, default=[]
    )
    hidden_assistants: Mapped[list[int]] = mapped_column(
        postgresql.JSONB(), nullable=False, default=[]
    )

    oidc_expiry: Mapped[datetime.datetime] = mapped_column(
        TIMESTAMPAware(timezone=True), nullable=True
    )

    default_model: Mapped[str] = mapped_column(Text, nullable=True)
    # organized in typical structured fashion
    # formatted as `displayName__provider__modelName`

    # relationships
    credentials: Mapped[list["Credential"]] = relationship(
        "Credential", back_populates="user", lazy="joined"
    )
    chat_sessions: Mapped[list["ChatSession"]] = relationship(
        "ChatSession", back_populates="user"
    )
    chat_folders: Mapped[list["ChatFolder"]] = relationship(
        "ChatFolder", back_populates="user"
    )

    prompts: Mapped[list["Prompt"]] = relationship("Prompt", back_populates="user")
    # Assistants owned by this user
    assistants: Mapped[list["Assistant"]] = relationship(
        "Assistant", back_populates="user"
    )
    input_prompts: Mapped[list["InputPrompt"]] = relationship(
        "InputPrompt", back_populates="user"
    )
    # Custom tools created by this user
    custom_tools: Mapped[list["Tool"]] = relationship("Tool", back_populates="user")
    # Notifications for the UI
    notifications: Mapped[list["Notification"]] = relationship(
        "Notification", back_populates="user"
    )
    groups: Mapped[list["Teamspace"]] = relationship(
        "Teamspace", secondary="user__teamspace", back_populates="users", lazy="joined"
    )
    teamspace = relationship("Teamspace", back_populates="users")


class InputPrompt(Base):
    __tablename__ = "inputprompt"

    id: Mapped[int] = mapped_column(Integer, primary_key=True, autoincrement=True)
    prompt: Mapped[str] = mapped_column(String)
    content: Mapped[str] = mapped_column(String)
    active: Mapped[bool] = mapped_column(Boolean)
    user: Mapped[User | None] = relationship("User", back_populates="input_prompts")
    is_public: Mapped[bool] = mapped_column(Boolean, nullable=False, default=True)
    user_id: Mapped[UUID | None] = mapped_column(
        ForeignKey("user.id", ondelete="CASCADE"), nullable=True
    )


class InputPrompt__User(Base):
    __tablename__ = "inputprompt__user"

    input_prompt_id: Mapped[int] = mapped_column(
        ForeignKey("inputprompt.id", ondelete="CASCADE"), primary_key=True
    )
    user_id: Mapped[UUID | None] = mapped_column(
        ForeignKey("inputprompt.id", ondelete="CASCADE"), primary_key=True
    )


class AccessToken(SQLAlchemyBaseAccessTokenTableUUID, Base):
    pass


class TwofactorAuth(Base):
    __tablename__ = "two_factor_auth"

    id: Mapped[int] = mapped_column(Integer, primary_key=True, autoincrement=True)
    user_id: Mapped[UUID] = mapped_column(
        ForeignKey("user.id", ondelete="CASCADE"), nullable=False
    )
    code: Mapped[str] = mapped_column(String, unique=True)
    created_at: Mapped[datetime.datetime] = mapped_column(
        DateTime(timezone=True), server_default=func.now()
    )


class InviteToken(Base):
    __tablename__ = "invite_token"

    id: Mapped[int] = mapped_column(Integer, primary_key=True, autoincrement=True)
    token: Mapped[str] = mapped_column(String, unique=True)
    emails: Mapped[JSON_ro] = mapped_column(postgresql.JSONB(), nullable=True)
    created_at: Mapped[datetime.datetime] = mapped_column(
        DateTime(timezone=True), server_default=func.now()
    )


class ApiKey(Base):
    __tablename__ = "api_key"

    id: Mapped[int] = mapped_column(Integer, primary_key=True)
    name: Mapped[str | None] = mapped_column(String, nullable=True)
    hashed_api_key: Mapped[str] = mapped_column(String, unique=True)
    api_key_display: Mapped[str] = mapped_column(String, unique=True)
    # the ID of the "user" who represents the access credentials for the API key
    user_id: Mapped[UUID] = mapped_column(
        ForeignKey("user.id", ondelete="CASCADE"), nullable=False
    )
    # the ID of the user who owns the key
    owner_id: Mapped[UUID | None] = mapped_column(ForeignKey("user.id"), nullable=True)
    created_at: Mapped[datetime.datetime] = mapped_column(
        DateTime(timezone=True), server_default=func.now()
    )

    # Add this relationship to access the User object via user_id
    user: Mapped["User"] = relationship("User", foreign_keys=[user_id])


class Notification(Base):
    __tablename__ = "notification"

    id: Mapped[int] = mapped_column(primary_key=True)
    notif_type: Mapped[NotificationType] = mapped_column(
        Enum(NotificationType, native_enum=False)
    )
    user_id: Mapped[UUID | None] = mapped_column(
        ForeignKey("user.id", ondelete="CASCADE"), nullable=True
    )
    dismissed: Mapped[bool] = mapped_column(Boolean, default=False)
    last_shown: Mapped[datetime.datetime] = mapped_column(DateTime(timezone=True))
    first_shown: Mapped[datetime.datetime] = mapped_column(DateTime(timezone=True))

    user: Mapped[User] = relationship("User", back_populates="notifications")


"""
Association Tables
NOTE: must be at the top since they are referenced by other tables
"""


class Assistant__DocumentSet(Base):
    __tablename__ = "assistant__document_set"

    assistant_id: Mapped[int] = mapped_column(
        ForeignKey("assistant.id", ondelete="CASCADE"), primary_key=True
    )
    document_set_id: Mapped[int] = mapped_column(
        ForeignKey("document_set.id", ondelete="CASCADE"), primary_key=True
    )


class Assistant__Prompt(Base):
    __tablename__ = "assistant__prompt"

    assistant_id: Mapped[int] = mapped_column(
        ForeignKey("assistant.id", ondelete="CASCADE"), primary_key=True
    )
    prompt_id: Mapped[int] = mapped_column(
        ForeignKey("prompt.id", ondelete="CASCADE"), primary_key=True
    )


class Assistant__User(Base):
    __tablename__ = "assistant__user"

    assistant_id: Mapped[int] = mapped_column(
        ForeignKey("assistant.id", ondelete="CASCADE"), primary_key=True
    )
    user_id: Mapped[UUID | None] = mapped_column(
        ForeignKey("user.id", ondelete="CASCADE"), primary_key=True, nullable=True
    )


class DocumentSet__User(Base):
    __tablename__ = "document_set__user"

    document_set_id: Mapped[int] = mapped_column(
        ForeignKey("document_set.id", ondelete="CASCADE"), primary_key=True
    )
    user_id: Mapped[UUID | None] = mapped_column(
        ForeignKey("user.id", ondelete="CASCADE"), primary_key=True, nullable=True
    )


class DocumentSet__ConnectorCredentialPair(Base):
    __tablename__ = "document_set__connector_credential_pair"

    document_set_id: Mapped[int] = mapped_column(
        ForeignKey("document_set.id", ondelete="CASCADE"), primary_key=True
    )
    connector_credential_pair_id: Mapped[int] = mapped_column(
        ForeignKey("connector_credential_pair.id", ondelete="CASCADE"), primary_key=True
    )
    # if `True`, then is part of the current state of the document set
    # if `False`, then is a part of the prior state of the document set
    # rows with `is_current=False` should be deleted when the document
    # set is updated and should not exist for a given document set if
    # `DocumentSet.is_up_to_date == True`
    is_current: Mapped[bool] = mapped_column(
        Boolean,
        nullable=False,
        default=True,
        primary_key=True,
    )

    document_set: Mapped["DocumentSet"] = relationship("DocumentSet")


class ChatMessage__SearchDoc(Base):
    __tablename__ = "chat_message__search_doc"

    chat_message_id: Mapped[int] = mapped_column(
        ForeignKey("chat_message.id", ondelete="CASCADE"), primary_key=True
    )
    search_doc_id: Mapped[int] = mapped_column(
        ForeignKey("search_doc.id", ondelete="CASCADE"), primary_key=True
    )


class Document__Tag(Base):
    __tablename__ = "document__tag"

    document_id: Mapped[str] = mapped_column(
        ForeignKey("document.id"), primary_key=True
    )
    tag_id: Mapped[int] = mapped_column(ForeignKey("tag.id"), primary_key=True)


class Assistant__Tool(Base):
    __tablename__ = "assistant__tool"

    assistant_id: Mapped[int] = mapped_column(
        ForeignKey("assistant.id", ondelete="CASCADE"), primary_key=True
<<<<<<< HEAD
    )
    tool_id: Mapped[int] = mapped_column(
        ForeignKey("tool.id", ondelete="CASCADE"), primary_key=True
=======
    )
    tool_id: Mapped[int] = mapped_column(
        ForeignKey("tool.id", ondelete="CASCADE"), primary_key=True
    )


class Workspace__Users(Base):
    __tablename__ = "workspace__users"

    workspace_id: Mapped[int] = mapped_column(
        ForeignKey("workspace.id", ondelete="CASCADE"), primary_key=True
    )
    user_id: Mapped[UUID] = mapped_column(
        ForeignKey("user.id", ondelete="CASCADE"), primary_key=True
    )
    role: Mapped[UserRole] = mapped_column(
        Enum(UserRole, native_enum=False, default=UserRole.BASIC)
>>>>>>> 884cac7c
    )


class Workspace__Teamspace(Base):
    __tablename__ = "workspace__teamspace"

    workspace_id: Mapped[int] = mapped_column(
        ForeignKey("workspace.id", ondelete="CASCADE"), primary_key=True
    )
    teamspace_id: Mapped[int] = mapped_column(
        ForeignKey("teamspace.id", ondelete="CASCADE"), primary_key=True
    )


class ChatSession__Teamspace(Base):
    __tablename__ = "chat_session__teamspace"

    chat_session_id: Mapped[int] = mapped_column(
        ForeignKey("chat_session.id", ondelete="CASCADE"), primary_key=True
    )
    teamspace_id: Mapped[int] = mapped_column(
        ForeignKey("teamspace.id", ondelete="CASCADE"), primary_key=True
    )


class ChatFolder__Teamspace(Base):
    __tablename__ = "chat_folder__teamspace"

    chat_folder_id: Mapped[int] = mapped_column(
        ForeignKey("chat_folder.id", ondelete="CASCADE"), primary_key=True
    )
    teamspace_id: Mapped[int] = mapped_column(
        ForeignKey("teamspace.id", ondelete="CASCADE"), primary_key=True
    )


class Tool__Teamspace(Base):
    __tablename__ = "tool__teamspace"

    tool_id: Mapped[int] = mapped_column(
        ForeignKey("tool.id", ondelete="CASCADE"), primary_key=True
    )
    teamspace_id: Mapped[int] = mapped_column(
        ForeignKey("teamspace.id", ondelete="CASCADE"), primary_key=True
    )


class StandardAnswer__StandardAnswerCategory(Base):
    __tablename__ = "standard_answer__standard_answer_category"

    standard_answer_id: Mapped[int] = mapped_column(
        ForeignKey("standard_answer.id", ondelete="CASCADE"), primary_key=True
    )
    standard_answer_category_id: Mapped[int] = mapped_column(
        ForeignKey("standard_answer_category.id", ondelete="CASCADE"), primary_key=True
    )


class ChatMessage__StandardAnswer(Base):
    __tablename__ = "chat_message__standard_answer"

    chat_message_id: Mapped[int] = mapped_column(
        ForeignKey("chat_message.id", ondelete="CASCADE"), primary_key=True
    )
    standard_answer_id: Mapped[int] = mapped_column(
        ForeignKey("standard_answer.id", ondelete="CASCADE"), primary_key=True
    )


"""
Documents/Indexing Tables
"""


class ConnectorCredentialPair(Base):
    """Connectors and Credentials can have a many-to-many relationship
    I.e. A Confluence Connector may have multiple admin users who can run it with their own credentials
    I.e. An admin user may use the same credential to index multiple Confluence Spaces
    """

    __tablename__ = "connector_credential_pair"
    # NOTE: this `id` column has to use `Sequence` instead of `autoincrement=True`
    # due to some SQLAlchemy quirks + this not being a primary key column
    id: Mapped[int] = mapped_column(
        Integer,
        Sequence("connector_credential_pair_id_seq"),
        unique=True,
        nullable=False,
    )
    name: Mapped[str] = mapped_column(String, nullable=False)
    status: Mapped[ConnectorCredentialPairStatus] = mapped_column(
        Enum(ConnectorCredentialPairStatus, native_enum=False), nullable=False
    )
    connector_id: Mapped[int] = mapped_column(
        ForeignKey("connector.id", ondelete="CASCADE"), primary_key=True
    )

    deletion_failure_message: Mapped[str | None] = mapped_column(String, nullable=True)

    credential_id: Mapped[int] = mapped_column(
        ForeignKey("credential.id", ondelete="CASCADE"), primary_key=True
    )
    # controls whether the documents indexed by this CC pair are visible to all
    # or if they are only visible to those with that are given explicit access
    # (e.g. via owning the credential or being a part of a group that is given access)
    access_type: Mapped[AccessType] = mapped_column(
        Enum(AccessType, native_enum=False), nullable=False
    )

    # special info needed for the auto-sync feature. The exact structure depends on the

    # source type (defined in the connector's `source` field)
    # E.g. for google_drive perm sync:
    # {"customer_id": "123567", "company_domain": "@enmedd.ai"}
    auto_sync_options: Mapped[dict[str, Any] | None] = mapped_column(
        postgresql.JSONB(), nullable=True
    )
    last_time_perm_sync: Mapped[datetime.datetime | None] = mapped_column(
        DateTime(timezone=True), nullable=True
    )
    # Time finished, not used for calculating backend jobs which uses time started (created)
    last_successful_index_time: Mapped[datetime.datetime | None] = mapped_column(
        DateTime(timezone=True), default=None
    )
    total_docs_indexed: Mapped[int] = mapped_column(Integer, default=0)

    connector: Mapped["Connector"] = relationship(
        "Connector", back_populates="credentials"
    )
    credential: Mapped["Credential"] = relationship(
        "Credential", back_populates="connectors"
    )
    document_sets: Mapped[list["DocumentSet"]] = relationship(
        "DocumentSet",
        secondary=DocumentSet__ConnectorCredentialPair.__table__,
        primaryjoin=(
            (DocumentSet__ConnectorCredentialPair.connector_credential_pair_id == id)
            & (DocumentSet__ConnectorCredentialPair.is_current.is_(True))
        ),
        back_populates="connector_credential_pairs",
        overlaps="document_set",
    )
    groups: Mapped[list["Teamspace"]] = relationship(
        "Teamspace",
        secondary="teamspace__connector_credential_pair",
        viewonly=True,
    )
    index_attempts: Mapped[list["IndexAttempt"]] = relationship(
        "IndexAttempt", back_populates="connector_credential_pair"
    )


class Document(Base):
    __tablename__ = "document"
    # NOTE: if more sensitive data is added here for display, make sure to add user/group permission

    # this should correspond to the ID of the document
    # (as is passed around in Arnold AI)
    id: Mapped[str] = mapped_column(String, primary_key=True)
    from_ingestion_api: Mapped[bool] = mapped_column(
        Boolean, default=False, nullable=True
    )
    # 0 for neutral, positive for mostly endorse, negative for mostly reject
    boost: Mapped[int] = mapped_column(Integer, default=DEFAULT_BOOST)
    hidden: Mapped[bool] = mapped_column(Boolean, default=False)
    semantic_id: Mapped[str] = mapped_column(String)
    # First Section's link
    link: Mapped[str | None] = mapped_column(String, nullable=True)

    # The updated time is also used as a measure of the last successful state of the doc
    # pulled from the source (to help skip reindexing already updated docs in case of
    # connector retries)
    # TODO: rename this column because it conflates the time of the source doc
    # with the local last modified time of the doc and any associated metadata
    # it should just be the server timestamp of the source doc
    doc_updated_at: Mapped[datetime.datetime | None] = mapped_column(
        DateTime(timezone=True), nullable=True
    )

    # last time any vespa relevant row metadata or the doc changed.
    # does not include last_synced
    last_modified: Mapped[datetime.datetime | None] = mapped_column(
        DateTime(timezone=True), nullable=False, index=True, default=func.now()
    )

    # last successful sync to vespa
    last_synced: Mapped[datetime.datetime | None] = mapped_column(
        DateTime(timezone=True), nullable=True, index=True
    )
    # The following are not attached to User because the account/email may not be known
    # within Arnold AI
    # Something like the document creator
    primary_owners: Mapped[list[str] | None] = mapped_column(
        postgresql.ARRAY(String), nullable=True
    )
    secondary_owners: Mapped[list[str] | None] = mapped_column(
        postgresql.ARRAY(String), nullable=True
    )
    # Permission sync columns
    # Email addresses are saved at the document level for externally synced permissions
    # This is becuase the normal flow of assigning permissions is through the cc_pair
    # doesn't apply here
    external_user_emails: Mapped[list[str] | None] = mapped_column(
        postgresql.ARRAY(String), nullable=True
    )
    # These group ids have been prefixed by the source type
    external_teamspace_ids: Mapped[list[str] | None] = mapped_column(
        postgresql.ARRAY(String), nullable=True
    )
    is_public: Mapped[bool] = mapped_column(Boolean, default=False)

    retrieval_feedbacks: Mapped[list["DocumentRetrievalFeedback"]] = relationship(
        "DocumentRetrievalFeedback", back_populates="document"
    )
    tags = relationship(
        "Tag",
        secondary=Document__Tag.__table__,
        back_populates="documents",
    )


class Tag(Base):
    __tablename__ = "tag"

    id: Mapped[int] = mapped_column(primary_key=True)
    tag_key: Mapped[str] = mapped_column(String)
    tag_value: Mapped[str] = mapped_column(String)
    source: Mapped[DocumentSource] = mapped_column(
        Enum(DocumentSource, native_enum=False)
    )

    documents = relationship(
        "Document",
        secondary=Document__Tag.__table__,
        back_populates="tags",
    )

    __table_args__ = (
        UniqueConstraint(
            "tag_key", "tag_value", "source", name="_tag_key_value_source_uc"
        ),
    )


class Connector(Base):
    __tablename__ = "connector"

    id: Mapped[int] = mapped_column(primary_key=True)
    name: Mapped[str] = mapped_column(String)
    source: Mapped[DocumentSource] = mapped_column(
        Enum(DocumentSource, native_enum=False)
    )
    input_type = mapped_column(Enum(InputType, native_enum=False))
    connector_specific_config: Mapped[dict[str, Any]] = mapped_column(
        postgresql.JSONB()
    )
    indexing_start: Mapped[datetime.datetime | None] = mapped_column(
        DateTime, nullable=True
    )
    refresh_freq: Mapped[int | None] = mapped_column(Integer, nullable=True)
    prune_freq: Mapped[int | None] = mapped_column(Integer, nullable=True)
    time_created: Mapped[datetime.datetime] = mapped_column(
        DateTime(timezone=True), server_default=func.now()
    )
    time_updated: Mapped[datetime.datetime] = mapped_column(
        DateTime(timezone=True), server_default=func.now(), onupdate=func.now()
    )

    credentials: Mapped[list["ConnectorCredentialPair"]] = relationship(
        "ConnectorCredentialPair",
        back_populates="connector",
        cascade="all, delete-orphan",
    )
    documents_by_connector: Mapped[
        list["DocumentByConnectorCredentialPair"]
    ] = relationship("DocumentByConnectorCredentialPair", back_populates="connector")


class Credential(Base):
    __tablename__ = "credential"

    name: Mapped[str] = mapped_column(String, nullable=True)

    source: Mapped[DocumentSource] = mapped_column(
        Enum(DocumentSource, native_enum=False)
    )

    id: Mapped[int] = mapped_column(primary_key=True)
    credential_json: Mapped[dict[str, Any]] = mapped_column(EncryptedJson())
    user_id: Mapped[UUID | None] = mapped_column(
        ForeignKey("user.id", ondelete="CASCADE"), nullable=True
    )
    # if `true`, then all Admins will have access to the credential
    admin_public: Mapped[bool] = mapped_column(Boolean, default=True)
    time_created: Mapped[datetime.datetime] = mapped_column(
        DateTime(timezone=True), server_default=func.now()
    )
    time_updated: Mapped[datetime.datetime] = mapped_column(
        DateTime(timezone=True), server_default=func.now(), onupdate=func.now()
    )

    connectors: Mapped[list["ConnectorCredentialPair"]] = relationship(
        "ConnectorCredentialPair",
        back_populates="credential",
        cascade="all, delete-orphan",
    )
    documents_by_credential: Mapped[
        list["DocumentByConnectorCredentialPair"]
    ] = relationship("DocumentByConnectorCredentialPair", back_populates="credential")

    user: Mapped[User | None] = relationship("User", back_populates="credentials")


class SearchSettings(Base):
    __tablename__ = "search_settings"

    id: Mapped[int] = mapped_column(primary_key=True)
    model_name: Mapped[str] = mapped_column(String)
    model_dim: Mapped[int] = mapped_column(Integer)
    normalize: Mapped[bool] = mapped_column(Boolean)
    query_prefix: Mapped[str | None] = mapped_column(String, nullable=True)
    passage_prefix: Mapped[str | None] = mapped_column(String, nullable=True)

    status: Mapped[IndexModelStatus] = mapped_column(
        Enum(IndexModelStatus, native_enum=False)
    )
    index_name: Mapped[str] = mapped_column(String)
    provider_type: Mapped[EmbeddingProvider | None] = mapped_column(
        ForeignKey("embedding_provider.provider_type"), nullable=True
    )

    # Mini and Large Chunks (large chunk also checks for model max context)
    multipass_indexing: Mapped[bool] = mapped_column(Boolean, default=True)

    multilingual_expansion: Mapped[list[str]] = mapped_column(
        postgresql.ARRAY(String), default=[]
    )

    # Reranking settings
    disable_rerank_for_streaming: Mapped[bool] = mapped_column(Boolean, default=False)
    rerank_model_name: Mapped[str | None] = mapped_column(String, nullable=True)
    rerank_provider_type: Mapped[RerankerProvider | None] = mapped_column(
        Enum(RerankerProvider, native_enum=False), nullable=True
    )
    rerank_api_key: Mapped[str | None] = mapped_column(String, nullable=True)
    rerank_api_url: Mapped[str | None] = mapped_column(String, nullable=True)

    num_rerank: Mapped[int] = mapped_column(Integer, default=NUM_POSTPROCESSED_RESULTS)

    cloud_provider: Mapped["CloudEmbeddingProvider"] = relationship(
        "CloudEmbeddingProvider",
        back_populates="search_settings",
        foreign_keys=[provider_type],
    )

    index_attempts: Mapped[list["IndexAttempt"]] = relationship(
        "IndexAttempt", back_populates="search_settings"
    )

    __table_args__ = (
        Index(
            "ix_embedding_model_present_unique",
            "status",
            unique=True,
            postgresql_where=(status == IndexModelStatus.PRESENT),
        ),
        Index(
            "ix_embedding_model_future_unique",
            "status",
            unique=True,
            postgresql_where=(status == IndexModelStatus.FUTURE),
        ),
    )

    def __repr__(self) -> str:
        return f"<EmbeddingModel(model_name='{self.model_name}', status='{self.status}',\
          cloud_provider='{self.cloud_provider.provider_type if self.cloud_provider else 'None'}')>"

    @property
    def api_version(self) -> str | None:
        return (
            self.cloud_provider.api_version if self.cloud_provider is not None else None
        )

    @property
    def deployment_name(self) -> str | None:
        return (
            self.cloud_provider.deployment_name
            if self.cloud_provider is not None
            else None
        )

    @property
    def api_url(self) -> str | None:
        return self.cloud_provider.api_url if self.cloud_provider is not None else None

    @property
    def api_key(self) -> str | None:
        return self.cloud_provider.api_key if self.cloud_provider is not None else None


class IndexAttempt(Base):
    """
    Represents an attempt to index a group of 1 or more documents from a
    source. For example, a single pull from Google Drive, a single event from
    slack event API, or a single website crawl.
    """

    __tablename__ = "index_attempt"

    id: Mapped[int] = mapped_column(primary_key=True)

    connector_credential_pair_id: Mapped[int] = mapped_column(
        ForeignKey("connector_credential_pair.id", ondelete="CASCADE"),
        nullable=False,
    )

    # Some index attempts that run from beginning will still have this as False
    # This is only for attempts that are explicitly marked as from the start via
    # the run once API
    from_beginning: Mapped[bool] = mapped_column(Boolean)
    status: Mapped[IndexingStatus] = mapped_column(
        Enum(IndexingStatus, native_enum=False)
    )
    # The two below may be slightly out of sync if user switches Embedding Model
    new_docs_indexed: Mapped[int | None] = mapped_column(Integer, default=0)
    total_docs_indexed: Mapped[int | None] = mapped_column(Integer, default=0)
    docs_removed_from_index: Mapped[int | None] = mapped_column(Integer, default=0)
    # only filled if status = "failed"
    error_msg: Mapped[str | None] = mapped_column(Text, default=None)
    # only filled if status = "failed" AND an unhandled exception caused the failure
    full_exception_trace: Mapped[str | None] = mapped_column(Text, default=None)
    # Nullable because in the past, we didn't allow swapping out embedding models live
    search_settings_id: Mapped[int] = mapped_column(
        ForeignKey("search_settings.id", ondelete="CASCADE"),
        nullable=False,
    )
    time_created: Mapped[datetime.datetime] = mapped_column(
        DateTime(timezone=True),
        server_default=func.now(),
    )
    # when the actual indexing run began
    # NOTE: will use the api_server clock rather than DB server clock
    time_started: Mapped[datetime.datetime | None] = mapped_column(
        DateTime(timezone=True), default=None
    )
    time_updated: Mapped[datetime.datetime] = mapped_column(
        DateTime(timezone=True),
        server_default=func.now(),
        onupdate=func.now(),
    )

    connector_credential_pair: Mapped[ConnectorCredentialPair] = relationship(
        "ConnectorCredentialPair", back_populates="index_attempts"
    )

    search_settings: Mapped[SearchSettings] = relationship(
        "SearchSettings", back_populates="index_attempts"
    )

    error_rows = relationship(
        "IndexAttemptError",
        back_populates="index_attempt",
        cascade="all, delete-orphan",
    )

    __table_args__ = (
        Index(
            "ix_index_attempt_latest_for_connector_credential_pair",
            "connector_credential_pair_id",
            "time_created",
        ),
    )

    def __repr__(self) -> str:
        return (
            f"<IndexAttempt(id={self.id!r}, "
            f"status={self.status!r}, "
            f"error_msg={self.error_msg!r})>"
            f"time_created={self.time_created!r}, "
            f"time_updated={self.time_updated!r}, "
        )

    def is_finished(self) -> bool:
        return self.status.is_terminal()


class IndexAttemptError(Base):
    """
    Represents an error that was encountered during an IndexAttempt.
    """

    __tablename__ = "index_attempt_errors"

    id: Mapped[int] = mapped_column(primary_key=True)

    index_attempt_id: Mapped[int] = mapped_column(
        ForeignKey("index_attempt.id", ondelete="CASCADE"),
        nullable=True,
    )

    # The index of the batch where the error occurred (if looping thru batches)
    # Just informational.
    batch: Mapped[int | None] = mapped_column(Integer, default=None)
    doc_summaries: Mapped[list[Any]] = mapped_column(postgresql.JSONB())
    error_msg: Mapped[str | None] = mapped_column(Text, default=None)
    traceback: Mapped[str | None] = mapped_column(Text, default=None)
    time_created: Mapped[datetime.datetime] = mapped_column(
        DateTime(timezone=True),
        server_default=func.now(),
    )

    # This is the reverse side of the relationship
    index_attempt = relationship("IndexAttempt", back_populates="error_rows")

    __table_args__ = (
        Index(
            "index_attempt_id",
            "time_created",
        ),
    )

    def __repr__(self) -> str:
        return (
            f"<IndexAttempt(id={self.id!r}, "
            f"index_attempt_id={self.index_attempt_id!r}, "
            f"error_msg={self.error_msg!r})>"
            f"time_created={self.time_created!r}, "
        )


class DocumentByConnectorCredentialPair(Base):
    """Represents an indexing of a document by a specific connector / credential pair"""

    __tablename__ = "document_by_connector_credential_pair"

    id: Mapped[str] = mapped_column(ForeignKey("document.id"), primary_key=True)
    # TODO: transition this to use the ConnectorCredentialPair id directly
    connector_id: Mapped[int] = mapped_column(
        ForeignKey("connector.id", ondelete="CASCADE"), primary_key=True
    )
    credential_id: Mapped[int] = mapped_column(
        ForeignKey("credential.id", ondelete="CASCADE"), primary_key=True
    )

    connector: Mapped[Connector] = relationship(
        "Connector", back_populates="documents_by_connector"
    )
    credential: Mapped[Credential] = relationship(
        "Credential", back_populates="documents_by_credential"
    )


"""
Messages Tables
"""


class SearchDoc(Base):
    """Different from Document table. This one stores the state of a document from a retrieval.
    This allows chat sessions to be replayed with the searched docs

    Notably, this does not include the contents of the Document/Chunk, during inference if a stored
    SearchDoc is selected, an inference must be remade to retrieve the contents
    """

    __tablename__ = "search_doc"

    id: Mapped[int] = mapped_column(primary_key=True)
    document_id: Mapped[str] = mapped_column(String)
    chunk_ind: Mapped[int] = mapped_column(Integer)
    semantic_id: Mapped[str] = mapped_column(String)
    link: Mapped[str | None] = mapped_column(String, nullable=True)
    blurb: Mapped[str] = mapped_column(String)
    boost: Mapped[int] = mapped_column(Integer)
    source_type: Mapped[DocumentSource] = mapped_column(
        Enum(DocumentSource, native_enum=False)
    )
    hidden: Mapped[bool] = mapped_column(Boolean)
    doc_metadata: Mapped[dict[str, str | list[str]]] = mapped_column(postgresql.JSONB())
    score: Mapped[float] = mapped_column(Float)
    match_highlights: Mapped[list[str]] = mapped_column(postgresql.ARRAY(String))
    # This is for the document, not this row in the table
    updated_at: Mapped[datetime.datetime | None] = mapped_column(
        DateTime(timezone=True), nullable=True
    )
    primary_owners: Mapped[list[str] | None] = mapped_column(
        postgresql.ARRAY(String), nullable=True
    )
    secondary_owners: Mapped[list[str] | None] = mapped_column(
        postgresql.ARRAY(String), nullable=True
    )
    is_internet: Mapped[bool] = mapped_column(Boolean, default=False, nullable=True)

    is_relevant: Mapped[bool | None] = mapped_column(Boolean, nullable=True)
    relevance_explanation: Mapped[str | None] = mapped_column(String, nullable=True)

    chat_messages = relationship(
        "ChatMessage",
        secondary=ChatMessage__SearchDoc.__table__,
        back_populates="search_docs",
    )


class ToolCall(Base):
    """Represents a single tool call"""

    __tablename__ = "tool_call"

    id: Mapped[int] = mapped_column(primary_key=True)
    # not a FK because we want to be able to delete the tool without deleting
    # this entry
    tool_id: Mapped[int] = mapped_column(Integer())
    tool_name: Mapped[str] = mapped_column(String())
    tool_arguments: Mapped[dict[str, JSON_ro]] = mapped_column(postgresql.JSONB())
    tool_result: Mapped[JSON_ro] = mapped_column(postgresql.JSONB())

    message_id: Mapped[int] = mapped_column(ForeignKey("chat_message.id"))

    message: Mapped["ChatMessage"] = relationship(
        "ChatMessage", back_populates="tool_calls"
    )


class ChatSession(Base):
    __tablename__ = "chat_session"

    id: Mapped[int] = mapped_column(primary_key=True)
    user_id: Mapped[UUID | None] = mapped_column(
        ForeignKey("user.id", ondelete="CASCADE"), nullable=True
    )
    assistant_id: Mapped[int | None] = mapped_column(
        ForeignKey("assistant.id", ondelete="CASCADE"), nullable=True
    )
    description: Mapped[str] = mapped_column(Text)
    # One-shot direct answering, currently the two types of chats are not mixed
    one_shot: Mapped[bool] = mapped_column(Boolean, default=False)
    # Only ever set to True if system is set to not hard-delete chats
    deleted: Mapped[bool] = mapped_column(Boolean, default=False)
    # controls whether or not this conversation is viewable by others
    shared_status: Mapped[ChatSessionSharedStatus] = mapped_column(
        Enum(ChatSessionSharedStatus, native_enum=False),
        default=ChatSessionSharedStatus.PRIVATE,
    )
    folder_id: Mapped[int | None] = mapped_column(
        ForeignKey("chat_folder.id", ondelete="CASCADE"), nullable=True
    )

    current_alternate_model: Mapped[str | None] = mapped_column(String, default=None)

    # the latest "overrides" specified by the user. These take precedence over
    # the attached assistant. However, overrides specified directly in the
    # `send-message` call will take precedence over these.
    # NOTE: currently only used by the chat seeding flow, will be used in the
    # future once we allow users to override default values via the Chat UI
    # itself
    llm_override: Mapped[LLMOverride | None] = mapped_column(
        PydanticType(LLMOverride), nullable=True
    )
    prompt_override: Mapped[PromptOverride | None] = mapped_column(
        PydanticType(PromptOverride), nullable=True
    )
    time_updated: Mapped[datetime.datetime] = mapped_column(
        DateTime(timezone=True),
        server_default=func.now(),
        onupdate=func.now(),
    )
    time_created: Mapped[datetime.datetime] = mapped_column(
        DateTime(timezone=True), server_default=func.now()
    )
    user: Mapped[User] = relationship("User", back_populates="chat_sessions")
    folder: Mapped["ChatFolder"] = relationship(
        "ChatFolder", back_populates="chat_sessions"
    )
    messages: Mapped[list["ChatMessage"]] = relationship(
        "ChatMessage", back_populates="chat_session"
    )
    assistant: Mapped["Assistant"] = relationship("Assistant")
    groups: Mapped[list["Teamspace"]] = relationship(
        "Teamspace",
        secondary=ChatSession__Teamspace.__table__,
        viewonly=True,
    )


class ChatMessage(Base):
    """Note, the first message in a chain has no contents, it's a workaround to allow edits
    on the first message of a session, an empty root node basically

    Since every user message is followed by a LLM response, chat messages generally come in pairs.
    Keeping them as separate messages however for future Agentification extensions
    Fields will be largely duplicated in the pair.
    """

    __tablename__ = "chat_message"

    id: Mapped[int] = mapped_column(primary_key=True)
    chat_session_id: Mapped[int] = mapped_column(
        ForeignKey("chat_session.id", ondelete="CASCADE")
    )

    alternate_assistant_id = mapped_column(
        Integer, ForeignKey("assistant.id", ondelete="CASCADE"), nullable=True
    )

    overridden_model: Mapped[str | None] = mapped_column(String, nullable=True)
    parent_message: Mapped[int | None] = mapped_column(Integer, nullable=True)
    latest_child_message: Mapped[int | None] = mapped_column(Integer, nullable=True)
    message: Mapped[str] = mapped_column(Text)
    rephrased_query: Mapped[str] = mapped_column(Text, nullable=True)
    # If None, then there is no answer generation, it's the special case of only
    # showing the user the retrieved docs
    prompt_id: Mapped[int | None] = mapped_column(ForeignKey("prompt.id"))
    # If prompt is None, then token_count is 0 as this message won't be passed into
    # the LLM's context (not included in the history of messages)
    token_count: Mapped[int] = mapped_column(Integer)
    message_type: Mapped[MessageType] = mapped_column(
        Enum(MessageType, native_enum=False)
    )
    # Maps the citation numbers to a SearchDoc id
    citations: Mapped[dict[int, int]] = mapped_column(postgresql.JSONB(), nullable=True)
    # files associated with this message (e.g. images uploaded by the user that the
    # user is asking a question of)
    files: Mapped[list[FileDescriptor] | None] = mapped_column(
        postgresql.JSONB(), nullable=True
    )
    # Only applies for LLM
    error: Mapped[str | None] = mapped_column(Text, nullable=True)
    time_sent: Mapped[datetime.datetime] = mapped_column(
        DateTime(timezone=True), server_default=func.now()
    )

    chat_session: Mapped[ChatSession] = relationship("ChatSession")
    prompt: Mapped[Optional["Prompt"]] = relationship("Prompt")

    chat_message_feedbacks: Mapped[list["ChatMessageFeedback"]] = relationship(
        "ChatMessageFeedback",
        back_populates="chat_message",
    )

    document_feedbacks: Mapped[list["DocumentRetrievalFeedback"]] = relationship(
        "DocumentRetrievalFeedback",
        back_populates="chat_message",
    )
    search_docs: Mapped[list["SearchDoc"]] = relationship(
        "SearchDoc",
        secondary=ChatMessage__SearchDoc.__table__,
        back_populates="chat_messages",
    )
    # NOTE: Should always be attached to the `assistant` message.
    # represents the tool calls used to generate this message
    tool_calls: Mapped[list["ToolCall"]] = relationship(
        "ToolCall",
        back_populates="message",
    )
    standard_answers: Mapped[list["StandardAnswer"]] = relationship(
        "StandardAnswer",
        secondary=ChatMessage__StandardAnswer.__table__,
        back_populates="chat_messages",
    )


class ChatFolder(Base):
    """For organizing chat sessions"""

    __tablename__ = "chat_folder"

    id: Mapped[int] = mapped_column(primary_key=True)
    # Only null if auth is off
    user_id: Mapped[UUID | None] = mapped_column(
        ForeignKey("user.id", ondelete="CASCADE"), nullable=True
    )
    name: Mapped[str | None] = mapped_column(String, nullable=True)
    display_priority: Mapped[int] = mapped_column(Integer, nullable=True, default=0)

    user: Mapped[User] = relationship("User", back_populates="chat_folders")
    chat_sessions: Mapped[list["ChatSession"]] = relationship(
        "ChatSession", back_populates="folder"
    )
    groups: Mapped[list["Teamspace"]] = relationship(
        "Teamspace",
        secondary=ChatFolder__Teamspace.__table__,
        viewonly=True,
    )

    def __lt__(self, other: Any) -> bool:
        if not isinstance(other, ChatFolder):
            return NotImplemented
        if self.display_priority == other.display_priority:
            # Bigger ID (created later) show earlier
            return self.id > other.id
        return self.display_priority < other.display_priority


"""
Feedback, Logging, Metrics Tables
"""


class DocumentRetrievalFeedback(Base):
    __tablename__ = "document_retrieval_feedback"

    id: Mapped[int] = mapped_column(primary_key=True)
    chat_message_id: Mapped[int | None] = mapped_column(
        ForeignKey("chat_message.id", ondelete="SET NULL"), nullable=True
    )
    document_id: Mapped[str] = mapped_column(ForeignKey("document.id"))
    # How high up this document is in the results, 1 for first
    document_rank: Mapped[int] = mapped_column(Integer)
    clicked: Mapped[bool] = mapped_column(Boolean, default=False)
    feedback: Mapped[SearchFeedbackType | None] = mapped_column(
        Enum(SearchFeedbackType, native_enum=False), nullable=True
    )

    chat_message: Mapped[ChatMessage] = relationship(
        "ChatMessage",
        back_populates="document_feedbacks",
        foreign_keys=[chat_message_id],
    )
    document: Mapped[Document] = relationship(
        "Document", back_populates="retrieval_feedbacks"
    )


class ChatMessageFeedback(Base):
    __tablename__ = "chat_feedback"

    id: Mapped[int] = mapped_column(Integer, primary_key=True)
    chat_message_id: Mapped[int | None] = mapped_column(
        ForeignKey("chat_message.id", ondelete="SET NULL"), nullable=True
    )
    is_positive: Mapped[bool | None] = mapped_column(Boolean, nullable=True)
    required_followup: Mapped[bool | None] = mapped_column(Boolean, nullable=True)
    feedback_text: Mapped[str | None] = mapped_column(Text, nullable=True)
    predefined_feedback: Mapped[str | None] = mapped_column(String, nullable=True)

    chat_message: Mapped[ChatMessage] = relationship(
        "ChatMessage",
        back_populates="chat_message_feedbacks",
        foreign_keys=[chat_message_id],
    )


class LLMProvider(Base):
    __tablename__ = "llm_provider"

    id: Mapped[int] = mapped_column(Integer, primary_key=True)
    name: Mapped[str] = mapped_column(String, unique=True)
    provider: Mapped[str] = mapped_column(String)
    api_key: Mapped[str | None] = mapped_column(EncryptedString(), nullable=True)
    api_base: Mapped[str | None] = mapped_column(String, nullable=True)
    api_version: Mapped[str | None] = mapped_column(String, nullable=True)
    # custom configs that should be passed to the LLM provider at inference time
    # (e.g. `AWS_ACCESS_KEY_ID`, `AWS_SECRET_ACCESS_KEY`, etc. for bedrock)
    custom_config: Mapped[dict[str, str] | None] = mapped_column(
        postgresql.JSONB(), nullable=True
    )
    default_model_name: Mapped[str] = mapped_column(String)
    fast_default_model_name: Mapped[str | None] = mapped_column(String, nullable=True)

    # Models to actually disp;aly to users
    # If nulled out, we assume in the application logic we should present all
    display_model_names: Mapped[list[str] | None] = mapped_column(
        postgresql.ARRAY(String), nullable=True
    )
    # The LLMs that are available for this provider. Only required if not a default provider.
    # If a default provider, then the LLM options are pulled from the `options.py` file.
    # If needed, can be pulled out as a separate table in the future.
    model_names: Mapped[list[str] | None] = mapped_column(
        postgresql.ARRAY(String), nullable=True
    )
    deployment_name: Mapped[str | None] = mapped_column(String, nullable=True)

    # should only be set for a single provider
    is_default_provider: Mapped[bool | None] = mapped_column(Boolean, unique=True)
    # EE only
    is_public: Mapped[bool] = mapped_column(Boolean, nullable=False, default=True)
    groups: Mapped[list["Teamspace"]] = relationship(
        "Teamspace",
        secondary="llm_provider__teamspace",
        viewonly=True,
    )


class CloudEmbeddingProvider(Base):
    __tablename__ = "embedding_provider"

    provider_type: Mapped[EmbeddingProvider] = mapped_column(
        Enum(EmbeddingProvider), primary_key=True
    )
    api_url: Mapped[str | None] = mapped_column(String, nullable=True)
    api_key: Mapped[str | None] = mapped_column(EncryptedString())
    api_version: Mapped[str | None] = mapped_column(String, nullable=True)
    deployment_name: Mapped[str | None] = mapped_column(String, nullable=True)

    search_settings: Mapped[list["SearchSettings"]] = relationship(
        "SearchSettings",
        back_populates="cloud_provider",
        foreign_keys="SearchSettings.provider_type",
    )

    def __repr__(self) -> str:
        return f"<EmbeddingProvider(type='{self.provider_type}')>"


class DocumentSet(Base):
    __tablename__ = "document_set"

    id: Mapped[int] = mapped_column(Integer, primary_key=True)
    name: Mapped[str] = mapped_column(String, unique=True)
    description: Mapped[str] = mapped_column(String)
    user_id: Mapped[UUID | None] = mapped_column(
        ForeignKey("user.id", ondelete="CASCADE"), nullable=True
    )
    # Whether changes to the document set have been propagated
    is_up_to_date: Mapped[bool] = mapped_column(Boolean, nullable=False, default=False)
    # If `False`, then the document set is not visible to users who are not explicitly
    # given access to it either via the `users` or `groups` relationships
    is_public: Mapped[bool] = mapped_column(Boolean, nullable=False, default=True)

    connector_credential_pairs: Mapped[list[ConnectorCredentialPair]] = relationship(
        "ConnectorCredentialPair",
        secondary=DocumentSet__ConnectorCredentialPair.__table__,
        primaryjoin=(
            (DocumentSet__ConnectorCredentialPair.document_set_id == id)
            & (DocumentSet__ConnectorCredentialPair.is_current.is_(True))
        ),
        secondaryjoin=(
            DocumentSet__ConnectorCredentialPair.connector_credential_pair_id
            == ConnectorCredentialPair.id
        ),
        back_populates="document_sets",
        overlaps="document_set",
    )
    assistants: Mapped[list["Assistant"]] = relationship(
        "Assistant",
        secondary=Assistant__DocumentSet.__table__,
        back_populates="document_sets",
    )
    # Other users with access
    users: Mapped[list[User]] = relationship(
        "User",
        secondary=DocumentSet__User.__table__,
        viewonly=True,
    )
    # EE only
    groups: Mapped[list["Teamspace"]] = relationship(
        "Teamspace",
        secondary="document_set__teamspace",
        viewonly=True,
    )


class Prompt(Base):
    __tablename__ = "prompt"

    id: Mapped[int] = mapped_column(primary_key=True)
    user_id: Mapped[UUID | None] = mapped_column(
        ForeignKey("user.id", ondelete="CASCADE"), nullable=True
    )
    name: Mapped[str] = mapped_column(String)
    description: Mapped[str] = mapped_column(String)
    system_prompt: Mapped[str] = mapped_column(Text)
    task_prompt: Mapped[str] = mapped_column(Text)
    include_citations: Mapped[bool] = mapped_column(Boolean, default=True)
    datetime_aware: Mapped[bool] = mapped_column(Boolean, default=True)
    # Default prompts are configured via backend during deployment
    # Treated specially (cannot be user edited etc.)
    default_prompt: Mapped[bool] = mapped_column(Boolean, default=False)
    deleted: Mapped[bool] = mapped_column(Boolean, default=False)

    user: Mapped[User] = relationship("User", back_populates="prompts")
    assistants: Mapped[list["Assistant"]] = relationship(
        "Assistant",
        secondary=Assistant__Prompt.__table__,
        back_populates="prompts",
    )


class Tool(Base):
    __tablename__ = "tool"

    id: Mapped[int] = mapped_column(Integer, primary_key=True)
    name: Mapped[str] = mapped_column(String, nullable=False)
    description: Mapped[str] = mapped_column(Text, nullable=True)
    # ID of the tool in the codebase, only applies for in-code tools.
    # tools defined via the UI will have this as None
    in_code_tool_id: Mapped[str | None] = mapped_column(String, nullable=True)
    display_name: Mapped[str] = mapped_column(String, nullable=True)

    # OpenAPI scheme for the tool. Only applies to tools defined via the UI.
    openapi_schema: Mapped[dict[str, Any] | None] = mapped_column(
        postgresql.JSONB(), nullable=True
    )
    custom_headers: Mapped[list[dict[str, str]] | None] = mapped_column(
        postgresql.JSONB(), nullable=True
    )
    # user who created / owns the tool. Will be None for built-in tools.
    user_id: Mapped[UUID | None] = mapped_column(
        ForeignKey("user.id", ondelete="CASCADE"), nullable=True
    )

    user: Mapped[User | None] = relationship("User", back_populates="custom_tools")
    # Relationship to Assistant through the association table
    assistants: Mapped[list["Assistant"]] = relationship(
        "Assistant",
        secondary=Assistant__Tool.__table__,
        back_populates="tools",
    )
    groups: Mapped[list["Teamspace"]] = relationship(
        "Teamspace",
        secondary="tool__teamspace",
        viewonly=True,
    )


class StarterMessage(TypedDict):
    """NOTE: is a `TypedDict` so it can be used as a type hint for a JSONB column
    in Postgres"""

    name: str
    description: str
    message: str


class Assistant(Base):
    __tablename__ = "assistant"

    id: Mapped[int] = mapped_column(primary_key=True)
    user_id: Mapped[UUID | None] = mapped_column(
        ForeignKey("user.id", ondelete="CASCADE"), nullable=True
    )
    name: Mapped[str] = mapped_column(String)
    description: Mapped[str] = mapped_column(String)
    # Number of chunks to pass to the LLM for generation.
    num_chunks: Mapped[float | None] = mapped_column(Float, nullable=True)
    chunks_above: Mapped[int] = mapped_column(Integer)
    chunks_below: Mapped[int] = mapped_column(Integer)
    # Pass every chunk through LLM for evaluation, fairly expensive
    # Can be turned off globally by admin, in which case, this setting is ignored
    llm_relevance_filter: Mapped[bool] = mapped_column(Boolean)
    # Enables using LLM to extract time and source type filters
    # Can also be admin disabled globally
    llm_filter_extraction: Mapped[bool] = mapped_column(Boolean)
    recency_bias: Mapped[RecencyBiasSetting] = mapped_column(
        Enum(RecencyBiasSetting, native_enum=False)
    )
    # Allows the Assistant to specify a different LLM version than is controlled
    # globablly via env variables. For flexibility, validity is not currently enforced
    # NOTE: only is applied on the actual response generation - is not used for things like
    # auto-detected time filters, relevance filters, etc.
    llm_model_provider_override: Mapped[str | None] = mapped_column(
        String, nullable=True
    )
    llm_model_version_override: Mapped[str | None] = mapped_column(
        String, nullable=True
    )
    starter_messages: Mapped[list[StarterMessage] | None] = mapped_column(
        postgresql.JSONB(), nullable=True
    )
    search_start_date: Mapped[datetime.datetime | None] = mapped_column(
        DateTime(timezone=True), default=None
    )
    # Built-in assistants are configured via backend during deployment
    # Treated specially (cannot be user edited etc.)
    builtin_assistant: Mapped[bool] = mapped_column(Boolean, default=False)

    # Default assistants are assistants created by admins and are automatically added
    # to all users' assistants list.
    is_default_assistant: Mapped[bool] = mapped_column(
        Boolean, default=False, nullable=False
    )
    # controls whether the assistant is available to be selected by users
    is_visible: Mapped[bool] = mapped_column(Boolean, default=True)
    # controls the ordering of assistants in the UI
    # higher priority assistants are displayed first, ties are resolved by the ID,
    # where lower value IDs (e.g. created earlier) are displayed first
    display_priority: Mapped[int | None] = mapped_column(
        Integer, nullable=True, default=None
    )
    deleted: Mapped[bool] = mapped_column(Boolean, default=False)

    uploaded_image_id: Mapped[str | None] = mapped_column(String, nullable=True)
    icon_color: Mapped[str | None] = mapped_column(String, nullable=True)
    icon_shape: Mapped[int | None] = mapped_column(Integer, nullable=True)

    # These are only defaults, users can select from all if desired
    prompts: Mapped[list[Prompt]] = relationship(
        "Prompt",
        secondary=Assistant__Prompt.__table__,
        back_populates="assistants",
    )
    # These are only defaults, users can select from all if desired
    document_sets: Mapped[list[DocumentSet]] = relationship(
        "DocumentSet",
        secondary=Assistant__DocumentSet.__table__,
        back_populates="assistants",
    )
    tools: Mapped[list[Tool]] = relationship(
        "Tool",
        secondary=Assistant__Tool.__table__,
        back_populates="assistants",
    )
    # Owner
    user: Mapped[User | None] = relationship("User", back_populates="assistants")
    # Other users with access
    users: Mapped[list[User]] = relationship(
        "User",
        secondary=Assistant__User.__table__,
        viewonly=True,
    )
    # EE only
    is_public: Mapped[bool] = mapped_column(Boolean, nullable=False, default=True)
    groups: Mapped[list["Teamspace"]] = relationship(
        "Teamspace",
        secondary="assistant__teamspace",
        viewonly=True,
    )

    # Default assistants loaded via yaml cannot have the same name
    __table_args__ = (
        Index(
            "_builtin_assistant_name_idx",
            "name",
            unique=True,
            postgresql_where=(builtin_assistant == True),  # noqa: E712
        ),
    )


AllowedAnswerFilters = (
    Literal["well_answered_postfilter"] | Literal["questionmark_prefilter"]
)


class ChannelConfig(TypedDict):
    """NOTE: is a `TypedDict` so it can be used as a type hint for a JSONB column
    in Postgres"""

    channel_names: list[str]
    respond_tag_only: NotRequired[bool]  # defaults to False
    respond_to_bots: NotRequired[bool]  # defaults to False
    respond_member_group_list: NotRequired[list[str]]
    answer_filters: NotRequired[list[AllowedAnswerFilters]]
    # If None then no follow up
    # If empty list, follow up with no tags
    follow_up_tags: NotRequired[list[str]]


class TaskQueueState(Base):
    # Currently refers to Celery Tasks
    __tablename__ = "task_queue_jobs"

    id: Mapped[int] = mapped_column(primary_key=True)
    # Celery task id. currently only for readability/diagnostics
    task_id: Mapped[str] = mapped_column(String)
    # For any job type, this would be the same
    task_name: Mapped[str] = mapped_column(String)
    # Note that if the task dies, this won't necessarily be marked FAILED correctly
    status: Mapped[TaskStatus] = mapped_column(Enum(TaskStatus, native_enum=False))
    start_time: Mapped[datetime.datetime | None] = mapped_column(
        DateTime(timezone=True)
    )
    register_time: Mapped[datetime.datetime] = mapped_column(
        DateTime(timezone=True), server_default=func.now()
    )


class KVStore(Base):
    __tablename__ = "key_value_store"
    key: Mapped[str] = mapped_column(String, primary_key=True)
    value: Mapped[JSON_ro] = mapped_column(postgresql.JSONB(), nullable=True)
    encrypted_value: Mapped[JSON_ro] = mapped_column(EncryptedJson(), nullable=True)


class PGFileStore(Base):
    __tablename__ = "file_store"

    file_name: Mapped[str] = mapped_column(String, primary_key=True)
    display_name: Mapped[str] = mapped_column(String, nullable=True)
    file_origin: Mapped[FileOrigin] = mapped_column(Enum(FileOrigin, native_enum=False))
    file_type: Mapped[str] = mapped_column(String, default="text/plain")
    file_metadata: Mapped[JSON_ro] = mapped_column(postgresql.JSONB(), nullable=True)
    lobj_oid: Mapped[int] = mapped_column(Integer, nullable=False)


"""
************************************************************************
Enterprise Edition Models
************************************************************************

These models are only used in Enterprise Edition only features in Arnold AI.
They are kept here to simplify the codebase and avoid having different assumptions
on the shape of data being passed around between the MIT and EE versions of Arnold AI.

In the MIT version of Arnold AI, assume these tables are always empty.
"""


class SamlAccount(Base):
    __tablename__ = "saml"

    id: Mapped[int] = mapped_column(primary_key=True)
    user_id: Mapped[int] = mapped_column(
        ForeignKey("user.id", ondelete="CASCADE"), unique=True
    )
    encrypted_cookie: Mapped[str] = mapped_column(Text, unique=True)
    expires_at: Mapped[datetime.datetime] = mapped_column(DateTime(timezone=True))
    updated_at: Mapped[datetime.datetime] = mapped_column(
        DateTime(timezone=True), server_default=func.now(), onupdate=func.now()
    )

    user: Mapped[User] = relationship("User")


class User__Teamspace(Base):
    __tablename__ = "user__teamspace"

    teamspace_id: Mapped[int] = mapped_column(
        ForeignKey("teamspace.id", ondelete="CASCADE"), primary_key=True
    )
    user_id: Mapped[UUID | None] = mapped_column(
        ForeignKey("user.id", ondelete="CASCADE"), primary_key=True, nullable=True
    )
    # TODO: modify this into either using our own approach or enmedd's approach
    role: Mapped[UserRole] = mapped_column(
        Enum(UserRole, native_enum=False, default=UserRole.BASIC)
    )
    user: Mapped["User"] = relationship("User", lazy="joined")


class Teamspace__ConnectorCredentialPair(Base):
    __tablename__ = "teamspace__connector_credential_pair"

    teamspace_id: Mapped[int] = mapped_column(
        ForeignKey("teamspace.id", ondelete="CASCADE"), primary_key=True
    )
    cc_pair_id: Mapped[int] = mapped_column(
        ForeignKey("connector_credential_pair.id", ondelete="CASCADE"), primary_key=True
    )
    # if `True`, then is part of the current state of the Teamspace
    # if `False`, then is a part of the prior state of the Teamspace
    # rows with `is_current=False` should be deleted when the Teamspace
    # is updated and should not exist for a given Teamspace if
    # `Teamspace.is_up_to_date == True`
    is_current: Mapped[bool] = mapped_column(
        Boolean,
        default=True,
        primary_key=True,
    )
    cc_pair: Mapped[ConnectorCredentialPair] = relationship(
        "ConnectorCredentialPair",
    )
    teamspace: Mapped["Teamspace"] = relationship("Teamspace", lazy="joined")


class Assistant__Teamspace(Base):
    __tablename__ = "assistant__teamspace"

    assistant_id: Mapped[int] = mapped_column(
        ForeignKey("assistant.id", ondelete="CASCADE"), primary_key=True
    )
    teamspace_id: Mapped[int] = mapped_column(
        ForeignKey("teamspace.id", ondelete="CASCADE"), primary_key=True
    )


class LLMProvider__Teamspace(Base):
    __tablename__ = "llm_provider__teamspace"

    llm_provider_id: Mapped[int] = mapped_column(
        ForeignKey("llm_provider.id", ondelete="CASCADE"), primary_key=True
    )
    teamspace_id: Mapped[int] = mapped_column(
        ForeignKey("teamspace.id", ondelete="CASCADE"), primary_key=True
    )


class DocumentSet__Teamspace(Base):
    __tablename__ = "document_set__teamspace"

    document_set_id: Mapped[int] = mapped_column(
        ForeignKey("document_set.id", ondelete="CASCADE"), primary_key=True
    )
    teamspace_id: Mapped[int] = mapped_column(
        ForeignKey("teamspace.id", ondelete="CASCADE"), primary_key=True
    )


class Credential__Teamspace(Base):
    __tablename__ = "credential__teamspace"

    credential_id: Mapped[int] = mapped_column(
        ForeignKey("credential.id", ondelete="CASCADE"), primary_key=True
    )
    teamspace_id: Mapped[int] = mapped_column(
        ForeignKey("teamspace.id", ondelete="CASCADE"), primary_key=True
    )


class Teamspace(Base):
    __tablename__ = "teamspace"

    id: Mapped[int] = mapped_column(primary_key=True)
    name: Mapped[str] = mapped_column(String, unique=True)
    creator_id: Mapped[UUID] = mapped_column(
        ForeignKey("user.id", ondelete="CASCADE"), nullable=False
    )
    # whether or not changes to the Teamspace have been propagated to Vespa
    is_up_to_date: Mapped[bool] = mapped_column(Boolean, nullable=False, default=False)
    # tell the sync job to clean up the group
    is_up_for_deletion: Mapped[bool] = mapped_column(
        Boolean, nullable=False, default=False
    )
    description: Mapped[str] = mapped_column(Text, nullable=True)
    logo: Mapped[str] = mapped_column(String, nullable=True)
    creator: Mapped[User] = relationship("User", back_populates="teamspace")
    users: Mapped[list[User]] = relationship(
        "User", secondary=User__Teamspace.__table__, viewonly=True
    )
    teamspace_relationships: Mapped[list[User__Teamspace]] = relationship(
        "User__Teamspace",
        viewonly=True,
    )
    cc_pairs: Mapped[list[ConnectorCredentialPair]] = relationship(
        "ConnectorCredentialPair",
        secondary=Teamspace__ConnectorCredentialPair.__table__,
        viewonly=True,
    )
    cc_pair_relationships: Mapped[
        list[Teamspace__ConnectorCredentialPair]
    ] = relationship(
        "Teamspace__ConnectorCredentialPair",
        viewonly=True,
    )
    assistants: Mapped[list[Assistant]] = relationship(
        "Assistant",
        secondary=Assistant__Teamspace.__table__,
        viewonly=True,
    )
    document_sets: Mapped[list[DocumentSet]] = relationship(
        "DocumentSet",
        secondary=DocumentSet__Teamspace.__table__,
        viewonly=True,
    )
    credentials: Mapped[list[Credential]] = relationship(
        "Credential",
        secondary=Credential__Teamspace.__table__,
    )

    workspace: Mapped[list["Workspace"]] = relationship(
        "Workspace",
        secondary="workspace__teamspace",
        viewonly=True,
    )

    tool: Mapped[list[Tool]] = relationship(
        "Tool",
        secondary="tool__teamspace",
        viewonly=True,
    )
    chat_sessions: Mapped[list[ChatSession]] = relationship(
        "ChatSession",
        secondary=ChatSession__Teamspace.__table__,
        viewonly=True,
    )
    token_rate_limit: Mapped["TokenRateLimit"] = relationship(
        "TokenRateLimit",
        secondary="token_rate_limit__teamspace",
        viewonly=True,
    )

    chat_folders: Mapped[list[ChatFolder]] = relationship(
        "ChatFolder",
        secondary=ChatFolder__Teamspace.__table__,
        viewonly=True,
    )
    credentials: Mapped[list[Credential]] = relationship(
        "Credential",
        secondary=Credential__Teamspace.__table__,
    )
    settings: Mapped["TeamspaceSettings"] = relationship(
        "TeamspaceSettings", back_populates="teamspace", viewonly=False
    )


"""Tables related to Token Rate Limiting
NOTE: `TokenRateLimit` is partially an MIT feature (global rate limit)
"""


class TokenRateLimit(Base):
    __tablename__ = "token_rate_limit"

    id: Mapped[int] = mapped_column(primary_key=True)
    enabled: Mapped[bool] = mapped_column(Boolean, nullable=False, default=True)
    token_budget: Mapped[int] = mapped_column(Integer, nullable=False)
    period_hours: Mapped[int] = mapped_column(Integer, nullable=False)
    scope: Mapped[TokenRateLimitScope] = mapped_column(
        Enum(TokenRateLimitScope, native_enum=False)
    )
    created_at: Mapped[datetime.datetime] = mapped_column(
        DateTime(timezone=True), server_default=func.now()
    )
    groups: Mapped["Teamspace"] = relationship(
        "Teamspace",
        secondary="token_rate_limit__teamspace",
        viewonly=True,
    )


class TokenRateLimit__Teamspace(Base):
    __tablename__ = "token_rate_limit__teamspace"

    rate_limit_id: Mapped[int] = mapped_column(
        ForeignKey("token_rate_limit.id", ondelete="CASCADE"), primary_key=True
    )
    teamspace_id: Mapped[int] = mapped_column(
        ForeignKey("teamspace.id", ondelete="CASCADE"), primary_key=True
    )


class StandardAnswerCategory(Base):
    __tablename__ = "standard_answer_category"

    id: Mapped[int] = mapped_column(primary_key=True)
    name: Mapped[str] = mapped_column(String, unique=True)
    standard_answers: Mapped[list["StandardAnswer"]] = relationship(
        "StandardAnswer",
        secondary=StandardAnswer__StandardAnswerCategory.__table__,
        back_populates="categories",
    )


class StandardAnswer(Base):
    __tablename__ = "standard_answer"

    id: Mapped[int] = mapped_column(primary_key=True)
    keyword: Mapped[str] = mapped_column(String)
    answer: Mapped[str] = mapped_column(String)
    active: Mapped[bool] = mapped_column(Boolean)
    match_regex: Mapped[bool] = mapped_column(Boolean)
    match_any_keywords: Mapped[bool] = mapped_column(Boolean)

    __table_args__ = (
        Index(
            "unique_keyword_active",
            keyword,
            active,
            unique=True,
            postgresql_where=(active == True),  # noqa: E712
        ),
    )

    categories: Mapped[list[StandardAnswerCategory]] = relationship(
        "StandardAnswerCategory",
        secondary=StandardAnswer__StandardAnswerCategory.__table__,
        back_populates="standard_answers",
    )
    chat_messages: Mapped[list[ChatMessage]] = relationship(
        "ChatMessage",
        secondary=ChatMessage__StandardAnswer.__table__,
        back_populates="standard_answers",
    )


"""Tables related to Permission Sync"""


class User__ExternalTeamspaceId(Base):
    """Maps user info both internal and external to the name of the external group
    This maps the user to all of their external groups so that the external group name can be
    attached to the ACL list matching during query time. User level permissions can be handled by
    directly adding the Arnold AI user to the doc ACL list"""

    __tablename__ = "user__external_teamspace_id"

    user_id: Mapped[UUID] = mapped_column(
        ForeignKey("user.id", ondelete="CASCADE"), primary_key=True
    )
    # These group ids have been prefixed by the source type
    external_teamspace_id: Mapped[str] = mapped_column(String, primary_key=True)
    cc_pair_id: Mapped[int] = mapped_column(
        ForeignKey("connector_credential_pair.id", ondelete="CASCADE")
    )


class UsageReport(Base):
    """This stores metadata about usage reports generated by admin including user who generated
    them as well las the period they cover. The actual zip file of the report is stored as a lo
    using the PGFileStore
    """

    __tablename__ = "usage_reports"

    id: Mapped[int] = mapped_column(primary_key=True)
    report_name: Mapped[str] = mapped_column(ForeignKey("file_store.file_name"))

    # if None, report was auto-generated
    requestor_user_id: Mapped[UUID | None] = mapped_column(
        ForeignKey("user.id", ondelete="CASCADE"), nullable=True
    )
    time_created: Mapped[datetime.datetime] = mapped_column(
        DateTime(timezone=True), server_default=func.now()
    )
    period_from: Mapped[datetime.datetime | None] = mapped_column(
        DateTime(timezone=True)
    )
    period_to: Mapped[datetime.datetime | None] = mapped_column(DateTime(timezone=True))
    groups: Mapped[list["Teamspace"]] = relationship(
        "Teamspace",
        secondary="usage_report__teamspace",
        viewonly=True,
    )
    requestor = relationship("User")
    file = relationship("PGFileStore")


class UsageReport__Teamspace(Base):
    """This maps usage reports to the Teamspace they were generated for"""

    __tablename__ = "usage_report__teamspace"

    report_id: Mapped[int] = mapped_column(
        ForeignKey("usage_reports.id", ondelete="CASCADE"), primary_key=True
    )
    teamspace_id: Mapped[int] = mapped_column(
        ForeignKey("teamspace.id", ondelete="CASCADE"), primary_key=True
    )


"""
Workspace Tables
"""


class Workspace(Base):
    __tablename__ = "workspace"

    id: Mapped[int] = mapped_column(primary_key=True, default=0)
    instance_id: Mapped[int | None] = mapped_column(
        ForeignKey("instance.id", ondelete="CASCADE"), nullable=True
    )
    workspace_name: Mapped[str] = mapped_column(Text)
    workspace_description: Mapped[str] = mapped_column(Text, nullable=True)
    use_custom_logo: Mapped[bool] = mapped_column(Boolean, default=False)
    custom_logo: Mapped[str | None] = mapped_column(Text, nullable=True)
    custom_header_logo: Mapped[str | None] = mapped_column(Text, nullable=True)
    custom_header_content: Mapped[str | None] = mapped_column(Text, nullable=True)
    brand_color: Mapped[str | None] = mapped_column(Text, nullable=True)
    secondary_color: Mapped[str | None] = mapped_column(Text, nullable=True)
<<<<<<< HEAD
=======

    users: Mapped[list[User]] = relationship(
        "User", secondary=Workspace__Users.__table__, viewonly=True
    )
>>>>>>> 884cac7c

    groups: Mapped[list["Teamspace"]] = relationship(
        "Teamspace",
        secondary="workspace__teamspace",
        back_populates="workspace",
        viewonly=True,
    )
    settings: Mapped["WorkspaceSettings"] = relationship(
        "WorkspaceSettings", back_populates="workspace", viewonly=False
    )
    instance: Mapped["Instance"] = relationship("Instance", back_populates="workspaces")


class Instance(Base):
    __tablename__ = "instance"

    id: Mapped[int] = mapped_column(primary_key=True)
    instance_name: Mapped[str] = mapped_column(Text)
    subscription_plan: Mapped[InstanceSubscriptionPlan | None] = mapped_column(
        Enum(InstanceSubscriptionPlan, native_enum=False),
        default=InstanceSubscriptionPlan.PARTNER,
    )
    owner_id: Mapped[UUID | None] = mapped_column(ForeignKey("user.id"), nullable=True)

    workspaces: Mapped[list[Workspace] | None] = relationship(
        "Workspace", back_populates="instance"
    )


class WorkspaceSettings(Base):
    __tablename__ = "workspace_settings"

    id: Mapped[int] = mapped_column(primary_key=True)
    chat_page_enabled: Mapped[bool] = mapped_column(Boolean, default=True)
    search_page_enabled: Mapped[bool] = mapped_column(Boolean, default=True)
    default_page: Mapped[PageType] = mapped_column(
        Enum(PageType, native_enum=False), default=PageType.CHAT
    )
    maximum_chat_retention_days: Mapped[int | None] = mapped_column(
        Integer, nullable=True
    )

    workspace_id: Mapped[int | None] = mapped_column(
        ForeignKey("workspace.id", ondelete="CASCADE"), nullable=True
    )
    workspace: Mapped["Workspace"] = relationship(
        "Workspace", back_populates="settings"
    )
    num_indexing_workers: Mapped[int] = mapped_column(
        Integer, nullable=False, default=1
    )
    vespa_searcher_threads: Mapped[int] = mapped_column(
        Integer, nullable=False, default=2
    )
    smtp_server: Mapped[str | None] = mapped_column(Text, nullable=True)
    smtp_port: Mapped[int | None] = mapped_column(Integer, nullable=True)
    smtp_username: Mapped[str | None] = mapped_column(Text, nullable=True)
    smtp_password: Mapped[str | None] = mapped_column(Text, nullable=True)


class TeamspaceSettings(Base):
    __tablename__ = "teamspace_settings"

    id: Mapped[int] = mapped_column(primary_key=True)
    chat_page_enabled: Mapped[bool] = mapped_column(Boolean, default=True)
    search_page_enabled: Mapped[bool] = mapped_column(Boolean, default=True)
    chat_history_enabled: Mapped[bool] = mapped_column(Boolean, default=True)
    default_page: Mapped[PageType] = mapped_column(
        Enum(PageType, native_enum=False), default=PageType.CHAT
    )
    maximum_chat_retention_days: Mapped[int | None] = mapped_column(
        Integer, nullable=True
    )

    teamspace_id: Mapped[int | None] = mapped_column(
        ForeignKey("teamspace.id", ondelete="CASCADE"), nullable=True
    )
    teamspace: Mapped["Teamspace"] = relationship(
        "Teamspace", back_populates="settings"
    )<|MERGE_RESOLUTION|>--- conflicted
+++ resolved
@@ -373,29 +373,9 @@
 
     assistant_id: Mapped[int] = mapped_column(
         ForeignKey("assistant.id", ondelete="CASCADE"), primary_key=True
-<<<<<<< HEAD
     )
     tool_id: Mapped[int] = mapped_column(
         ForeignKey("tool.id", ondelete="CASCADE"), primary_key=True
-=======
-    )
-    tool_id: Mapped[int] = mapped_column(
-        ForeignKey("tool.id", ondelete="CASCADE"), primary_key=True
-    )
-
-
-class Workspace__Users(Base):
-    __tablename__ = "workspace__users"
-
-    workspace_id: Mapped[int] = mapped_column(
-        ForeignKey("workspace.id", ondelete="CASCADE"), primary_key=True
-    )
-    user_id: Mapped[UUID] = mapped_column(
-        ForeignKey("user.id", ondelete="CASCADE"), primary_key=True
-    )
-    role: Mapped[UserRole] = mapped_column(
-        Enum(UserRole, native_enum=False, default=UserRole.BASIC)
->>>>>>> 884cac7c
     )
 
 
@@ -1947,13 +1927,6 @@
     custom_header_content: Mapped[str | None] = mapped_column(Text, nullable=True)
     brand_color: Mapped[str | None] = mapped_column(Text, nullable=True)
     secondary_color: Mapped[str | None] = mapped_column(Text, nullable=True)
-<<<<<<< HEAD
-=======
-
-    users: Mapped[list[User]] = relationship(
-        "User", secondary=Workspace__Users.__table__, viewonly=True
-    )
->>>>>>> 884cac7c
 
     groups: Mapped[list["Teamspace"]] = relationship(
         "Teamspace",
