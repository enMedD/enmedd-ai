import yaml
from sqlalchemy import exists
from sqlalchemy import select
from sqlalchemy.orm import Session

from enmedd.db.instance import upsert_instance
from enmedd.db.models import Instance
from enmedd.db.models import Workspace
from enmedd.db.workspace import upsert_workspace

DEFAULT_DATA_YAML = "./enmedd/configs/default_values.yaml"


def load_default_instance_from_yaml(
    db_session: Session,
    default_data_yaml: str = DEFAULT_DATA_YAML,
) -> None:
    with open(default_data_yaml, "r") as file:
        data = yaml.safe_load(file)

    instances = data.get("instances", [])

    for instance in instances:
        instance_id = instance["id"]

        exists_query = select(exists().where(Instance.id == instance_id))
        result = db_session.execute(exists_query).scalar()

        if not result:
            upsert_instance(
                db_session=db_session,
                id=instance_id,
                instance_name=instance["instance_name"],
                subscription_plan=instance["subscription_plan"]
                if instance["subscription_plan"]
                else None,
                owner_id=instance["owner_id"] if instance["owner_id"] else None,
                commit=True,
            )


def load_workspace_from_yaml(
    db_session: Session,
    default_data_yaml: str = DEFAULT_DATA_YAML,
) -> None:
    with open(default_data_yaml, "r") as file:
        data = yaml.safe_load(file)

    workspaces = data.get("workspaces", [])

    for workspace in workspaces:
<<<<<<< HEAD
        upsert_workspace(
            id=workspace["id"],
            workspace_name=workspace["workspace_name"],
            instance_id=workspace["instance_id"],
            custom_logo=workspace["custom_logo"],
            custom_header_logo=workspace["custom_header_logo"],
            brand_color=workspace["brand_color"],
            secondary_color=workspace["secondary_color"],
            db_session=db_session,
            commit=True,
        )
=======
        workspace_id = workspace["id"]

        exists_query = select(exists().where(Workspace.id == workspace_id))
        result = db_session.execute(exists_query).scalar()

        if not result:
            upsert_workspace(
                id=workspace_id,
                workspace_name=workspace["workspace_name"],
                instance_id=workspace["instance_id"],
                custom_logo=workspace["custom_logo"],
                custom_header_logo=workspace["custom_header_logo"],
                brand_color=workspace["brand_color"],
                secondary_color=workspace["secondary_color"],
                db_session=db_session,
                commit=True,
            )
>>>>>>> 0502c8bd
<|MERGE_RESOLUTION|>--- conflicted
+++ resolved
@@ -49,19 +49,6 @@
     workspaces = data.get("workspaces", [])
 
     for workspace in workspaces:
-<<<<<<< HEAD
-        upsert_workspace(
-            id=workspace["id"],
-            workspace_name=workspace["workspace_name"],
-            instance_id=workspace["instance_id"],
-            custom_logo=workspace["custom_logo"],
-            custom_header_logo=workspace["custom_header_logo"],
-            brand_color=workspace["brand_color"],
-            secondary_color=workspace["secondary_color"],
-            db_session=db_session,
-            commit=True,
-        )
-=======
         workspace_id = workspace["id"]
 
         exists_query = select(exists().where(Workspace.id == workspace_id))
@@ -78,5 +65,4 @@
                 secondary_color=workspace["secondary_color"],
                 db_session=db_session,
                 commit=True,
-            )
->>>>>>> 0502c8bd
+            )