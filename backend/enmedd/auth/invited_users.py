import smtplib
from datetime import datetime
from datetime import timedelta
from email.mime.multipart import MIMEMultipart
from email.mime.text import MIMEText
from typing import cast
from typing import Optional

import jwt
from sqlalchemy.orm import Session

from enmedd.configs.app_configs import SECRET_KEY
from enmedd.configs.app_configs import SMTP_PASS
from enmedd.configs.app_configs import SMTP_PORT
from enmedd.configs.app_configs import SMTP_SERVER
from enmedd.configs.app_configs import SMTP_USER
from enmedd.db.models import InviteToken
from enmedd.db.users import delete_user_by_email
from enmedd.key_value_store.factory import get_kv_store
from enmedd.key_value_store.interface import JSON_ro
from enmedd.key_value_store.interface import KvKeyNotFoundError

USER_STORE_KEY = "INVITED_USERS"
TEAMSPACE_INVITE_USER = "TEAMSPACE_INVITE_USER"


def get_invited_users(
    teamspace_id: Optional[int] = None,
    all: bool = False,
) -> list[str]:
    try:
        store = get_kv_store()

        if all:
            try:
                teamspace_users = cast(dict, store.load(TEAMSPACE_INVITE_USER))
            except KvKeyNotFoundError:
                teamspace_users = {}

            try:
                user_store = cast(list, store.load(USER_STORE_KEY))
            except KvKeyNotFoundError:
                user_store = []

            all_emails = set()
            for users in teamspace_users.values():
                all_emails.update(users)
            all_emails.update(user_store)

            return list(all_emails)

        else:
            if teamspace_id:
                try:
                    teamspace_users = cast(dict, store.load(TEAMSPACE_INVITE_USER))
                except KvKeyNotFoundError:
                    return []

                return teamspace_users.get(str(teamspace_id), [])
            else:
                try:
                    return cast(list, store.load(USER_STORE_KEY))
                except KvKeyNotFoundError:
                    return []
    except KvKeyNotFoundError:
        return []


def write_invited_users(emails: list[str], teamspace_id: Optional[int] = None) -> int:
    store = get_kv_store()

    if teamspace_id:
        try:
            teamspace_users = store.load(TEAMSPACE_INVITE_USER)
        except KvKeyNotFoundError:
            teamspace_users = {}

        teamspace_users[str(teamspace_id)] = emails

        store.store(TEAMSPACE_INVITE_USER, cast(JSON_ro, teamspace_users))

    else:
        store.store(USER_STORE_KEY, cast(JSON_ro, emails))

    return len(emails)


def generate_invite_token(
    teamspace_id: Optional[int], emails: list[str], db_session: Session
) -> str:
    # Define token expiration (e.g., 1 day)
    expiration = datetime.utcnow() + timedelta(hours=24)

    payload = {"teamspace_id": teamspace_id, "exp": expiration}

    token = jwt.encode(payload, SECRET_KEY, algorithm="HS256")

    invite_token = InviteToken(token=token, emails=emails, teamspace_id=teamspace_id)
    db_session.add(invite_token)
    db_session.commit()

    return token


def decode_invite_token(token: str, email: str, db_session: Session):
    try:
        payload = jwt.decode(token, SECRET_KEY, algorithms=["HS256"])

        teamspace_id = payload.get("teamspace_id")

        invite_token = db_session.query(InviteToken).filter_by(token=token).first()

        if invite_token and email in invite_token.emails:
<<<<<<< HEAD
=======
            if not teamspace_id:
                return "Missing teamspace_id"
>>>>>>> 280e47df
            return teamspace_id

        else:
            delete_user_by_email(email, db_session)
            return "Invalid token"

    except jwt.ExpiredSignatureError:
        delete_user_by_email(email, db_session)
        return "Token has expired"
    except jwt.InvalidTokenError:
        delete_user_by_email(email, db_session)
        return "Invalid token"


def generate_invite_email(signup_link: str):
    subject = "You're Invite to Join The AI Platform - Activate Your Account Now!"

    body = f"""
    Hi,

    We're excited to invite you to join The AI Platform!

    To get started, simply click the link below to activate your account
    {signup_link}

    If you didn't request this invitation or believe this email was sent by mistake, please disregard it.

    If you have any questions or need assistance, feel free to reach out to our support team at tech@vanguardai.io.

    We look forward to having you with us!

    Best regards,
    The AI Platform Team
    """

    return subject, body


def send_invite_user_email(
    to_email: str,
    subject: str,
    body: str,
    smtp_credentials: dict,
) -> None:
    sender_email = smtp_credentials["smtp_user"] or SMTP_USER
    sender_password = smtp_credentials["smtp_password"] or SMTP_PASS
    smtp_server = smtp_credentials["smtp_server"] or SMTP_SERVER
    smtp_port = smtp_credentials["smtp_port"] or SMTP_PORT

    # Create MIME message
    message = MIMEMultipart()
    message["To"] = to_email
    message["Subject"] = subject
    if sender_email:
        message["From"] = sender_email
    message.attach(MIMEText(body, "plain"))

    # Send email
    try:
        with smtplib.SMTP(smtp_server, smtp_port) as server:
            server.starttls()
            server.login(sender_email, sender_password)
            server.send_message(message)
        print(f"Invite email has been send to {to_email}")
    except Exception as e:
        print(f"Failed to send email invitation to {to_email}: {str(e)}")<|MERGE_RESOLUTION|>--- conflicted
+++ resolved
@@ -111,11 +111,8 @@
         invite_token = db_session.query(InviteToken).filter_by(token=token).first()
 
         if invite_token and email in invite_token.emails:
-<<<<<<< HEAD
-=======
             if not teamspace_id:
                 return "Missing teamspace_id"
->>>>>>> 280e47df
             return teamspace_id
 
         else:
