{
<<<<<<< HEAD
  "family": "inference_model_server",
  "networkMode": "awsvpc",
  "containerDefinitions": [
    {
      "name": "inference_model_server",
      "image": "471112588823.dkr.ecr.ap-southeast-2.amazonaws.com/chp-api-server:latest",
      "essential": true,
      "memory": 5120,
      "cpu": 2560,
      "command": [
        "/bin/sh",
        "-c",
        "echo \"Starting Inference Model Server\" && gunicorn -b 0.0.0.0:8000 danswer.inference_model_server:app"
      ],
      "logConfiguration": {
        "logDriver": "awslogs",
        "options": {
          "awslogs-group": "/ecs/inference_model_server",
          "awslogs-region": "us-east-1",
          "awslogs-stream-prefix": "ecs"
=======
    "family": "inference_model_server",
    "networkMode": "awsvpc",
    "containerDefinitions": [
      {
        "name": "inference_model_server",
        "image": "471112588823.dkr.ecr.ap-southeast-2.amazonaws.com/chp-api-server:latest",
        "essential": true,
        "memory": 5120,
        "cpu": 2560,
        "command": [
          "/bin/sh",
          "-c",
          "echo \"Starting Inference Model Server\" && gunicorn -b 0.0.0.0:8000 enmedd.inference_model_server:app"
        ],
        "logConfiguration": {
          "logDriver": "awslogs",
          "options": {
            "awslogs-group": "/ecs/inference_model_server",
            "awslogs-region": "us-east-1",
            "awslogs-stream-prefix": "ecs"
          }
>>>>>>> 4479f22b
        }
      }
    }
  ]
}<|MERGE_RESOLUTION|>--- conflicted
+++ resolved
@@ -1,26 +1,4 @@
 {
-<<<<<<< HEAD
-  "family": "inference_model_server",
-  "networkMode": "awsvpc",
-  "containerDefinitions": [
-    {
-      "name": "inference_model_server",
-      "image": "471112588823.dkr.ecr.ap-southeast-2.amazonaws.com/chp-api-server:latest",
-      "essential": true,
-      "memory": 5120,
-      "cpu": 2560,
-      "command": [
-        "/bin/sh",
-        "-c",
-        "echo \"Starting Inference Model Server\" && gunicorn -b 0.0.0.0:8000 danswer.inference_model_server:app"
-      ],
-      "logConfiguration": {
-        "logDriver": "awslogs",
-        "options": {
-          "awslogs-group": "/ecs/inference_model_server",
-          "awslogs-region": "us-east-1",
-          "awslogs-stream-prefix": "ecs"
-=======
     "family": "inference_model_server",
     "networkMode": "awsvpc",
     "containerDefinitions": [
@@ -42,7 +20,6 @@
             "awslogs-region": "us-east-1",
             "awslogs-stream-prefix": "ecs"
           }
->>>>>>> 4479f22b
         }
       }
     }
