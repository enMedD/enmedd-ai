--- conflicted
+++ resolved
@@ -1,5 +1,4 @@
 {
-<<<<<<< HEAD
   "family": "inference_model_server",
   "networkMode": "awsvpc",
   "containerDefinitions": [
@@ -12,7 +11,7 @@
       "command": [
         "/bin/sh",
         "-c",
-        "echo \"Starting Inference Model Server\" && gunicorn -b 0.0.0.0:8000 danswer.inference_model_server:app"
+        "echo \"Starting Inference Model Server\" && gunicorn -b 0.0.0.0:8000 enmedd.inference_model_server:app"
       ],
       "logConfiguration": {
         "logDriver": "awslogs",
@@ -20,29 +19,6 @@
           "awslogs-group": "/ecs/inference_model_server",
           "awslogs-region": "us-east-1",
           "awslogs-stream-prefix": "ecs"
-=======
-    "family": "inference_model_server",
-    "networkMode": "awsvpc",
-    "containerDefinitions": [
-      {
-        "name": "inference_model_server",
-        "image": "471112588823.dkr.ecr.ap-southeast-2.amazonaws.com/chp-api-server:latest",
-        "essential": true,
-        "memory": 5120,
-        "cpu": 2560,
-        "command": [
-          "/bin/sh",
-          "-c",
-          "echo \"Starting Inference Model Server\" && gunicorn -b 0.0.0.0:8000 enmedd.inference_model_server:app"
-        ],
-        "logConfiguration": {
-          "logDriver": "awslogs",
-          "options": {
-            "awslogs-group": "/ecs/inference_model_server",
-            "awslogs-region": "us-east-1",
-            "awslogs-stream-prefix": "ecs"
-          }
->>>>>>> 5a3ef73c
         }
       }
     }
