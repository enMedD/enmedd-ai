--- conflicted
+++ resolved
@@ -1,26 +1,16 @@
-<<<<<<< HEAD
-=======
-<p><a target="_blank" href="https://app.eraser.io/workspace/oS6ReFyPOm7rKIDYAjJY" id="edit-in-eraser-github-link"><img alt="Edit in Eraser" src="https://firebasestorage.googleapis.com/v0/b/second-petal-295822.appspot.com/o/images%2Fgithub%2FOpen%20in%20Eraser.svg?alt=media&amp;token=968381c8-a7e7-472a-8ed6-4a6626da5501"></a></p>
-
-##    
->>>>>>> aae4be42
 ## 💃 Main Features
 - Chat UI with the ability to select documents to chat with.
 - Create custom AI Assistants with different prompts and backing knowledge sets.
 - Connect enMedD AI with LLM of your choice (self-host for a fully airgapped solution).
 - Document Search + AI Answers for natural language queries.
 - Connectors to all common workplace tools like Google Drive, Confluence, etc.
-<<<<<<< HEAD
 
 ## Additional Benefits
-=======
-## Other Noteable Benefits of Danswer
->>>>>>> aae4be42
+
 - User Authentication with document level access management.
 - Best in class Hybrid Search across all sources (BM-25 + prefix aware embedding models).
 - Admin Dashboard to configure connectors, document-sets, access, etc.
 - Custom deep learning models + learn from user feedback.
-<<<<<<< HEAD
 
 ## 🔌 Connectors
 Efficiently pulls the latest changes from:
@@ -41,32 +31,4 @@
 - Dropbox
 - Sharepoint
 - Teams
-- Salesforce
-
-=======
-## 🔌 Connectors
-Efficiently pulls the latest changes from:
-
-- Web 
-- File/s
-- Cloud Storages such as AWS S3, Cloudflare R2, Google Storage, and Oracle Storage 
-- Gmail
-- Google Drive
-- Github 
-- Gitlab
-- Confluence
-- Jira
-- Notion
-- Zendesk
-- Productboard
-- Hubspot
-- Dropbox
-- Sharepoint
-- Teams
-- Salesforce
-
-
-
-
-<!--- Eraser file: https://app.eraser.io/workspace/oS6ReFyPOm7rKIDYAjJY --->
->>>>>>> aae4be42
+- Salesforce